/*
 * Copyright (C) 2010 The Android Open Source Project
 *
 * Licensed under the Apache License, Version 2.0 (the "License");
 * you may not use this file except in compliance with the License.
 * You may obtain a copy of the License at
 *
 *      http://www.apache.org/licenses/LICENSE-2.0
 *
 * Unless required by applicable law or agreed to in writing, software
 * distributed under the License is distributed on an "AS IS" BASIS,
 * WITHOUT WARRANTIES OR CONDITIONS OF ANY KIND, either express or implied.
 * See the License for the specific language governing permissions and
 * limitations under the License.
 */

//#define LOG_NDEBUG 0
#define LOG_TAG "sf2"
#include <inttypes.h>
#include <utils/Log.h>

#include <signal.h>

#include <binder/ProcessState.h>

#include <media/IMediaHTTPService.h>

#include <media/stagefright/foundation/hexdump.h>
#include <media/stagefright/foundation/ABuffer.h>
#include <media/stagefright/foundation/ADebug.h>
#include <media/stagefright/foundation/ALooper.h>
#include <media/stagefright/foundation/AMessage.h>

#include <media/stagefright/ACodec.h>
#include <media/stagefright/DataSource.h>
#include <media/stagefright/MediaBuffer.h>
#include <media/stagefright/MediaDefs.h>
#include <media/stagefright/MediaExtractor.h>
#include <media/stagefright/MediaSource.h>
#include <media/stagefright/MetaData.h>
#include <media/stagefright/NativeWindowWrapper.h>
#include <media/stagefright/Utils.h>

#include <gui/SurfaceComposerClient.h>

#include "include/ESDS.h"

using namespace android;

volatile static bool ctrlc = false;

static sighandler_t oldhandler = NULL;

static void mysighandler(int signum) {
    if (signum == SIGINT) {
        ctrlc = true;
        return;
    }
    oldhandler(signum);
}

struct Controller : public AHandler {
    Controller(const char *uri, bool decodeAudio,
               const sp<Surface> &surface, bool renderToSurface)
        : mURI(uri),
          mDecodeAudio(decodeAudio),
          mSurface(surface),
          mRenderToSurface(renderToSurface),
          mCodec(new ACodec),
          mIsVorbis(false) {
        CHECK(!mDecodeAudio || mSurface == NULL);
    }

    void startAsync() {
        (new AMessage(kWhatStart, id()))->post();
    }

protected:
    virtual ~Controller() {
    }

    virtual void printStatistics() {
        int64_t delayUs = ALooper::GetNowUs() - mStartTimeUs;
        if (mDecodeAudio) {
            printf("%lld bytes received. %.2f KB/sec\n",
                   mTotalBytesReceived,
                   mTotalBytesReceived * 1E6 / 1024 / delayUs);
        } else {
            printf("%d frames decoded, %.2f fps. %lld bytes "
                   "received. %.2f KB/sec\n",
                   mNumOutputBuffersReceived,
                   mNumOutputBuffersReceived * 1E6 / delayUs,
                   mTotalBytesReceived,
                   mTotalBytesReceived * 1E6 / 1024 / delayUs);
        }
    }

    virtual void onMessageReceived(const sp<AMessage> &msg) {
        if (ctrlc) {
            printf("\n");
            printStatistics();
            (new AMessage(kWhatStop, id()))->post();
            ctrlc = false;
        }
        switch (msg->what()) {
            case kWhatStart:
            {
#if 1
                mDecodeLooper = looper();
#else
                mDecodeLooper = new ALooper;
                mDecodeLooper->setName("sf2 decode looper");
                mDecodeLooper->start();
#endif

                sp<DataSource> dataSource =
                    DataSource::CreateFromURI(
                            NULL /* httpService */, mURI.c_str());

                sp<MediaExtractor> extractor =
                    MediaExtractor::Create(dataSource);

                for (size_t i = 0; i < extractor->countTracks(); ++i) {
                    sp<MetaData> meta = extractor->getTrackMetaData(i);

                    const char *mime;
                    CHECK(meta->findCString(kKeyMIMEType, &mime));

                    if (!strncasecmp(mDecodeAudio ? "audio/" : "video/",
                                     mime, 6)) {
                        mSource = extractor->getTrack(i);

                        if (!strcasecmp(mime, MEDIA_MIMETYPE_AUDIO_VORBIS)) {
                            mIsVorbis = true;
                        } else {
                            mIsVorbis = false;
                        }
                        break;
                    }
                }
                if (mSource == NULL) {
                    printf("no %s track found\n", mDecodeAudio ? "audio" : "video");
                    exit (1);
                }

                CHECK_EQ(mSource->start(), (status_t)OK);

                mDecodeLooper->registerHandler(mCodec);

                mCodec->setNotificationMessage(
                        new AMessage(kWhatCodecNotify, id()));

                sp<AMessage> format = makeFormat(mSource->getFormat());

                if (mSurface != NULL) {
                    format->setObject(
                            "native-window", new NativeWindowWrapper(mSurface));
                }

                mCodec->initiateSetup(format);

                mCSDIndex = 0;
                mStartTimeUs = ALooper::GetNowUs();
                mNumOutputBuffersReceived = 0;
                mTotalBytesReceived = 0;
                mLeftOverBuffer = NULL;
                mFinalResult = OK;
                mSeekState = SEEK_NONE;

                // (new AMessage(kWhatSeek, id()))->post(5000000ll);
                break;
            }

            case kWhatSeek:
            {
                printf("+");
                fflush(stdout);

                CHECK(mSeekState == SEEK_NONE
                        || mSeekState == SEEK_FLUSH_COMPLETED);

                if (mLeftOverBuffer != NULL) {
                    mLeftOverBuffer->release();
                    mLeftOverBuffer = NULL;
                }

                mSeekState = SEEK_FLUSHING;
                mSeekTimeUs = 30000000ll;

                mCodec->signalFlush();
                break;
            }

            case kWhatStop:
            {
                if (mLeftOverBuffer != NULL) {
                    mLeftOverBuffer->release();
                    mLeftOverBuffer = NULL;
                }

                CHECK_EQ(mSource->stop(), (status_t)OK);
                mSource.clear();

                mCodec->initiateShutdown();
                break;
            }

            case kWhatCodecNotify:
            {
                int32_t what;
                CHECK(msg->findInt32("what", &what));

                if (what == ACodec::kWhatFillThisBuffer) {
                    onFillThisBuffer(msg);
                } else if (what == ACodec::kWhatDrainThisBuffer) {
                    if ((mNumOutputBuffersReceived++ % 16) == 0) {
                        printf(".");
                        fflush(stdout);
                    }

                    onDrainThisBuffer(msg);
                } else if (what == ACodec::kWhatEOS
                        || what == ACodec::kWhatError) {
                    printf((what == ACodec::kWhatEOS) ? "$\n" : "E\n");

<<<<<<< HEAD
                    printStatistics();
=======
                    int64_t delayUs = ALooper::GetNowUs() - mStartTimeUs;

                    if (mDecodeAudio) {
                        printf("%" PRId64 " bytes received. %.2f KB/sec\n",
                               mTotalBytesReceived,
                               mTotalBytesReceived * 1E6 / 1024 / delayUs);
                    } else {
                        printf("%d frames decoded, %.2f fps. %" PRId64 " bytes "
                               "received. %.2f KB/sec\n",
                               mNumOutputBuffersReceived,
                               mNumOutputBuffersReceived * 1E6 / delayUs,
                               mTotalBytesReceived,
                               mTotalBytesReceived * 1E6 / 1024 / delayUs);
                    }

>>>>>>> 566be7c3
                    (new AMessage(kWhatStop, id()))->post();
                } else if (what == ACodec::kWhatFlushCompleted) {
                    mSeekState = SEEK_FLUSH_COMPLETED;
                    mCodec->signalResume();

                    (new AMessage(kWhatSeek, id()))->post(5000000ll);
                } else if (what == ACodec::kWhatOutputFormatChanged) {
                } else if (what == ACodec::kWhatShutdownCompleted) {
                    mDecodeLooper->unregisterHandler(mCodec->id());

                    if (mDecodeLooper != looper()) {
                        mDecodeLooper->stop();
                    }

                    looper()->stop();
                } else if (what == ACodec::kWhatError) {
                    ALOGE("something went wrong, codec reported an error.");

                    printf("E\n");

                    (new AMessage(kWhatStop, id()))->post();
                }
                break;
            }

            default:
                TRESPASS();
                break;
        }
    }

private:
    enum {
        kWhatStart             = 'strt',
        kWhatStop              = 'stop',
        kWhatCodecNotify       = 'noti',
        kWhatSeek              = 'seek',
    };

    sp<ALooper> mDecodeLooper;

    AString mURI;
    bool mDecodeAudio;
    sp<Surface> mSurface;
    bool mRenderToSurface;
    sp<ACodec> mCodec;
    sp<MediaSource> mSource;
    bool mIsVorbis;

    Vector<sp<ABuffer> > mCSD;
    size_t mCSDIndex;

    MediaBuffer *mLeftOverBuffer;
    status_t mFinalResult;

    int64_t mStartTimeUs;
    int32_t mNumOutputBuffersReceived;
    int64_t mTotalBytesReceived;

    enum SeekState {
        SEEK_NONE,
        SEEK_FLUSHING,
        SEEK_FLUSH_COMPLETED,
    };
    SeekState mSeekState;
    int64_t mSeekTimeUs;

    sp<AMessage> makeFormat(const sp<MetaData> &meta) {
        CHECK(mCSD.isEmpty());

        const char *mime;
        CHECK(meta->findCString(kKeyMIMEType, &mime));

        sp<AMessage> msg = new AMessage;
        msg->setString("mime", mime);

        if (!strncasecmp("video/", mime, 6)) {
            int32_t width, height;
            CHECK(meta->findInt32(kKeyWidth, &width));
            CHECK(meta->findInt32(kKeyHeight, &height));

            msg->setInt32("width", width);
            msg->setInt32("height", height);
        } else {
            CHECK(!strncasecmp("audio/", mime, 6));

            int32_t numChannels, sampleRate;
            CHECK(meta->findInt32(kKeyChannelCount, &numChannels));
            CHECK(meta->findInt32(kKeySampleRate, &sampleRate));

            msg->setInt32("channel-count", numChannels);
            msg->setInt32("sample-rate", sampleRate);

            int32_t isADTS;
            if (meta->findInt32(kKeyIsADTS, &isADTS) && isADTS != 0) {
                msg->setInt32("is-adts", true);
            }
        }

        uint32_t type;
        const void *data;
        size_t size;
        if (meta->findData(kKeyAVCC, &type, &data, &size)) {
            // Parse the AVCDecoderConfigurationRecord

            const uint8_t *ptr = (const uint8_t *)data;

            CHECK(size >= 7);
            CHECK_EQ((unsigned)ptr[0], 1u);  // configurationVersion == 1
            uint8_t profile = ptr[1];
            uint8_t level = ptr[3];

            // There is decodable content out there that fails the following
            // assertion, let's be lenient for now...
            // CHECK((ptr[4] >> 2) == 0x3f);  // reserved

            size_t lengthSize = 1 + (ptr[4] & 3);

            // commented out check below as H264_QVGA_500_NO_AUDIO.3gp
            // violates it...
            // CHECK((ptr[5] >> 5) == 7);  // reserved

            size_t numSeqParameterSets = ptr[5] & 31;

            ptr += 6;
            size -= 6;

            sp<ABuffer> buffer = new ABuffer(1024);
            buffer->setRange(0, 0);

            for (size_t i = 0; i < numSeqParameterSets; ++i) {
                CHECK(size >= 2);
                size_t length = U16_AT(ptr);

                ptr += 2;
                size -= 2;

                CHECK(size >= length);

                memcpy(buffer->data() + buffer->size(), "\x00\x00\x00\x01", 4);
                memcpy(buffer->data() + buffer->size() + 4, ptr, length);
                buffer->setRange(0, buffer->size() + 4 + length);

                ptr += length;
                size -= length;
            }

            buffer->meta()->setInt32("csd", true);
            mCSD.push(buffer);

            buffer = new ABuffer(1024);
            buffer->setRange(0, 0);

            CHECK(size >= 1);
            size_t numPictureParameterSets = *ptr;
            ++ptr;
            --size;

            for (size_t i = 0; i < numPictureParameterSets; ++i) {
                CHECK(size >= 2);
                size_t length = U16_AT(ptr);

                ptr += 2;
                size -= 2;

                CHECK(size >= length);

                memcpy(buffer->data() + buffer->size(), "\x00\x00\x00\x01", 4);
                memcpy(buffer->data() + buffer->size() + 4, ptr, length);
                buffer->setRange(0, buffer->size() + 4 + length);

                ptr += length;
                size -= length;
            }

            buffer->meta()->setInt32("csd", true);
            mCSD.push(buffer);

            msg->setBuffer("csd", buffer);
        } else if (meta->findData(kKeyESDS, &type, &data, &size)) {
            ESDS esds((const char *)data, size);
            CHECK_EQ(esds.InitCheck(), (status_t)OK);

            const void *codec_specific_data;
            size_t codec_specific_data_size;
            esds.getCodecSpecificInfo(
                    &codec_specific_data, &codec_specific_data_size);

            sp<ABuffer> buffer = new ABuffer(codec_specific_data_size);

            memcpy(buffer->data(), codec_specific_data,
                   codec_specific_data_size);

            buffer->meta()->setInt32("csd", true);
            mCSD.push(buffer);
        } else if (meta->findData(kKeyVorbisInfo, &type, &data, &size)) {
            sp<ABuffer> buffer = new ABuffer(size);
            memcpy(buffer->data(), data, size);

            buffer->meta()->setInt32("csd", true);
            mCSD.push(buffer);

            CHECK(meta->findData(kKeyVorbisBooks, &type, &data, &size));

            buffer = new ABuffer(size);
            memcpy(buffer->data(), data, size);

            buffer->meta()->setInt32("csd", true);
            mCSD.push(buffer);
        }

        int32_t maxInputSize;
        if (meta->findInt32(kKeyMaxInputSize, &maxInputSize)) {
            msg->setInt32("max-input-size", maxInputSize);
        }

        return msg;
    }

    void onFillThisBuffer(const sp<AMessage> &msg) {
        sp<AMessage> reply;
        CHECK(msg->findMessage("reply", &reply));

        if (mSource == NULL || mSeekState == SEEK_FLUSHING) {
            reply->setInt32("err", ERROR_END_OF_STREAM);
            reply->post();
            return;
        }

        sp<ABuffer> outBuffer;
        CHECK(msg->findBuffer("buffer", &outBuffer));

        if (mCSDIndex < mCSD.size()) {
            outBuffer = mCSD.editItemAt(mCSDIndex++);
            outBuffer->meta()->setInt64("timeUs", 0);
        } else {
            size_t sizeLeft = outBuffer->capacity();
            outBuffer->setRange(0, 0);

            int32_t n = 0;

            for (;;) {
                MediaBuffer *inBuffer;

                if (mLeftOverBuffer != NULL) {
                    inBuffer = mLeftOverBuffer;
                    mLeftOverBuffer = NULL;
                } else if (mFinalResult != OK) {
                    break;
                } else {
                    MediaSource::ReadOptions options;
                    if (mSeekState == SEEK_FLUSH_COMPLETED) {
                        options.setSeekTo(mSeekTimeUs);
                        mSeekState = SEEK_NONE;
                    }
                    status_t err = mSource->read(&inBuffer, &options);

                    if (err != OK) {
                        mFinalResult = err;
                        break;
                    }
                }

                size_t sizeNeeded = inBuffer->range_length();
                if (mIsVorbis) {
                    // Vorbis data is suffixed with the number of
                    // valid samples on the page.
                    sizeNeeded += sizeof(int32_t);
                }

                if (sizeNeeded > sizeLeft) {
                    if (outBuffer->size() == 0) {
                        ALOGE("Unable to fit even a single input buffer of size %d.",
                             sizeNeeded);
                    }
                    CHECK_GT(outBuffer->size(), 0u);

                    mLeftOverBuffer = inBuffer;
                    break;
                }

                ++n;

                if (outBuffer->size() == 0) {
                    int64_t timeUs;
                    CHECK(inBuffer->meta_data()->findInt64(kKeyTime, &timeUs));

                    outBuffer->meta()->setInt64("timeUs", timeUs);
                }

                memcpy(outBuffer->data() + outBuffer->size(),
                       (const uint8_t *)inBuffer->data()
                        + inBuffer->range_offset(),
                       inBuffer->range_length());

                if (mIsVorbis) {
                    int32_t numPageSamples;
                    if (!inBuffer->meta_data()->findInt32(
                                kKeyValidSamples, &numPageSamples)) {
                        numPageSamples = -1;
                    }

                    memcpy(outBuffer->data()
                            + outBuffer->size() + inBuffer->range_length(),
                           &numPageSamples, sizeof(numPageSamples));
                }

                outBuffer->setRange(
                        0, outBuffer->size() + sizeNeeded);

                sizeLeft -= sizeNeeded;

                inBuffer->release();
                inBuffer = NULL;

                break;  // Don't coalesce
            }

            ALOGV("coalesced %d input buffers", n);

            if (outBuffer->size() == 0) {
                CHECK_NE(mFinalResult, (status_t)OK);

                reply->setInt32("err", mFinalResult);
                reply->post();
                return;
            }
        }

        reply->setBuffer("buffer", outBuffer);
        reply->post();
    }

    void onDrainThisBuffer(const sp<AMessage> &msg) {
        sp<ABuffer> buffer;
        CHECK(msg->findBuffer("buffer", &buffer));

        mTotalBytesReceived += buffer->size();

        sp<AMessage> reply;
        CHECK(msg->findMessage("reply", &reply));

        if (mRenderToSurface) {
            reply->setInt32("render", 1);
        }

        reply->post();
    }

    DISALLOW_EVIL_CONSTRUCTORS(Controller);
};

static void usage(const char *me) {
    fprintf(stderr, "usage: %s\n", me);
    fprintf(stderr, "       -h(elp)\n");
    fprintf(stderr, "       -a(udio)\n");

    fprintf(stderr,
            "       -S(urface) Allocate output buffers on a surface.\n"
            "       -R(ender)  Render surface-allocated buffers.\n");
}

int main(int argc, char **argv) {
    android::ProcessState::self()->startThreadPool();

    bool decodeAudio = false;
    bool useSurface = false;
    bool renderToSurface = false;

    int res;
    while ((res = getopt(argc, argv, "haSR")) >= 0) {
        switch (res) {
            case 'a':
                decodeAudio = true;
                break;

            case 'S':
                useSurface = true;
                break;

            case 'R':
                renderToSurface = true;
                break;

            case '?':
            case 'h':
            default:
            {
                usage(argv[0]);
                return 1;
            }
        }
    }

    argc -= optind;
    argv += optind;

    if (argc != 1) {
        usage(argv[-optind]);
        return 1;
    }

    DataSource::RegisterDefaultSniffers();

    sp<ALooper> looper = new ALooper;
    looper->setName("sf2");

    sp<SurfaceComposerClient> composerClient;
    sp<SurfaceControl> control;
    sp<Surface> surface;

    if (!decodeAudio && useSurface) {
        composerClient = new SurfaceComposerClient;
        CHECK_EQ(composerClient->initCheck(), (status_t)OK);

        control = composerClient->createSurface(
                String8("A Surface"),
                1280,
                800,
                PIXEL_FORMAT_RGB_565,
                0);

        CHECK(control != NULL);
        CHECK(control->isValid());

        SurfaceComposerClient::openGlobalTransaction();
        CHECK_EQ(control->setLayer(INT_MAX), (status_t)OK);
        CHECK_EQ(control->show(), (status_t)OK);
        SurfaceComposerClient::closeGlobalTransaction();

        surface = control->getSurface();
        CHECK(surface != NULL);

        CHECK_EQ((status_t)OK,
                 native_window_api_connect(
                     surface.get(), NATIVE_WINDOW_API_MEDIA));
    }

    sp<Controller> controller =
        new Controller(argv[0], decodeAudio, surface, renderToSurface);

    looper->registerHandler(controller);

    signal(SIGINT, mysighandler);

    controller->startAsync();

    CHECK_EQ(looper->start(true /* runOnCallingThread */), (status_t)OK);

    looper->unregisterHandler(controller->id());

    if (!decodeAudio && useSurface) {
        CHECK_EQ((status_t)OK,
                 native_window_api_disconnect(
                     surface.get(), NATIVE_WINDOW_API_MEDIA));

        composerClient->dispose();
    }

    return 0;
}
<|MERGE_RESOLUTION|>--- conflicted
+++ resolved
@@ -81,17 +81,18 @@
 
     virtual void printStatistics() {
         int64_t delayUs = ALooper::GetNowUs() - mStartTimeUs;
+
         if (mDecodeAudio) {
-            printf("%lld bytes received. %.2f KB/sec\n",
-                   mTotalBytesReceived,
-                   mTotalBytesReceived * 1E6 / 1024 / delayUs);
+            printf("%" PRId64 " bytes received. %.2f KB/sec\n",
+            mTotalBytesReceived,
+            mTotalBytesReceived * 1E6 / 1024 / delayUs);
         } else {
-            printf("%d frames decoded, %.2f fps. %lld bytes "
-                   "received. %.2f KB/sec\n",
-                   mNumOutputBuffersReceived,
-                   mNumOutputBuffersReceived * 1E6 / delayUs,
-                   mTotalBytesReceived,
-                   mTotalBytesReceived * 1E6 / 1024 / delayUs);
+            printf("%d frames decoded, %.2f fps. %" PRId64 " bytes "
+                    "received. %.2f KB/sec\n",
+            mNumOutputBuffersReceived,
+            mNumOutputBuffersReceived * 1E6 / delayUs,
+            mTotalBytesReceived,
+            mTotalBytesReceived * 1E6 / 1024 / delayUs);
         }
     }
 
@@ -223,25 +224,7 @@
                         || what == ACodec::kWhatError) {
                     printf((what == ACodec::kWhatEOS) ? "$\n" : "E\n");
 
-<<<<<<< HEAD
                     printStatistics();
-=======
-                    int64_t delayUs = ALooper::GetNowUs() - mStartTimeUs;
-
-                    if (mDecodeAudio) {
-                        printf("%" PRId64 " bytes received. %.2f KB/sec\n",
-                               mTotalBytesReceived,
-                               mTotalBytesReceived * 1E6 / 1024 / delayUs);
-                    } else {
-                        printf("%d frames decoded, %.2f fps. %" PRId64 " bytes "
-                               "received. %.2f KB/sec\n",
-                               mNumOutputBuffersReceived,
-                               mNumOutputBuffersReceived * 1E6 / delayUs,
-                               mTotalBytesReceived,
-                               mTotalBytesReceived * 1E6 / 1024 / delayUs);
-                    }
-
->>>>>>> 566be7c3
                     (new AMessage(kWhatStop, id()))->post();
                 } else if (what == ACodec::kWhatFlushCompleted) {
                     mSeekState = SEEK_FLUSH_COMPLETED;
