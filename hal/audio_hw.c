/*
 * Copyright (C) 2013-2016 The Android Open Source Project
 *
 * Licensed under the Apache License, Version 2.0 (the "License");
 * you may not use this file except in compliance with the License.
 * You may obtain a copy of the License at
 *
 *      http://www.apache.org/licenses/LICENSE-2.0
 *
 * Unless required by applicable law or agreed to in writing, software
 * distributed under the License is distributed on an "AS IS" BASIS,
 * WITHOUT WARRANTIES OR CONDITIONS OF ANY KIND, either express or implied.
 * See the License for the specific language governing permissions and
 * limitations under the License.
 */

#define LOG_TAG "audio_hw_primary"
#define ATRACE_TAG ATRACE_TAG_AUDIO
/*#define LOG_NDEBUG 0*/
/*#define VERY_VERY_VERBOSE_LOGGING*/
#ifdef VERY_VERY_VERBOSE_LOGGING
#define ALOGVV ALOGV
#else
#define ALOGVV(a...) do { } while(0)
#endif

#include <errno.h>
#include <pthread.h>
#include <stdint.h>
#include <sys/time.h>
#include <stdlib.h>
#include <math.h>
#include <dlfcn.h>
#include <sys/resource.h>
#include <sys/prctl.h>

#include <cutils/log.h>
#include <cutils/trace.h>
#include <cutils/str_parms.h>
#include <cutils/properties.h>
#include <cutils/atomic.h>
#include <cutils/sched_policy.h>

#include <hardware/audio_effect.h>
#include <hardware/audio_alsaops.h>
#include <system/thread_defs.h>
#include <audio_effects/effect_aec.h>
#include <audio_effects/effect_ns.h>
#include "audio_hw.h"
#include "audio_extn.h"
#include "platform_api.h"
#include <platform.h>
#include "voice_extn.h"

#include "sound/compress_params.h"

#define COMPRESS_OFFLOAD_FRAGMENT_SIZE (256 * 1024)
// 2 buffers causes problems with high bitrate files
#define COMPRESS_OFFLOAD_NUM_FRAGMENTS 3
/* ToDo: Check and update a proper value in msec */
#define COMPRESS_OFFLOAD_PLAYBACK_LATENCY 96
#define COMPRESS_PLAYBACK_VOLUME_MAX 0x2000

#define PROXY_OPEN_RETRY_COUNT           100
#define PROXY_OPEN_WAIT_TIME             20

#define MIN_CHANNEL_COUNT                1
#define DEFAULT_CHANNEL_COUNT            2

#ifndef MAX_TARGET_SPECIFIC_CHANNEL_CNT
#define MAX_CHANNEL_COUNT 1
#else
#define MAX_CHANNEL_COUNT atoi(XSTR(MAX_TARGET_SPECIFIC_CHANNEL_CNT))
#define XSTR(x) STR(x)
#define STR(x) #x
#endif

#define ULL_PERIOD_SIZE (DEFAULT_OUTPUT_SAMPLING_RATE/1000)

static unsigned int configured_low_latency_capture_period_size =
        LOW_LATENCY_CAPTURE_PERIOD_SIZE;

/* This constant enables extended precision handling.
 * TODO The flag is off until more testing is done.
 */
static const bool k_enable_extended_precision = false;

struct pcm_config pcm_config_deep_buffer = {
    .channels = DEFAULT_CHANNEL_COUNT,
    .rate = DEFAULT_OUTPUT_SAMPLING_RATE,
    .period_size = DEEP_BUFFER_OUTPUT_PERIOD_SIZE,
    .period_count = DEEP_BUFFER_OUTPUT_PERIOD_COUNT,
    .format = PCM_FORMAT_S16_LE,
    .start_threshold = DEEP_BUFFER_OUTPUT_PERIOD_SIZE / 4,
    .stop_threshold = INT_MAX,
    .avail_min = DEEP_BUFFER_OUTPUT_PERIOD_SIZE / 4,
};

struct pcm_config pcm_config_low_latency = {
    .channels = DEFAULT_CHANNEL_COUNT,
    .rate = DEFAULT_OUTPUT_SAMPLING_RATE,
    .period_size = LOW_LATENCY_OUTPUT_PERIOD_SIZE,
    .period_count = LOW_LATENCY_OUTPUT_PERIOD_COUNT,
    .format = PCM_FORMAT_S16_LE,
    .start_threshold = LOW_LATENCY_OUTPUT_PERIOD_SIZE / 4,
    .stop_threshold = INT_MAX,
    .avail_min = LOW_LATENCY_OUTPUT_PERIOD_SIZE / 4,
};

static int af_period_multiplier = 4;
struct pcm_config pcm_config_rt = {
    .channels = DEFAULT_CHANNEL_COUNT,
    .rate = DEFAULT_OUTPUT_SAMPLING_RATE,
    .period_size = ULL_PERIOD_SIZE, //1 ms
    .period_count = 512, //=> buffer size is 512ms
    .format = PCM_FORMAT_S16_LE,
    .start_threshold = ULL_PERIOD_SIZE*8, //8ms
    .stop_threshold = INT_MAX,
    .silence_threshold = 0,
    .silence_size = 0,
    .avail_min = ULL_PERIOD_SIZE, //1 ms
};

struct pcm_config pcm_config_hdmi_multi = {
    .channels = HDMI_MULTI_DEFAULT_CHANNEL_COUNT, /* changed when the stream is opened */
    .rate = DEFAULT_OUTPUT_SAMPLING_RATE, /* changed when the stream is opened */
    .period_size = HDMI_MULTI_PERIOD_SIZE,
    .period_count = HDMI_MULTI_PERIOD_COUNT,
    .format = PCM_FORMAT_S16_LE,
    .start_threshold = 0,
    .stop_threshold = INT_MAX,
    .avail_min = 0,
};

struct pcm_config pcm_config_audio_capture = {
    .channels = DEFAULT_CHANNEL_COUNT,
    .period_count = AUDIO_CAPTURE_PERIOD_COUNT,
    .format = PCM_FORMAT_S16_LE,
    .stop_threshold = INT_MAX,
    .avail_min = 0,
};

struct pcm_config pcm_config_audio_capture_rt = {
    .channels = DEFAULT_CHANNEL_COUNT,
    .rate = DEFAULT_OUTPUT_SAMPLING_RATE,
    .period_size = ULL_PERIOD_SIZE,
    .period_count = 512,
    .format = PCM_FORMAT_S16_LE,
    .start_threshold = 0,
    .stop_threshold = INT_MAX,
    .silence_threshold = 0,
    .silence_size = 0,
    .avail_min = ULL_PERIOD_SIZE, //1 ms
};

#define AFE_PROXY_CHANNEL_COUNT 2
#define AFE_PROXY_SAMPLING_RATE 48000

#define AFE_PROXY_PLAYBACK_PERIOD_SIZE  768
#define AFE_PROXY_PLAYBACK_PERIOD_COUNT 4

struct pcm_config pcm_config_afe_proxy_playback = {
    .channels = AFE_PROXY_CHANNEL_COUNT,
    .rate = AFE_PROXY_SAMPLING_RATE,
    .period_size = AFE_PROXY_PLAYBACK_PERIOD_SIZE,
    .period_count = AFE_PROXY_PLAYBACK_PERIOD_COUNT,
    .format = PCM_FORMAT_S16_LE,
    .start_threshold = AFE_PROXY_PLAYBACK_PERIOD_SIZE,
    .stop_threshold = INT_MAX,
    .avail_min = AFE_PROXY_PLAYBACK_PERIOD_SIZE,
};

#define AFE_PROXY_RECORD_PERIOD_SIZE  768
#define AFE_PROXY_RECORD_PERIOD_COUNT 4

struct pcm_config pcm_config_afe_proxy_record = {
    .channels = AFE_PROXY_CHANNEL_COUNT,
    .rate = AFE_PROXY_SAMPLING_RATE,
    .period_size = AFE_PROXY_RECORD_PERIOD_SIZE,
    .period_count = AFE_PROXY_RECORD_PERIOD_COUNT,
    .format = PCM_FORMAT_S16_LE,
    .start_threshold = AFE_PROXY_RECORD_PERIOD_SIZE,
    .stop_threshold = INT_MAX,
    .avail_min = AFE_PROXY_RECORD_PERIOD_SIZE,
};

const char * const use_case_table[AUDIO_USECASE_MAX] = {
    [USECASE_AUDIO_PLAYBACK_DEEP_BUFFER] = "deep-buffer-playback",
    [USECASE_AUDIO_PLAYBACK_LOW_LATENCY] = "low-latency-playback",
    [USECASE_AUDIO_PLAYBACK_MULTI_CH] = "multi-channel-playback",
    [USECASE_AUDIO_PLAYBACK_OFFLOAD] = "compress-offload-playback",
    [USECASE_AUDIO_PLAYBACK_TTS] = "audio-tts-playback",
    [USECASE_AUDIO_PLAYBACK_ULL] = "audio-ull-playback",

    [USECASE_AUDIO_RECORD] = "audio-record",
    [USECASE_AUDIO_RECORD_LOW_LATENCY] = "low-latency-record",

    [USECASE_AUDIO_HFP_SCO] = "hfp-sco",
    [USECASE_AUDIO_HFP_SCO_WB] = "hfp-sco-wb",

    [USECASE_VOICE_CALL] = "voice-call",
    [USECASE_VOICE2_CALL] = "voice2-call",
    [USECASE_VOLTE_CALL] = "volte-call",
    [USECASE_QCHAT_CALL] = "qchat-call",
    [USECASE_VOWLAN_CALL] = "vowlan-call",
    [USECASE_VOICEMMODE1_CALL] = "voicemmode1-call",
    [USECASE_VOICEMMODE2_CALL] = "voicemmode2-call",

    [USECASE_AUDIO_SPKR_CALIB_RX] = "spkr-rx-calib",
    [USECASE_AUDIO_SPKR_CALIB_TX] = "spkr-vi-record",

    [USECASE_AUDIO_PLAYBACK_AFE_PROXY] = "afe-proxy-playback",
    [USECASE_AUDIO_RECORD_AFE_PROXY] = "afe-proxy-record",
};


#define STRING_TO_ENUM(string) { #string, string }

struct string_to_enum {
    const char *name;
    uint32_t value;
};

static const struct string_to_enum out_channels_name_to_enum_table[] = {
    STRING_TO_ENUM(AUDIO_CHANNEL_OUT_STEREO),
    STRING_TO_ENUM(AUDIO_CHANNEL_OUT_5POINT1),
    STRING_TO_ENUM(AUDIO_CHANNEL_OUT_7POINT1),
};

static int set_voice_volume_l(struct audio_device *adev, float volume);
static struct audio_device *adev = NULL;
static pthread_mutex_t adev_init_lock;
static unsigned int audio_device_ref_count;

static bool may_use_noirq_mode(struct audio_device *adev, audio_usecase_t uc_id,
                               int flags __unused)
{
    int dir = 0;
    switch (uc_id) {
    case USECASE_AUDIO_RECORD_LOW_LATENCY:
        dir = 1;
    case USECASE_AUDIO_PLAYBACK_ULL:
        break;
    default:
        return false;
    }

    int dev_id = platform_get_pcm_device_id(uc_id, dir == 0 ?
                                            PCM_PLAYBACK : PCM_CAPTURE);
    if (adev->adm_is_noirq_avail)
        return adev->adm_is_noirq_avail(adev->adm_data,
                                        adev->snd_card, dev_id, dir);
    return false;
}

static void register_out_stream(struct stream_out *out)
{
    struct audio_device *adev = out->dev;
    if (out->usecase == USECASE_AUDIO_PLAYBACK_OFFLOAD)
        return;

    if (!adev->adm_register_output_stream)
        return;

    adev->adm_register_output_stream(adev->adm_data,
                                     out->handle,
                                     out->flags);

    if (!adev->adm_set_config)
        return;

    if (out->realtime) {
        adev->adm_set_config(adev->adm_data,
                             out->handle,
                             out->pcm, &out->config);
    }
}

static void register_in_stream(struct stream_in *in)
{
    struct audio_device *adev = in->dev;
    if (!adev->adm_register_input_stream)
        return;

    adev->adm_register_input_stream(adev->adm_data,
                                    in->capture_handle,
                                    in->flags);

    if (!adev->adm_set_config)
        return;

    if (in->realtime) {
        adev->adm_set_config(adev->adm_data,
                             in->capture_handle,
                             in->pcm,
                             &in->config);
    }
}

static void request_out_focus(struct stream_out *out, long ns)
{
    struct audio_device *adev = out->dev;

    if (out->routing_change) {
        out->routing_change = false;
        if (adev->adm_on_routing_change)
            adev->adm_on_routing_change(adev->adm_data, out->handle);
    }

    if (adev->adm_request_focus_v2) {
        adev->adm_request_focus_v2(adev->adm_data, out->handle, ns);
    } else if (adev->adm_request_focus) {
        adev->adm_request_focus(adev->adm_data, out->handle);
    }
}

static void request_in_focus(struct stream_in *in, long ns)
{
    struct audio_device *adev = in->dev;

    if (in->routing_change) {
        in->routing_change = false;
        if (adev->adm_on_routing_change)
            adev->adm_on_routing_change(adev->adm_data, in->capture_handle);
    }

    if (adev->adm_request_focus_v2) {
        adev->adm_request_focus_v2(adev->adm_data, in->capture_handle, ns);
    } else if (adev->adm_request_focus) {
        adev->adm_request_focus(adev->adm_data, in->capture_handle);
    }
}

static void release_out_focus(struct stream_out *out, long ns __unused)
{
    struct audio_device *adev = out->dev;

    if (adev->adm_abandon_focus)
        adev->adm_abandon_focus(adev->adm_data, out->handle);
}

static void release_in_focus(struct stream_in *in, long ns __unused)
{
    struct audio_device *adev = in->dev;
    if (adev->adm_abandon_focus)
        adev->adm_abandon_focus(adev->adm_data, in->capture_handle);
}

__attribute__ ((visibility ("default")))
bool audio_hw_send_gain_dep_calibration(int level) {
    bool ret_val = false;
    ALOGV("%s: enter ... ", __func__);

    pthread_mutex_lock(&adev_init_lock);

    if (adev != NULL && adev->platform != NULL) {
        pthread_mutex_lock(&adev->lock);
        ret_val = platform_send_gain_dep_cal(adev->platform, level);
        pthread_mutex_unlock(&adev->lock);
    } else {
        ALOGE("%s: %s is NULL", __func__, adev == NULL ? "adev" : "adev->platform");
    }

    pthread_mutex_unlock(&adev_init_lock);

    ALOGV("%s: exit with ret_val %d ", __func__, ret_val);
    return ret_val;
}

static bool is_supported_format(audio_format_t format)
{
    switch (format) {
        case AUDIO_FORMAT_MP3:
        case AUDIO_FORMAT_AAC_LC:
        case AUDIO_FORMAT_AAC_HE_V1:
        case AUDIO_FORMAT_AAC_HE_V2:
            return true;
        default:
            break;
    }
    return false;
}

static inline bool is_mmap_usecase(audio_usecase_t uc_id)
{
    return (uc_id == USECASE_AUDIO_RECORD_AFE_PROXY) ||
           (uc_id == USECASE_AUDIO_PLAYBACK_AFE_PROXY);
}

static int get_snd_codec_id(audio_format_t format)
{
    int id = 0;

    switch (format & AUDIO_FORMAT_MAIN_MASK) {
    case AUDIO_FORMAT_MP3:
        id = SND_AUDIOCODEC_MP3;
        break;
    case AUDIO_FORMAT_AAC:
        id = SND_AUDIOCODEC_AAC;
        break;
    default:
        ALOGE("%s: Unsupported audio format", __func__);
    }

    return id;
}

int enable_audio_route(struct audio_device *adev,
                       struct audio_usecase *usecase)
{
    snd_device_t snd_device;
    char mixer_path[50];

    if (usecase == NULL)
        return -EINVAL;

    ALOGV("%s: enter: usecase(%d)", __func__, usecase->id);

    if (usecase->type == PCM_CAPTURE)
        snd_device = usecase->in_snd_device;
    else
        snd_device = usecase->out_snd_device;

    strcpy(mixer_path, use_case_table[usecase->id]);
    platform_add_backend_name(adev->platform, mixer_path, snd_device);
    ALOGV("%s: apply and update mixer path: %s", __func__, mixer_path);
    audio_route_apply_and_update_path(adev->audio_route, mixer_path);

    ALOGV("%s: exit", __func__);
    return 0;
}

int disable_audio_route(struct audio_device *adev,
                        struct audio_usecase *usecase)
{
    snd_device_t snd_device;
    char mixer_path[50];

    if (usecase == NULL)
        return -EINVAL;

    ALOGV("%s: enter: usecase(%d)", __func__, usecase->id);
    if (usecase->type == PCM_CAPTURE)
        snd_device = usecase->in_snd_device;
    else
        snd_device = usecase->out_snd_device;
    strcpy(mixer_path, use_case_table[usecase->id]);
    platform_add_backend_name(adev->platform, mixer_path, snd_device);
    ALOGV("%s: reset and update mixer path: %s", __func__, mixer_path);
    audio_route_reset_and_update_path(adev->audio_route, mixer_path);

    ALOGV("%s: exit", __func__);
    return 0;
}

int enable_snd_device(struct audio_device *adev,
                      snd_device_t snd_device)
{
    int i, num_devices = 0;
    snd_device_t new_snd_devices[2];
    int ret_val = -EINVAL;
    if (snd_device < SND_DEVICE_MIN ||
        snd_device >= SND_DEVICE_MAX) {
        ALOGE("%s: Invalid sound device %d", __func__, snd_device);
        goto on_error;
    }

    platform_send_audio_calibration(adev->platform, snd_device);

    if (adev->snd_dev_ref_cnt[snd_device] >= 1) {
        ALOGV("%s: snd_device(%d: %s) is already active",
              __func__, snd_device, platform_get_snd_device_name(snd_device));
        goto on_success;
    }

    /* due to the possibility of calibration overwrite between listen
        and audio, notify sound trigger hal before audio calibration is sent */
    audio_extn_sound_trigger_update_device_status(snd_device,
                                    ST_EVENT_SND_DEVICE_BUSY);

    if (audio_extn_spkr_prot_is_enabled())
         audio_extn_spkr_prot_calib_cancel(adev);

    audio_extn_dsm_feedback_enable(adev, snd_device, true);

    if ((snd_device == SND_DEVICE_OUT_SPEAKER ||
        snd_device == SND_DEVICE_OUT_VOICE_SPEAKER) &&
        audio_extn_spkr_prot_is_enabled()) {
        if (audio_extn_spkr_prot_get_acdb_id(snd_device) < 0) {
            goto on_error;
        }
        if (audio_extn_spkr_prot_start_processing(snd_device)) {
            ALOGE("%s: spkr_start_processing failed", __func__);
            goto on_error;
        }
    } else if (platform_can_split_snd_device(snd_device, &num_devices, new_snd_devices)) {
        for (i = 0; i < num_devices; i++) {
            enable_snd_device(adev, new_snd_devices[i]);
        }
        platform_set_speaker_gain_in_combo(adev, snd_device, true);
    } else {
        char device_name[DEVICE_NAME_MAX_SIZE] = {0};
        if (platform_get_snd_device_name_extn(adev->platform, snd_device, device_name) < 0 ) {
            ALOGE(" %s: Invalid sound device returned", __func__);
            goto on_error;
        }

        ALOGV("%s: snd_device(%d: %s)", __func__, snd_device, device_name);
        audio_route_apply_and_update_path(adev->audio_route, device_name);
    }
on_success:
    adev->snd_dev_ref_cnt[snd_device]++;
    ret_val = 0;
on_error:
    return ret_val;
}

int disable_snd_device(struct audio_device *adev,
                       snd_device_t snd_device)
{
    int i, num_devices = 0;
    snd_device_t new_snd_devices[2];

    if (snd_device < SND_DEVICE_MIN ||
        snd_device >= SND_DEVICE_MAX) {
        ALOGE("%s: Invalid sound device %d", __func__, snd_device);
        return -EINVAL;
    }
    if (adev->snd_dev_ref_cnt[snd_device] <= 0) {
        ALOGE("%s: device ref cnt is already 0", __func__);
        return -EINVAL;
    }
    adev->snd_dev_ref_cnt[snd_device]--;
    if (adev->snd_dev_ref_cnt[snd_device] == 0) {
        audio_extn_dsm_feedback_enable(adev, snd_device, false);
        if ((snd_device == SND_DEVICE_OUT_SPEAKER ||
            snd_device == SND_DEVICE_OUT_VOICE_SPEAKER) &&
            audio_extn_spkr_prot_is_enabled()) {
            audio_extn_spkr_prot_stop_processing(snd_device);
        } else if (platform_can_split_snd_device(snd_device, &num_devices, new_snd_devices)) {
            for (i = 0; i < num_devices; i++) {
                disable_snd_device(adev, new_snd_devices[i]);
            }
            platform_set_speaker_gain_in_combo(adev, snd_device, false);
        } else {
            char device_name[DEVICE_NAME_MAX_SIZE] = {0};
            if (platform_get_snd_device_name_extn(adev->platform, snd_device, device_name) < 0 ) {
                ALOGE(" %s: Invalid sound device returned", __func__);
                return -EINVAL;
            }

            ALOGV("%s: snd_device(%d: %s)", __func__, snd_device, device_name);
            audio_route_reset_and_update_path(adev->audio_route, device_name);
        }
        audio_extn_sound_trigger_update_device_status(snd_device,
                                        ST_EVENT_SND_DEVICE_FREE);
    }

    return 0;
}

static void check_and_route_playback_usecases(struct audio_device *adev,
                                              struct audio_usecase *uc_info,
                                              snd_device_t snd_device)
{
    struct listnode *node;
    struct audio_usecase *usecase;
    bool switch_device[AUDIO_USECASE_MAX];
    int i, num_uc_to_switch = 0;

    /*
     * This function is to make sure that all the usecases that are active on
     * the hardware codec backend are always routed to any one device that is
     * handled by the hardware codec.
     * For example, if low-latency and deep-buffer usecases are currently active
     * on speaker and out_set_parameters(headset) is received on low-latency
     * output, then we have to make sure deep-buffer is also switched to headset,
     * because of the limitation that both the devices cannot be enabled
     * at the same time as they share the same backend.
     */
    /* Disable all the usecases on the shared backend other than the
       specified usecase */
    for (i = 0; i < AUDIO_USECASE_MAX; i++)
        switch_device[i] = false;

    list_for_each(node, &adev->usecase_list) {
        usecase = node_to_item(node, struct audio_usecase, list);
        if (usecase->type != PCM_CAPTURE &&
                usecase != uc_info &&
                usecase->out_snd_device != snd_device &&
                usecase->devices & AUDIO_DEVICE_OUT_ALL_CODEC_BACKEND &&
                platform_check_backends_match(snd_device, usecase->out_snd_device)) {
            ALOGV("%s: Usecase (%s) is active on (%s) - disabling ..",
                  __func__, use_case_table[usecase->id],
                  platform_get_snd_device_name(usecase->out_snd_device));
            disable_audio_route(adev, usecase);
            switch_device[usecase->id] = true;
            num_uc_to_switch++;
        }
    }

    if (num_uc_to_switch) {
        list_for_each(node, &adev->usecase_list) {
            usecase = node_to_item(node, struct audio_usecase, list);
            if (switch_device[usecase->id]) {
                disable_snd_device(adev, usecase->out_snd_device);
            }
        }

        list_for_each(node, &adev->usecase_list) {
            usecase = node_to_item(node, struct audio_usecase, list);
            if (switch_device[usecase->id]) {
                enable_snd_device(adev, snd_device);
            }
        }

        /* Re-route all the usecases on the shared backend other than the
           specified usecase to new snd devices */
        list_for_each(node, &adev->usecase_list) {
            usecase = node_to_item(node, struct audio_usecase, list);
            /* Update the out_snd_device only before enabling the audio route */
            if (switch_device[usecase->id] ) {
                usecase->out_snd_device = snd_device;
                enable_audio_route(adev, usecase);
            }
        }
    }
}

static void check_and_route_capture_usecases(struct audio_device *adev,
                                             struct audio_usecase *uc_info,
                                             snd_device_t snd_device)
{
    struct listnode *node;
    struct audio_usecase *usecase;
    bool switch_device[AUDIO_USECASE_MAX];
    int i, num_uc_to_switch = 0;

    platform_check_and_set_capture_backend_cfg(adev, uc_info, snd_device);

    /*
     * This function is to make sure that all the active capture usecases
     * are always routed to the same input sound device.
     * For example, if audio-record and voice-call usecases are currently
     * active on speaker(rx) and speaker-mic (tx) and out_set_parameters(earpiece)
     * is received for voice call then we have to make sure that audio-record
     * usecase is also switched to earpiece i.e. voice-dmic-ef,
     * because of the limitation that two devices cannot be enabled
     * at the same time if they share the same backend.
     */
    for (i = 0; i < AUDIO_USECASE_MAX; i++)
        switch_device[i] = false;

    list_for_each(node, &adev->usecase_list) {
        usecase = node_to_item(node, struct audio_usecase, list);
        if (usecase->type != PCM_PLAYBACK &&
                usecase != uc_info &&
                usecase->in_snd_device != snd_device &&
                (usecase->id != USECASE_AUDIO_SPKR_CALIB_TX)) {
            ALOGV("%s: Usecase (%s) is active on (%s) - disabling ..",
                  __func__, use_case_table[usecase->id],
                  platform_get_snd_device_name(usecase->in_snd_device));
            disable_audio_route(adev, usecase);
            switch_device[usecase->id] = true;
            num_uc_to_switch++;
        }
    }

    if (num_uc_to_switch) {
        list_for_each(node, &adev->usecase_list) {
            usecase = node_to_item(node, struct audio_usecase, list);
            if (switch_device[usecase->id]) {
                disable_snd_device(adev, usecase->in_snd_device);
            }
        }

        list_for_each(node, &adev->usecase_list) {
            usecase = node_to_item(node, struct audio_usecase, list);
            if (switch_device[usecase->id]) {
                enable_snd_device(adev, snd_device);
            }
        }

        /* Re-route all the usecases on the shared backend other than the
           specified usecase to new snd devices */
        list_for_each(node, &adev->usecase_list) {
            usecase = node_to_item(node, struct audio_usecase, list);
            /* Update the in_snd_device only before enabling the audio route */
            if (switch_device[usecase->id] ) {
                usecase->in_snd_device = snd_device;
                enable_audio_route(adev, usecase);
            }
        }
    }
}

/* must be called with hw device mutex locked */
static int read_hdmi_channel_masks(struct stream_out *out)
{
    int ret = 0;
    int channels = platform_edid_get_max_channels(out->dev->platform);

    switch (channels) {
        /*
         * Do not handle stereo output in Multi-channel cases
         * Stereo case is handled in normal playback path
         */
    case 6:
        ALOGV("%s: HDMI supports 5.1", __func__);
        out->supported_channel_masks[0] = AUDIO_CHANNEL_OUT_5POINT1;
        break;
    case 8:
        ALOGV("%s: HDMI supports 5.1 and 7.1 channels", __func__);
        out->supported_channel_masks[0] = AUDIO_CHANNEL_OUT_5POINT1;
        out->supported_channel_masks[1] = AUDIO_CHANNEL_OUT_7POINT1;
        break;
    default:
        ALOGE("HDMI does not support multi channel playback");
        ret = -ENOSYS;
        break;
    }
    return ret;
}

static audio_usecase_t get_voice_usecase_id_from_list(struct audio_device *adev)
{
    struct audio_usecase *usecase;
    struct listnode *node;

    list_for_each(node, &adev->usecase_list) {
        usecase = node_to_item(node, struct audio_usecase, list);
        if (usecase->type == VOICE_CALL) {
            ALOGV("%s: usecase id %d", __func__, usecase->id);
            return usecase->id;
        }
    }
    return USECASE_INVALID;
}

struct audio_usecase *get_usecase_from_list(struct audio_device *adev,
                                            audio_usecase_t uc_id)
{
    struct audio_usecase *usecase;
    struct listnode *node;

    list_for_each(node, &adev->usecase_list) {
        usecase = node_to_item(node, struct audio_usecase, list);
        if (usecase->id == uc_id)
            return usecase;
    }
    return NULL;
}

int select_devices(struct audio_device *adev,
                   audio_usecase_t uc_id)
{
    snd_device_t out_snd_device = SND_DEVICE_NONE;
    snd_device_t in_snd_device = SND_DEVICE_NONE;
    struct audio_usecase *usecase = NULL;
    struct audio_usecase *vc_usecase = NULL;
    struct audio_usecase *hfp_usecase = NULL;
    audio_usecase_t hfp_ucid;
    struct listnode *node;
    int status = 0;

    usecase = get_usecase_from_list(adev, uc_id);
    if (usecase == NULL) {
        ALOGE("%s: Could not find the usecase(%d)", __func__, uc_id);
        return -EINVAL;
    }

    if ((usecase->type == VOICE_CALL) ||
        (usecase->type == PCM_HFP_CALL)) {
        out_snd_device = platform_get_output_snd_device(adev->platform,
                                                        usecase->stream.out->devices);
        in_snd_device = platform_get_input_snd_device(adev->platform, usecase->stream.out->devices);
        usecase->devices = usecase->stream.out->devices;
    } else {
        /*
         * If the voice call is active, use the sound devices of voice call usecase
         * so that it would not result any device switch. All the usecases will
         * be switched to new device when select_devices() is called for voice call
         * usecase. This is to avoid switching devices for voice call when
         * check_and_route_playback_usecases() is called below.
         */
        if (voice_is_in_call(adev)) {
            vc_usecase = get_usecase_from_list(adev,
                                               get_voice_usecase_id_from_list(adev));
            if ((vc_usecase != NULL) &&
                ((vc_usecase->devices & AUDIO_DEVICE_OUT_ALL_CODEC_BACKEND) ||
                (usecase->devices == AUDIO_DEVICE_IN_VOICE_CALL))) {
                in_snd_device = vc_usecase->in_snd_device;
                out_snd_device = vc_usecase->out_snd_device;
            }
        } else if (audio_extn_hfp_is_active(adev)) {
            hfp_ucid = audio_extn_hfp_get_usecase();
            hfp_usecase = get_usecase_from_list(adev, hfp_ucid);
            if (hfp_usecase->devices & AUDIO_DEVICE_OUT_ALL_CODEC_BACKEND) {
                   in_snd_device = hfp_usecase->in_snd_device;
                   out_snd_device = hfp_usecase->out_snd_device;
            }
        }
        if (usecase->type == PCM_PLAYBACK) {
            usecase->devices = usecase->stream.out->devices;
            in_snd_device = SND_DEVICE_NONE;
            if (out_snd_device == SND_DEVICE_NONE) {
                out_snd_device = platform_get_output_snd_device(adev->platform,
                                            usecase->stream.out->devices);
                if (usecase->stream.out == adev->primary_output &&
                        adev->active_input &&
                        (adev->active_input->source == AUDIO_SOURCE_VOICE_COMMUNICATION ||
                            adev->mode == AUDIO_MODE_IN_COMMUNICATION) &&
                        out_snd_device != usecase->out_snd_device) {
                    select_devices(adev, adev->active_input->usecase);
                }
            }
        } else if (usecase->type == PCM_CAPTURE) {
            usecase->devices = usecase->stream.in->device;
            out_snd_device = SND_DEVICE_NONE;
            if (in_snd_device == SND_DEVICE_NONE) {
                audio_devices_t out_device = AUDIO_DEVICE_NONE;
                if (adev->active_input &&
                        (adev->active_input->source == AUDIO_SOURCE_VOICE_COMMUNICATION ||
                            adev->mode == AUDIO_MODE_IN_COMMUNICATION)) {
                    platform_set_echo_reference(adev, false, AUDIO_DEVICE_NONE);
                    if (usecase->id == USECASE_AUDIO_RECORD_AFE_PROXY) {
                        out_device = AUDIO_DEVICE_OUT_TELEPHONY_TX;
                    } else if (adev->primary_output) {
                        out_device = adev->primary_output->devices;
                    }
                }
                in_snd_device = platform_get_input_snd_device(adev->platform, out_device);
            }
        }
    }

    if (out_snd_device == usecase->out_snd_device &&
        in_snd_device == usecase->in_snd_device) {
        return 0;
    }

    if (out_snd_device != SND_DEVICE_NONE &&
            out_snd_device != adev->last_logged_snd_device[uc_id][0]) {
        ALOGD("%s: changing use case %s output device from(%d: %s, acdb %d) to (%d: %s, acdb %d)",
              __func__,
              use_case_table[uc_id],
              adev->last_logged_snd_device[uc_id][0],
              platform_get_snd_device_name(adev->last_logged_snd_device[uc_id][0]),
              adev->last_logged_snd_device[uc_id][0] != SND_DEVICE_NONE ?
                      platform_get_snd_device_acdb_id(adev->last_logged_snd_device[uc_id][0]) :
                      -1,
              out_snd_device,
              platform_get_snd_device_name(out_snd_device),
              platform_get_snd_device_acdb_id(out_snd_device));
        adev->last_logged_snd_device[uc_id][0] = out_snd_device;
    }
    if (in_snd_device != SND_DEVICE_NONE &&
            in_snd_device != adev->last_logged_snd_device[uc_id][1]) {
        ALOGD("%s: changing use case %s input device from(%d: %s, acdb %d) to (%d: %s, acdb %d)",
              __func__,
              use_case_table[uc_id],
              adev->last_logged_snd_device[uc_id][1],
              platform_get_snd_device_name(adev->last_logged_snd_device[uc_id][1]),
              adev->last_logged_snd_device[uc_id][1] != SND_DEVICE_NONE ?
                      platform_get_snd_device_acdb_id(adev->last_logged_snd_device[uc_id][1]) :
                      -1,
              in_snd_device,
              platform_get_snd_device_name(in_snd_device),
              platform_get_snd_device_acdb_id(in_snd_device));
        adev->last_logged_snd_device[uc_id][1] = in_snd_device;
    }

    /*
     * Limitation: While in call, to do a device switch we need to disable
     * and enable both RX and TX devices though one of them is same as current
     * device.
     */
    if ((usecase->type == VOICE_CALL) &&
        (usecase->in_snd_device != SND_DEVICE_NONE) &&
        (usecase->out_snd_device != SND_DEVICE_NONE)) {
        status = platform_switch_voice_call_device_pre(adev->platform);
        /* Disable sidetone only if voice call already exists */
        if (voice_is_call_state_active(adev))
            voice_set_sidetone(adev, usecase->out_snd_device, false);
    }

    /* Disable current sound devices */
    if (usecase->out_snd_device != SND_DEVICE_NONE) {
        disable_audio_route(adev, usecase);
        disable_snd_device(adev, usecase->out_snd_device);
    }

    if (usecase->in_snd_device != SND_DEVICE_NONE) {
        disable_audio_route(adev, usecase);
        disable_snd_device(adev, usecase->in_snd_device);
    }

    /* Applicable only on the targets that has external modem.
     * New device information should be sent to modem before enabling
     * the devices to reduce in-call device switch time.
     */
    if ((usecase->type == VOICE_CALL) &&
        (usecase->in_snd_device != SND_DEVICE_NONE) &&
        (usecase->out_snd_device != SND_DEVICE_NONE)) {
        status = platform_switch_voice_call_enable_device_config(adev->platform,
                                                                 out_snd_device,
                                                                 in_snd_device);
    }

    /* Enable new sound devices */
    if (out_snd_device != SND_DEVICE_NONE) {
        if (usecase->devices & AUDIO_DEVICE_OUT_ALL_CODEC_BACKEND)
            check_and_route_playback_usecases(adev, usecase, out_snd_device);
        enable_snd_device(adev, out_snd_device);
    }

    if (in_snd_device != SND_DEVICE_NONE) {
        check_and_route_capture_usecases(adev, usecase, in_snd_device);
        enable_snd_device(adev, in_snd_device);
    }

    if (usecase->type == VOICE_CALL)
        status = platform_switch_voice_call_device_post(adev->platform,
                                                        out_snd_device,
                                                        in_snd_device);

    usecase->in_snd_device = in_snd_device;
    usecase->out_snd_device = out_snd_device;

    enable_audio_route(adev, usecase);

    /* Applicable only on the targets that has external modem.
     * Enable device command should be sent to modem only after
     * enabling voice call mixer controls
     */
    if (usecase->type == VOICE_CALL) {
        status = platform_switch_voice_call_usecase_route_post(adev->platform,
                                                               out_snd_device,
                                                               in_snd_device);
         /* Enable sidetone only if voice call already exists */
        if (voice_is_call_state_active(adev))
            voice_set_sidetone(adev, out_snd_device, true);
    }

    return status;
}

static int stop_input_stream(struct stream_in *in)
{
    int i, ret = 0;
    struct audio_usecase *uc_info;
    struct audio_device *adev = in->dev;

    adev->active_input = NULL;

    ALOGV("%s: enter: usecase(%d: %s)", __func__,
          in->usecase, use_case_table[in->usecase]);
    uc_info = get_usecase_from_list(adev, in->usecase);
    if (uc_info == NULL) {
        ALOGE("%s: Could not find the usecase (%d) in the list",
              __func__, in->usecase);
        return -EINVAL;
    }

    /* 1. Disable stream specific mixer controls */
    disable_audio_route(adev, uc_info);

    /* 2. Disable the tx device */
    disable_snd_device(adev, uc_info->in_snd_device);

    list_remove(&uc_info->list);
    free(uc_info);

    ALOGV("%s: exit: status(%d)", __func__, ret);
    return ret;
}

int start_input_stream(struct stream_in *in)
{
    /* 1. Enable output device and stream routing controls */
    int ret = 0;
    struct audio_usecase *uc_info;
    struct audio_device *adev = in->dev;

    ALOGV("%s: enter: usecase(%d)", __func__, in->usecase);
    in->pcm_device_id = platform_get_pcm_device_id(in->usecase, PCM_CAPTURE);
    if (in->pcm_device_id < 0) {
        ALOGE("%s: Could not find PCM device id for the usecase(%d)",
              __func__, in->usecase);
        ret = -EINVAL;
        goto error_config;
    }

    adev->active_input = in;
    uc_info = (struct audio_usecase *)calloc(1, sizeof(struct audio_usecase));
    uc_info->id = in->usecase;
    uc_info->type = PCM_CAPTURE;
    uc_info->stream.in = in;
    uc_info->devices = in->device;
    uc_info->in_snd_device = SND_DEVICE_NONE;
    uc_info->out_snd_device = SND_DEVICE_NONE;

    list_add_tail(&adev->usecase_list, &uc_info->list);

    audio_extn_perf_lock_acquire();

    select_devices(adev, in->usecase);

    ALOGV("%s: Opening PCM device card_id(%d) device_id(%d), channels %d",
          __func__, adev->snd_card, in->pcm_device_id, in->config.channels);

    unsigned int flags = PCM_IN | PCM_MONOTONIC;
    unsigned int pcm_open_retry_count = 0;

    if (in->usecase == USECASE_AUDIO_RECORD_AFE_PROXY) {
        flags |= PCM_MMAP | PCM_NOIRQ;
        pcm_open_retry_count = PROXY_OPEN_RETRY_COUNT;
    } else if (in->realtime) {
        flags |= PCM_MMAP | PCM_NOIRQ;
    }

    while (1) {
        in->pcm = pcm_open(adev->snd_card, in->pcm_device_id,
                           flags, &in->config);
        if (in->pcm == NULL || !pcm_is_ready(in->pcm)) {
            ALOGE("%s: %s", __func__, pcm_get_error(in->pcm));
            if (in->pcm != NULL) {
                pcm_close(in->pcm);
                in->pcm = NULL;
            }
            if (pcm_open_retry_count-- == 0) {
                ret = -EIO;
                goto error_open;
            }
            usleep(PROXY_OPEN_WAIT_TIME * 1000);
            continue;
        }
        break;
    }

    ALOGV("%s: pcm_prepare", __func__);
    ret = pcm_prepare(in->pcm);
    if (ret < 0) {
        ALOGE("%s: pcm_prepare returned %d", __func__, ret);
        pcm_close(in->pcm);
        in->pcm = NULL;
        goto error_open;
    }
    register_in_stream(in);
    if (in->realtime) {
        ret = pcm_start(in->pcm);
    }
    audio_extn_perf_lock_release();

    ALOGV("%s: exit", __func__);

    return ret;

error_open:
    stop_input_stream(in);
    audio_extn_perf_lock_release();

error_config:
    adev->active_input = NULL;
    ALOGW("%s: exit: status(%d)", __func__, ret);

    return ret;
}

void lock_input_stream(struct stream_in *in)
{
    pthread_mutex_lock(&in->pre_lock);
    pthread_mutex_lock(&in->lock);
    pthread_mutex_unlock(&in->pre_lock);
}

void lock_output_stream(struct stream_out *out)
{
    pthread_mutex_lock(&out->pre_lock);
    pthread_mutex_lock(&out->lock);
    pthread_mutex_unlock(&out->pre_lock);
}

/* must be called with out->lock locked */
static int send_offload_cmd_l(struct stream_out* out, int command)
{
    struct offload_cmd *cmd = (struct offload_cmd *)calloc(1, sizeof(struct offload_cmd));

    ALOGVV("%s %d", __func__, command);

    cmd->cmd = command;
    list_add_tail(&out->offload_cmd_list, &cmd->node);
    pthread_cond_signal(&out->offload_cond);
    return 0;
}

/* must be called iwth out->lock locked */
static void stop_compressed_output_l(struct stream_out *out)
{
    out->offload_state = OFFLOAD_STATE_IDLE;
    out->playback_started = 0;
    out->send_new_metadata = 1;
    if (out->compr != NULL) {
        compress_stop(out->compr);
        while (out->offload_thread_blocked) {
            pthread_cond_wait(&out->cond, &out->lock);
        }
    }
}

static void *offload_thread_loop(void *context)
{
    struct stream_out *out = (struct stream_out *) context;
    struct listnode *item;

    out->offload_state = OFFLOAD_STATE_IDLE;
    out->playback_started = 0;

    setpriority(PRIO_PROCESS, 0, ANDROID_PRIORITY_AUDIO);
    set_sched_policy(0, SP_FOREGROUND);
    prctl(PR_SET_NAME, (unsigned long)"Offload Callback", 0, 0, 0);

    ALOGV("%s", __func__);
    lock_output_stream(out);
    for (;;) {
        struct offload_cmd *cmd = NULL;
        stream_callback_event_t event;
        bool send_callback = false;

        ALOGVV("%s offload_cmd_list %d out->offload_state %d",
              __func__, list_empty(&out->offload_cmd_list),
              out->offload_state);
        if (list_empty(&out->offload_cmd_list)) {
            ALOGV("%s SLEEPING", __func__);
            pthread_cond_wait(&out->offload_cond, &out->lock);
            ALOGV("%s RUNNING", __func__);
            continue;
        }

        item = list_head(&out->offload_cmd_list);
        cmd = node_to_item(item, struct offload_cmd, node);
        list_remove(item);

        ALOGVV("%s STATE %d CMD %d out->compr %p",
               __func__, out->offload_state, cmd->cmd, out->compr);

        if (cmd->cmd == OFFLOAD_CMD_EXIT) {
            free(cmd);
            break;
        }

        if (out->compr == NULL) {
            ALOGE("%s: Compress handle is NULL", __func__);
            free(cmd);
            pthread_cond_signal(&out->cond);
            continue;
        }
        out->offload_thread_blocked = true;
        pthread_mutex_unlock(&out->lock);
        send_callback = false;
        switch(cmd->cmd) {
        case OFFLOAD_CMD_WAIT_FOR_BUFFER:
            compress_wait(out->compr, -1);
            send_callback = true;
            event = STREAM_CBK_EVENT_WRITE_READY;
            break;
        case OFFLOAD_CMD_PARTIAL_DRAIN:
            compress_next_track(out->compr);
            compress_partial_drain(out->compr);
            send_callback = true;
            event = STREAM_CBK_EVENT_DRAIN_READY;
            /* Resend the metadata for next iteration */
            out->send_new_metadata = 1;
            break;
        case OFFLOAD_CMD_DRAIN:
            compress_drain(out->compr);
            send_callback = true;
            event = STREAM_CBK_EVENT_DRAIN_READY;
            break;
        default:
            ALOGE("%s unknown command received: %d", __func__, cmd->cmd);
            break;
        }
        lock_output_stream(out);
        out->offload_thread_blocked = false;
        pthread_cond_signal(&out->cond);
        if (send_callback) {
            ALOGVV("%s: sending offload_callback event %d", __func__, event);
            out->offload_callback(event, NULL, out->offload_cookie);
        }
        free(cmd);
    }

    pthread_cond_signal(&out->cond);
    while (!list_empty(&out->offload_cmd_list)) {
        item = list_head(&out->offload_cmd_list);
        list_remove(item);
        free(node_to_item(item, struct offload_cmd, node));
    }
    pthread_mutex_unlock(&out->lock);

    return NULL;
}

static int create_offload_callback_thread(struct stream_out *out)
{
    pthread_cond_init(&out->offload_cond, (const pthread_condattr_t *) NULL);
    list_init(&out->offload_cmd_list);
    pthread_create(&out->offload_thread, (const pthread_attr_t *) NULL,
                    offload_thread_loop, out);
    return 0;
}

static int destroy_offload_callback_thread(struct stream_out *out)
{
    lock_output_stream(out);
    stop_compressed_output_l(out);
    send_offload_cmd_l(out, OFFLOAD_CMD_EXIT);

    pthread_mutex_unlock(&out->lock);
    pthread_join(out->offload_thread, (void **) NULL);
    pthread_cond_destroy(&out->offload_cond);

    return 0;
}

static bool allow_hdmi_channel_config(struct audio_device *adev)
{
    struct listnode *node;
    struct audio_usecase *usecase;
    bool ret = true;

    list_for_each(node, &adev->usecase_list) {
        usecase = node_to_item(node, struct audio_usecase, list);
        if (usecase->devices & AUDIO_DEVICE_OUT_AUX_DIGITAL) {
            /*
             * If voice call is already existing, do not proceed further to avoid
             * disabling/enabling both RX and TX devices, CSD calls, etc.
             * Once the voice call done, the HDMI channels can be configured to
             * max channels of remaining use cases.
             */
            if (usecase->id == USECASE_VOICE_CALL) {
                ALOGV("%s: voice call is active, no change in HDMI channels",
                      __func__);
                ret = false;
                break;
            } else if (usecase->id == USECASE_AUDIO_PLAYBACK_MULTI_CH) {
                ALOGV("%s: multi channel playback is active, "
                      "no change in HDMI channels", __func__);
                ret = false;
                break;
            }
        }
    }
    return ret;
}

static int check_and_set_hdmi_channels(struct audio_device *adev,
                                       unsigned int channels)
{
    struct listnode *node;
    struct audio_usecase *usecase;

    /* Check if change in HDMI channel config is allowed */
    if (!allow_hdmi_channel_config(adev))
        return 0;

    if (channels == adev->cur_hdmi_channels) {
        ALOGV("%s: Requested channels are same as current", __func__);
        return 0;
    }

    platform_set_hdmi_channels(adev->platform, channels);
    adev->cur_hdmi_channels = channels;

    /*
     * Deroute all the playback streams routed to HDMI so that
     * the back end is deactivated. Note that backend will not
     * be deactivated if any one stream is connected to it.
     */
    list_for_each(node, &adev->usecase_list) {
        usecase = node_to_item(node, struct audio_usecase, list);
        if (usecase->type == PCM_PLAYBACK &&
                usecase->devices & AUDIO_DEVICE_OUT_AUX_DIGITAL) {
            disable_audio_route(adev, usecase);
        }
    }

    /*
     * Enable all the streams disabled above. Now the HDMI backend
     * will be activated with new channel configuration
     */
    list_for_each(node, &adev->usecase_list) {
        usecase = node_to_item(node, struct audio_usecase, list);
        if (usecase->type == PCM_PLAYBACK &&
                usecase->devices & AUDIO_DEVICE_OUT_AUX_DIGITAL) {
            enable_audio_route(adev, usecase);
        }
    }

    return 0;
}

static int stop_output_stream(struct stream_out *out)
{
    int i, ret = 0;
    struct audio_usecase *uc_info;
    struct audio_device *adev = out->dev;

    ALOGV("%s: enter: usecase(%d: %s)", __func__,
          out->usecase, use_case_table[out->usecase]);
    uc_info = get_usecase_from_list(adev, out->usecase);
    if (uc_info == NULL) {
        ALOGE("%s: Could not find the usecase (%d) in the list",
              __func__, out->usecase);
        return -EINVAL;
    }

    if (out->usecase == USECASE_AUDIO_PLAYBACK_OFFLOAD) {
        if (adev->visualizer_stop_output != NULL)
            adev->visualizer_stop_output(out->handle, out->pcm_device_id);
        if (adev->offload_effects_stop_output != NULL)
            adev->offload_effects_stop_output(out->handle, out->pcm_device_id);
    }

    /* 1. Get and set stream specific mixer controls */
    disable_audio_route(adev, uc_info);

    /* 2. Disable the rx device */
    disable_snd_device(adev, uc_info->out_snd_device);

    list_remove(&uc_info->list);
    free(uc_info);

    audio_extn_extspk_update(adev->extspk);

    /* Must be called after removing the usecase from list */
    if (out->devices & AUDIO_DEVICE_OUT_AUX_DIGITAL)
        check_and_set_hdmi_channels(adev, DEFAULT_HDMI_OUT_CHANNELS);

    ALOGV("%s: exit: status(%d)", __func__, ret);
    return ret;
}

int start_output_stream(struct stream_out *out)
{
    int ret = 0;
    struct audio_usecase *uc_info;
    struct audio_device *adev = out->dev;

    ALOGV("%s: enter: usecase(%d: %s) devices(%#x)",
          __func__, out->usecase, use_case_table[out->usecase], out->devices);
    out->pcm_device_id = platform_get_pcm_device_id(out->usecase, PCM_PLAYBACK);
    if (out->pcm_device_id < 0) {
        ALOGE("%s: Invalid PCM device id(%d) for the usecase(%d)",
              __func__, out->pcm_device_id, out->usecase);
        ret = -EINVAL;
        goto error_config;
    }

    uc_info = (struct audio_usecase *)calloc(1, sizeof(struct audio_usecase));
    uc_info->id = out->usecase;
    uc_info->type = PCM_PLAYBACK;
    uc_info->stream.out = out;
    uc_info->devices = out->devices;
    uc_info->in_snd_device = SND_DEVICE_NONE;
    uc_info->out_snd_device = SND_DEVICE_NONE;

    /* This must be called before adding this usecase to the list */
    if (out->devices & AUDIO_DEVICE_OUT_AUX_DIGITAL)
        check_and_set_hdmi_channels(adev, out->config.channels);

    list_add_tail(&adev->usecase_list, &uc_info->list);

    audio_extn_perf_lock_acquire();

    select_devices(adev, out->usecase);

    audio_extn_extspk_update(adev->extspk);

    ALOGV("%s: Opening PCM device card_id(%d) device_id(%d) format(%#x)",
          __func__, adev->snd_card, out->pcm_device_id, out->config.format);
    if (out->usecase != USECASE_AUDIO_PLAYBACK_OFFLOAD) {
        unsigned int flags = PCM_OUT;
        unsigned int pcm_open_retry_count = 0;

        if (out->usecase == USECASE_AUDIO_PLAYBACK_AFE_PROXY) {
            flags |= PCM_MMAP | PCM_NOIRQ;
            pcm_open_retry_count = PROXY_OPEN_RETRY_COUNT;
        } else if (out->realtime) {
            flags |= PCM_MMAP | PCM_NOIRQ;
        } else
            flags |= PCM_MONOTONIC;

        while (1) {
            out->pcm = pcm_open(adev->snd_card, out->pcm_device_id,
                               flags, &out->config);
            if (out->pcm == NULL || !pcm_is_ready(out->pcm)) {
                ALOGE("%s: %s", __func__, pcm_get_error(out->pcm));
                if (out->pcm != NULL) {
                    pcm_close(out->pcm);
                    out->pcm = NULL;
                }
                if (pcm_open_retry_count-- == 0) {
                    ret = -EIO;
                    goto error_open;
                }
                usleep(PROXY_OPEN_WAIT_TIME * 1000);
                continue;
            }
            break;
        }
        ALOGV("%s: pcm_prepare", __func__);
        if (pcm_is_ready(out->pcm)) {
            ret = pcm_prepare(out->pcm);
            if (ret < 0) {
                ALOGE("%s: pcm_prepare returned %d", __func__, ret);
                pcm_close(out->pcm);
                out->pcm = NULL;
                goto error_open;
            }
        }
    } else {
        out->pcm = NULL;
        out->compr = compress_open(adev->snd_card, out->pcm_device_id,
                                   COMPRESS_IN, &out->compr_config);
        if (out->compr && !is_compress_ready(out->compr)) {
            ALOGE("%s: %s", __func__, compress_get_error(out->compr));
            compress_close(out->compr);
            out->compr = NULL;
            ret = -EIO;
            goto error_open;
        }
        if (out->offload_callback)
            compress_nonblock(out->compr, out->non_blocking);

        if (adev->visualizer_start_output != NULL)
            adev->visualizer_start_output(out->handle, out->pcm_device_id);
        if (adev->offload_effects_start_output != NULL)
            adev->offload_effects_start_output(out->handle, out->pcm_device_id);
    }
    ret = 0;
    register_out_stream(out);
    if (out->realtime) {
        ret = pcm_start(out->pcm);
    }
    audio_extn_perf_lock_release();
    ALOGV("%s: exit", __func__);
    return ret;
error_open:
    audio_extn_perf_lock_release();
    stop_output_stream(out);
error_config:
    return ret;
}

static int check_input_parameters(uint32_t sample_rate,
                                  audio_format_t format,
                                  int channel_count)
{
    if ((format != AUDIO_FORMAT_PCM_16_BIT) && (format != AUDIO_FORMAT_PCM_8_24_BIT)) {
        ALOGE("%s: unsupported AUDIO FORMAT (%d) ", __func__, format);
        return -EINVAL;
    }

    if ((channel_count < MIN_CHANNEL_COUNT) || (channel_count > MAX_CHANNEL_COUNT)) {
        ALOGE("%s: unsupported channel count (%d) passed  Min / Max (%d / %d)", __func__,
               channel_count, MIN_CHANNEL_COUNT, MAX_CHANNEL_COUNT);
        return -EINVAL;
    }

    switch (sample_rate) {
    case 8000:
    case 11025:
    case 12000:
    case 16000:
    case 22050:
    case 24000:
    case 32000:
    case 44100:
    case 48000:
        break;
    default:
        ALOGE("%s: unsupported (%d) samplerate passed ", __func__, sample_rate);
        return -EINVAL;
    }

    return 0;
}

static size_t get_input_buffer_size(uint32_t sample_rate,
                                    audio_format_t format,
                                    int channel_count,
                                    bool is_low_latency)
{
    size_t size = 0;

    if (check_input_parameters(sample_rate, format, channel_count) != 0)
        return 0;

    size = (sample_rate * AUDIO_CAPTURE_PERIOD_DURATION_MSEC) / 1000;
    if (is_low_latency)
        size = configured_low_latency_capture_period_size;

    size *= channel_count * audio_bytes_per_sample(format);

    /* make sure the size is multiple of 32 bytes
     * At 48 kHz mono 16-bit PCM:
     *  5.000 ms = 240 frames = 15*16*1*2 = 480, a whole multiple of 32 (15)
     *  3.333 ms = 160 frames = 10*16*1*2 = 320, a whole multiple of 32 (10)
     */
    size += 0x1f;
    size &= ~0x1f;

    return size;
}

static uint32_t out_get_sample_rate(const struct audio_stream *stream)
{
    struct stream_out *out = (struct stream_out *)stream;

    return out->sample_rate;
}

static int out_set_sample_rate(struct audio_stream *stream __unused, uint32_t rate __unused)
{
    return -ENOSYS;
}

static size_t out_get_buffer_size(const struct audio_stream *stream)
{
    struct stream_out *out = (struct stream_out *)stream;

    if (out->usecase == USECASE_AUDIO_PLAYBACK_OFFLOAD) {
        return out->compr_config.fragment_size;
    }
    return out->config.period_size * out->af_period_multiplier *
                audio_stream_out_frame_size((const struct audio_stream_out *)stream);
}

static uint32_t out_get_channels(const struct audio_stream *stream)
{
    struct stream_out *out = (struct stream_out *)stream;

    return out->channel_mask;
}

static audio_format_t out_get_format(const struct audio_stream *stream)
{
    struct stream_out *out = (struct stream_out *)stream;

    return out->format;
}

static int out_set_format(struct audio_stream *stream __unused, audio_format_t format __unused)
{
    return -ENOSYS;
}

static int out_standby(struct audio_stream *stream)
{
    struct stream_out *out = (struct stream_out *)stream;
    struct audio_device *adev = out->dev;

    ALOGV("%s: enter: usecase(%d: %s)", __func__,
          out->usecase, use_case_table[out->usecase]);

    lock_output_stream(out);
    if (!out->standby) {
        if (adev->adm_deregister_stream)
            adev->adm_deregister_stream(adev->adm_data, out->handle);

        pthread_mutex_lock(&adev->lock);
        out->standby = true;
        if (out->usecase != USECASE_AUDIO_PLAYBACK_OFFLOAD) {
            if (out->pcm) {
                pcm_close(out->pcm);
                out->pcm = NULL;
            }
        } else {
            stop_compressed_output_l(out);
            out->gapless_mdata.encoder_delay = 0;
            out->gapless_mdata.encoder_padding = 0;
            if (out->compr != NULL) {
                compress_close(out->compr);
                out->compr = NULL;
            }
        }
        stop_output_stream(out);
        pthread_mutex_unlock(&adev->lock);
    }
    pthread_mutex_unlock(&out->lock);
    ALOGV("%s: exit", __func__);
    return 0;
}

static int out_dump(const struct audio_stream *stream __unused, int fd __unused)
{
    return 0;
}

static int parse_compress_metadata(struct stream_out *out, struct str_parms *parms)
{
    int ret = 0;
    char value[32];
    struct compr_gapless_mdata tmp_mdata;

    if (!out || !parms) {
        return -EINVAL;
    }

    ret = str_parms_get_str(parms, AUDIO_OFFLOAD_CODEC_DELAY_SAMPLES, value, sizeof(value));
    if (ret >= 0) {
        tmp_mdata.encoder_delay = atoi(value); //whats a good limit check?
    } else {
        return -EINVAL;
    }

    ret = str_parms_get_str(parms, AUDIO_OFFLOAD_CODEC_PADDING_SAMPLES, value, sizeof(value));
    if (ret >= 0) {
        tmp_mdata.encoder_padding = atoi(value);
    } else {
        return -EINVAL;
    }

    out->gapless_mdata = tmp_mdata;
    out->send_new_metadata = 1;
    ALOGV("%s new encoder delay %u and padding %u", __func__,
          out->gapless_mdata.encoder_delay, out->gapless_mdata.encoder_padding);

    return 0;
}

static bool output_drives_call(struct audio_device *adev, struct stream_out *out)
{
    return out == adev->primary_output || out == adev->voice_tx_output;
}

static int out_set_parameters(struct audio_stream *stream, const char *kvpairs)
{
    struct stream_out *out = (struct stream_out *)stream;
    struct audio_device *adev = out->dev;
    struct audio_usecase *usecase;
    struct listnode *node;
    struct str_parms *parms;
    char value[32];
    int ret, val = 0;
    bool select_new_device = false;
    int status = 0;

    ALOGV("%s: enter: usecase(%d: %s) kvpairs: %s",
          __func__, out->usecase, use_case_table[out->usecase], kvpairs);
    parms = str_parms_create_str(kvpairs);
    ret = str_parms_get_str(parms, AUDIO_PARAMETER_STREAM_ROUTING, value, sizeof(value));
    if (ret >= 0) {
        val = atoi(value);
        lock_output_stream(out);
        pthread_mutex_lock(&adev->lock);

        /*
         * When HDMI cable is unplugged the music playback is paused and
         * the policy manager sends routing=0. But the audioflinger
         * continues to write data until standby time (3sec).
         * As the HDMI core is turned off, the write gets blocked.
         * Avoid this by routing audio to speaker until standby.
         */
        if (out->devices == AUDIO_DEVICE_OUT_AUX_DIGITAL &&
                val == AUDIO_DEVICE_NONE) {
            val = AUDIO_DEVICE_OUT_SPEAKER;
        }

        /*
         * select_devices() call below switches all the usecases on the same
         * backend to the new device. Refer to check_and_route_playback_usecases() in
         * the select_devices(). But how do we undo this?
         *
         * For example, music playback is active on headset (deep-buffer usecase)
         * and if we go to ringtones and select a ringtone, low-latency usecase
         * will be started on headset+speaker. As we can't enable headset+speaker
         * and headset devices at the same time, select_devices() switches the music
         * playback to headset+speaker while starting low-lateny usecase for ringtone.
         * So when the ringtone playback is completed, how do we undo the same?
         *
         * We are relying on the out_set_parameters() call on deep-buffer output,
         * once the ringtone playback is ended.
         * NOTE: We should not check if the current devices are same as new devices.
         *       Because select_devices() must be called to switch back the music
         *       playback to headset.
         */
        audio_devices_t new_dev = val;
        if (new_dev != AUDIO_DEVICE_NONE) {
            bool same_dev = out->devices == new_dev;
            out->devices = new_dev;

            if (!out->standby) {
                if (!same_dev) {
                    ALOGV("update routing change");
                    out->routing_change = true;
                }
                select_devices(adev, out->usecase);
            }

            if (output_drives_call(adev, out)) {
                if (!voice_is_in_call(adev)) {
                    if (adev->mode == AUDIO_MODE_IN_CALL) {
                        adev->current_call_output = out;
                        ret = voice_start_call(adev);
                    }
                } else {
                    adev->current_call_output = out;
                    voice_update_devices_for_all_voice_usecases(adev);
                }
            }
        }

        pthread_mutex_unlock(&adev->lock);
        pthread_mutex_unlock(&out->lock);

        /*handles device and call state changes*/
        audio_extn_extspk_update(adev->extspk);
    }

    if (out->usecase == USECASE_AUDIO_PLAYBACK_OFFLOAD) {
        parse_compress_metadata(out, parms);
    }

    str_parms_destroy(parms);
    ALOGV("%s: exit: code(%d)", __func__, status);
    return status;
}

static char* out_get_parameters(const struct audio_stream *stream, const char *keys)
{
    struct stream_out *out = (struct stream_out *)stream;
    struct str_parms *query = str_parms_create_str(keys);
    char *str;
    char value[256];
    struct str_parms *reply = str_parms_create();
    size_t i, j;
    int ret;
    bool first = true;
    ALOGV("%s: enter: keys - %s", __func__, keys);
    ret = str_parms_get_str(query, AUDIO_PARAMETER_STREAM_SUP_CHANNELS, value, sizeof(value));
    if (ret >= 0) {
        value[0] = '\0';
        i = 0;
        while (out->supported_channel_masks[i] != 0) {
            for (j = 0; j < ARRAY_SIZE(out_channels_name_to_enum_table); j++) {
                if (out_channels_name_to_enum_table[j].value == out->supported_channel_masks[i]) {
                    if (!first) {
                        strcat(value, "|");
                    }
                    strcat(value, out_channels_name_to_enum_table[j].name);
                    first = false;
                    break;
                }
            }
            i++;
        }
        str_parms_add_str(reply, AUDIO_PARAMETER_STREAM_SUP_CHANNELS, value);
        str = str_parms_to_str(reply);
    } else {
        str = strdup(keys);
    }
    str_parms_destroy(query);
    str_parms_destroy(reply);
    ALOGV("%s: exit: returns - %s", __func__, str);
    return str;
}

static uint32_t out_get_latency(const struct audio_stream_out *stream)
{
    uint32_t hw_delay, period_ms;
    struct stream_out *out = (struct stream_out *)stream;

    if (out->usecase == USECASE_AUDIO_PLAYBACK_OFFLOAD)
        return COMPRESS_OFFLOAD_PLAYBACK_LATENCY;
    else if (out->realtime) {
        // since the buffer won't be filled up faster than realtime,
        // return a smaller number
        period_ms = (out->af_period_multiplier * out->config.period_size *
                     1000) / (out->config.rate);
        hw_delay = platform_render_latency(out->usecase)/1000;
        return period_ms + hw_delay;
    }

    return (out->config.period_count * out->config.period_size * 1000) /
           (out->config.rate);
}

static int out_set_volume(struct audio_stream_out *stream, float left,
                          float right)
{
    struct stream_out *out = (struct stream_out *)stream;
    int volume[2];

    if (out->usecase == USECASE_AUDIO_PLAYBACK_MULTI_CH) {
        /* only take left channel into account: the API is for stereo anyway */
        out->muted = (left == 0.0f);
        return 0;
    } else if (out->usecase == USECASE_AUDIO_PLAYBACK_OFFLOAD) {
        const char *mixer_ctl_name = "Compress Playback Volume";
        struct audio_device *adev = out->dev;
        struct mixer_ctl *ctl;
        ctl = mixer_get_ctl_by_name(adev->mixer, mixer_ctl_name);
        if (!ctl) {
            /* try with the control based on device id */
            int pcm_device_id = platform_get_pcm_device_id(out->usecase,
                                                       PCM_PLAYBACK);
            char ctl_name[128] = {0};
            snprintf(ctl_name, sizeof(ctl_name),
                     "Compress Playback %d Volume", pcm_device_id);
            ctl = mixer_get_ctl_by_name(adev->mixer, ctl_name);
            if (!ctl) {
                ALOGE("%s: Could not get volume ctl mixer cmd", __func__);
                return -EINVAL;
            }
        }
        volume[0] = (int)(left * COMPRESS_PLAYBACK_VOLUME_MAX);
        volume[1] = (int)(right * COMPRESS_PLAYBACK_VOLUME_MAX);
        mixer_ctl_set_array(ctl, volume, sizeof(volume)/sizeof(volume[0]));
        return 0;
    }

    return -ENOSYS;
}

#ifdef NO_AUDIO_OUT
static ssize_t out_write_for_no_output(struct audio_stream_out *stream,
                                       const void *buffer, size_t bytes)
{
    struct stream_out *out = (struct stream_out *)stream;

    /* No Output device supported other than BT for playback.
     * Sleep for the amount of buffer duration
     */
    lock_output_stream(out);
    usleep(bytes * 1000000 / audio_stream_out_frame_size(&out->stream.common) /
            out_get_sample_rate(&out->stream.common));
    pthread_mutex_unlock(&out->lock);
    return bytes;
}
#endif

static ssize_t out_write(struct audio_stream_out *stream, const void *buffer,
                         size_t bytes)
{
    struct stream_out *out = (struct stream_out *)stream;
    struct audio_device *adev = out->dev;
    ssize_t ret = 0;

    lock_output_stream(out);
    if (out->standby) {
        out->standby = false;
        pthread_mutex_lock(&adev->lock);
        ret = start_output_stream(out);
        pthread_mutex_unlock(&adev->lock);
        /* ToDo: If use case is compress offload should return 0 */
        if (ret != 0) {
            out->standby = true;
            goto exit;
        }
    }

    if (out->usecase == USECASE_AUDIO_PLAYBACK_OFFLOAD) {
        ALOGVV("%s: writing buffer (%d bytes) to compress device", __func__, bytes);
        if (out->send_new_metadata) {
            ALOGVV("send new gapless metadata");
            compress_set_gapless_metadata(out->compr, &out->gapless_mdata);
            out->send_new_metadata = 0;
        }
        unsigned int avail;
        struct timespec tstamp;
        ret = compress_get_hpointer(out->compr, &avail, &tstamp);
        /* Do not limit write size if the available frames count is unknown */
        if (ret != 0) {
            avail = bytes;
        }
        if (avail == 0) {
            ret = 0;
        } else {
            if (avail > bytes) {
                avail = bytes;
            }
            ret = compress_write(out->compr, buffer, avail);
            ALOGVV("%s: writing buffer (%d bytes) to compress device returned %zd",
                   __func__, avail, ret);
        }

        if (ret >= 0 && ret < (ssize_t)bytes) {
            send_offload_cmd_l(out, OFFLOAD_CMD_WAIT_FOR_BUFFER);
        }
        if (ret > 0 && !out->playback_started) {
            compress_start(out->compr);
            out->playback_started = 1;
            out->offload_state = OFFLOAD_STATE_PLAYING;
        }
        pthread_mutex_unlock(&out->lock);
        return ret;
    } else {
        if (out->pcm) {
            if (out->muted)
                memset((void *)buffer, 0, bytes);

            ALOGVV("%s: writing buffer (%d bytes) to pcm device", __func__, bytes);

            long ns = pcm_bytes_to_frames(out->pcm, bytes)*1000000000LL/
                                                out->config.rate;
            request_out_focus(out, ns);

            bool use_mmap = is_mmap_usecase(out->usecase) || out->realtime;
            if (use_mmap)
                ret = pcm_mmap_write(out->pcm, (void *)buffer, bytes);
            else
                ret = pcm_write(out->pcm, (void *)buffer, bytes);

            if (ret == 0)
                out->written += bytes / (out->config.channels * sizeof(short));

            release_out_focus(out, ns);
        }
    }

exit:
    pthread_mutex_unlock(&out->lock);

    if (ret != 0) {
        if (out->pcm)
            ALOGE("%s: error %zu - %s", __func__, ret, pcm_get_error(out->pcm));
        out_standby(&out->stream.common);
        usleep(bytes * 1000000 / audio_stream_out_frame_size(stream) /
               out_get_sample_rate(&out->stream.common));
    }
    return bytes;
}

static int out_get_render_position(const struct audio_stream_out *stream,
                                   uint32_t *dsp_frames)
{
    struct stream_out *out = (struct stream_out *)stream;
    *dsp_frames = 0;
    if ((out->usecase == USECASE_AUDIO_PLAYBACK_OFFLOAD) && (dsp_frames != NULL)) {
        lock_output_stream(out);
        if (out->compr != NULL) {
            unsigned long frames = 0;
            // TODO: check return value
            compress_get_tstamp(out->compr, &frames, &out->sample_rate);
            *dsp_frames = (uint32_t)frames;
            ALOGVV("%s rendered frames %d sample_rate %d",
                   __func__, *dsp_frames, out->sample_rate);
        }
        pthread_mutex_unlock(&out->lock);
        return 0;
    } else
        return -EINVAL;
}

static int out_add_audio_effect(const struct audio_stream *stream __unused,
                                effect_handle_t effect __unused)
{
    return 0;
}

static int out_remove_audio_effect(const struct audio_stream *stream __unused,
                                   effect_handle_t effect __unused)
{
    return 0;
}

static int out_get_next_write_timestamp(const struct audio_stream_out *stream __unused,
                                        int64_t *timestamp __unused)
{
    return -EINVAL;
}

static int out_get_presentation_position(const struct audio_stream_out *stream,
                                   uint64_t *frames, struct timespec *timestamp)
{
    struct stream_out *out = (struct stream_out *)stream;
    int ret = -EINVAL;
    unsigned long dsp_frames;

    lock_output_stream(out);

    if (out->usecase == USECASE_AUDIO_PLAYBACK_OFFLOAD) {
        if (out->compr != NULL) {
            // TODO: check return value
            compress_get_tstamp(out->compr, &dsp_frames,
                    &out->sample_rate);
            ALOGVV("%s rendered frames %ld sample_rate %d",
                   __func__, dsp_frames, out->sample_rate);
            *frames = dsp_frames;
            ret = 0;
            /* this is the best we can do */
            clock_gettime(CLOCK_MONOTONIC, timestamp);
        }
    } else {
        if (out->pcm) {
            unsigned int avail;
            if (pcm_get_htimestamp(out->pcm, &avail, timestamp) == 0) {
                size_t kernel_buffer_size = out->config.period_size * out->config.period_count;
                int64_t signed_frames = out->written - kernel_buffer_size + avail;
                // This adjustment accounts for buffering after app processor.
                // It is based on estimated DSP latency per use case, rather than exact.
                signed_frames -=
                    (platform_render_latency(out->usecase) * out->sample_rate / 1000000LL);

                // It would be unusual for this value to be negative, but check just in case ...
                if (signed_frames >= 0) {
                    *frames = signed_frames;
                    ret = 0;
                }
            }
        }
    }

    pthread_mutex_unlock(&out->lock);

    return ret;
}

static int out_set_callback(struct audio_stream_out *stream,
            stream_callback_t callback, void *cookie)
{
    struct stream_out *out = (struct stream_out *)stream;

    ALOGV("%s", __func__);
    lock_output_stream(out);
    out->offload_callback = callback;
    out->offload_cookie = cookie;
    pthread_mutex_unlock(&out->lock);
    return 0;
}

static int out_pause(struct audio_stream_out* stream)
{
    struct stream_out *out = (struct stream_out *)stream;
    int status = -ENOSYS;
    ALOGV("%s", __func__);
    if (out->usecase == USECASE_AUDIO_PLAYBACK_OFFLOAD) {
        lock_output_stream(out);
        if (out->compr != NULL && out->offload_state == OFFLOAD_STATE_PLAYING) {
            status = compress_pause(out->compr);
            out->offload_state = OFFLOAD_STATE_PAUSED;
        }
        pthread_mutex_unlock(&out->lock);
    }
    return status;
}

static int out_resume(struct audio_stream_out* stream)
{
    struct stream_out *out = (struct stream_out *)stream;
    int status = -ENOSYS;
    ALOGV("%s", __func__);
    if (out->usecase == USECASE_AUDIO_PLAYBACK_OFFLOAD) {
        status = 0;
        lock_output_stream(out);
        if (out->compr != NULL && out->offload_state == OFFLOAD_STATE_PAUSED) {
            status = compress_resume(out->compr);
            out->offload_state = OFFLOAD_STATE_PLAYING;
        }
        pthread_mutex_unlock(&out->lock);
    }
    return status;
}

static int out_drain(struct audio_stream_out* stream, audio_drain_type_t type )
{
    struct stream_out *out = (struct stream_out *)stream;
    int status = -ENOSYS;
    ALOGV("%s", __func__);
    if (out->usecase == USECASE_AUDIO_PLAYBACK_OFFLOAD) {
        lock_output_stream(out);
        if (type == AUDIO_DRAIN_EARLY_NOTIFY)
            status = send_offload_cmd_l(out, OFFLOAD_CMD_PARTIAL_DRAIN);
        else
            status = send_offload_cmd_l(out, OFFLOAD_CMD_DRAIN);
        pthread_mutex_unlock(&out->lock);
    }
    return status;
}

static int out_flush(struct audio_stream_out* stream)
{
    struct stream_out *out = (struct stream_out *)stream;
    ALOGV("%s", __func__);
    if (out->usecase == USECASE_AUDIO_PLAYBACK_OFFLOAD) {
        lock_output_stream(out);
        stop_compressed_output_l(out);
        pthread_mutex_unlock(&out->lock);
        return 0;
    }
    return -ENOSYS;
}

/** audio_stream_in implementation **/
static uint32_t in_get_sample_rate(const struct audio_stream *stream)
{
    struct stream_in *in = (struct stream_in *)stream;

    return in->config.rate;
}

static int in_set_sample_rate(struct audio_stream *stream __unused, uint32_t rate __unused)
{
    return -ENOSYS;
}

static size_t in_get_buffer_size(const struct audio_stream *stream)
{
    struct stream_in *in = (struct stream_in *)stream;

    return in->config.period_size * in->af_period_multiplier *
        audio_stream_in_frame_size((const struct audio_stream_in *)stream);
}

static uint32_t in_get_channels(const struct audio_stream *stream)
{
    struct stream_in *in = (struct stream_in *)stream;

    return in->channel_mask;
}

static audio_format_t in_get_format(const struct audio_stream *stream)
{
    struct stream_in *in = (struct stream_in *)stream;
    return in->format;
}

static int in_set_format(struct audio_stream *stream __unused, audio_format_t format __unused)
{
    return -ENOSYS;
}

static int in_standby(struct audio_stream *stream)
{
    struct stream_in *in = (struct stream_in *)stream;
    struct audio_device *adev = in->dev;
    int status = 0;
    ALOGV("%s: enter", __func__);

    lock_input_stream(in);

    if (!in->standby && in->is_st_session) {
        ALOGV("%s: sound trigger pcm stop lab", __func__);
        audio_extn_sound_trigger_stop_lab(in);
        in->standby = true;
    }

    if (!in->standby) {
        if (adev->adm_deregister_stream)
            adev->adm_deregister_stream(adev->adm_data, in->capture_handle);

        pthread_mutex_lock(&adev->lock);
        in->standby = true;
        if (in->pcm) {
            pcm_close(in->pcm);
            in->pcm = NULL;
        }
        adev->enable_voicerx = false;
        platform_set_echo_reference(adev, false, AUDIO_DEVICE_NONE );
        status = stop_input_stream(in);
        pthread_mutex_unlock(&adev->lock);
    }
    pthread_mutex_unlock(&in->lock);
    ALOGV("%s: exit:  status(%d)", __func__, status);
    return status;
}

static int in_dump(const struct audio_stream *stream __unused, int fd __unused)
{
    return 0;
}

static int in_set_parameters(struct audio_stream *stream, const char *kvpairs)
{
    struct stream_in *in = (struct stream_in *)stream;
    struct audio_device *adev = in->dev;
    struct str_parms *parms;
    char *str;
    char value[32];
    int ret, val = 0;
    int status = 0;

    ALOGV("%s: enter: kvpairs=%s", __func__, kvpairs);
    parms = str_parms_create_str(kvpairs);

    ret = str_parms_get_str(parms, AUDIO_PARAMETER_STREAM_INPUT_SOURCE, value, sizeof(value));

    lock_input_stream(in);

    pthread_mutex_lock(&adev->lock);
    if (ret >= 0) {
        val = atoi(value);
        /* no audio source uses val == 0 */
        if ((in->source != val) && (val != 0)) {
            in->source = val;
        }
    }

    ret = str_parms_get_str(parms, AUDIO_PARAMETER_STREAM_ROUTING, value, sizeof(value));

    if (ret >= 0) {
        val = atoi(value);
        if (((int)in->device != val) && (val != 0)) {
            in->device = val;
            /* If recording is in progress, change the tx device to new device */
            if (!in->standby) {
                ALOGV("update input routing change");
                in->routing_change = true;
                select_devices(adev, in->usecase);
            }
        }
    }

    pthread_mutex_unlock(&adev->lock);
    pthread_mutex_unlock(&in->lock);

    str_parms_destroy(parms);
    ALOGV("%s: exit: status(%d)", __func__, status);
    return status;
}

static char* in_get_parameters(const struct audio_stream *stream __unused,
                               const char *keys __unused)
{
    return strdup("");
}

static int in_set_gain(struct audio_stream_in *stream __unused, float gain __unused)
{
    return 0;
}

static ssize_t in_read(struct audio_stream_in *stream, void *buffer,
                       size_t bytes)
{
    struct stream_in *in = (struct stream_in *)stream;
    struct audio_device *adev = in->dev;
    int i, ret = -1;
    int *int_buf_stream = NULL;

    lock_input_stream(in);

    if (in->is_st_session) {
        ALOGVV(" %s: reading on st session bytes=%d", __func__, bytes);
        /* Read from sound trigger HAL */
        audio_extn_sound_trigger_read(in, buffer, bytes);
        pthread_mutex_unlock(&in->lock);
        return bytes;
    }

    if (in->standby) {
        pthread_mutex_lock(&adev->lock);
        ret = start_input_stream(in);
        pthread_mutex_unlock(&adev->lock);
        if (ret != 0) {
            goto exit;
        }
        in->standby = 0;
    }

    //what's the duration requested by the client?
    long ns = pcm_bytes_to_frames(in->pcm, bytes)*1000000000LL/
                                                in->config.rate;
    request_in_focus(in, ns);

    bool use_mmap = is_mmap_usecase(in->usecase) || in->realtime;
    if (in->pcm) {
        if (use_mmap) {
            ret = pcm_mmap_read(in->pcm, buffer, bytes);
        } else {
            ret = pcm_read(in->pcm, buffer, bytes);
<<<<<<< HEAD

        if (ret < 0) {
            ALOGE("Failed to read w/err %s", strerror(errno));
            ret = -errno;
=======
            if (!ret && bytes > 0 && (in->format == AUDIO_FORMAT_PCM_8_24_BIT)) {
                if (bytes % 4 == 0) {
                    /* data from DSP comes in 24_8 format, convert it to 8_24 */
                    int_buf_stream = buffer;
                    for (size_t itt=0; itt < bytes/4 ; itt++) {
                        int_buf_stream[itt] >>= 8;
                    }
                } else {
                    ALOGE("%s: !!! something wrong !!! ... data not 32 bit aligned ", __func__);
                    ret = -EINVAL;
                    goto exit;
                }
            }
>>>>>>> 8d89f409
        }
    }

    release_in_focus(in, ns);

    /*
     * Instead of writing zeroes here, we could trust the hardware
     * to always provide zeroes when muted.
     * No need to acquire adev->lock to read mic_muted here as we don't change its state.
     */
    if (ret == 0 && adev->mic_muted && in->usecase != USECASE_AUDIO_RECORD_AFE_PROXY)
        memset(buffer, 0, bytes);

exit:
    pthread_mutex_unlock(&in->lock);

    if (ret != 0) {
        in_standby(&in->stream.common);
        ALOGV("%s: read failed - sleeping for buffer duration", __func__);
        usleep(bytes * 1000000 / audio_stream_in_frame_size(stream) /
               in_get_sample_rate(&in->stream.common));
        memset(buffer, 0, bytes); // clear return data
    }
    if (bytes > 0) {
        in->frames_read += bytes / audio_stream_in_frame_size(stream);
    }
    return bytes;
}

static uint32_t in_get_input_frames_lost(struct audio_stream_in *stream __unused)
{
    return 0;
}

static int in_get_capture_position(const struct audio_stream_in *stream,
                                   int64_t *frames, int64_t *time)
{
    if (stream == NULL || frames == NULL || time == NULL) {
        return -EINVAL;
    }
    struct stream_in *in = (struct stream_in *)stream;
    int ret = -ENOSYS;

    lock_input_stream(in);
    if (in->pcm) {
        struct timespec timestamp;
        unsigned int avail;
        if (pcm_get_htimestamp(in->pcm, &avail, &timestamp) == 0) {
            *frames = in->frames_read + avail;
            *time = timestamp.tv_sec * 1000000000LL + timestamp.tv_nsec;
            ret = 0;
        }
    }
    pthread_mutex_unlock(&in->lock);
    return ret;
}

static int add_remove_audio_effect(const struct audio_stream *stream,
                                   effect_handle_t effect,
                                   bool enable)
{
    struct stream_in *in = (struct stream_in *)stream;
    struct audio_device *adev = in->dev;
    int status = 0;
    effect_descriptor_t desc;

    status = (*effect)->get_descriptor(effect, &desc);
    if (status != 0)
        return status;

    lock_input_stream(in);
    pthread_mutex_lock(&in->dev->lock);
    if ((in->source == AUDIO_SOURCE_VOICE_COMMUNICATION ||
            in->source == AUDIO_SOURCE_VOICE_RECOGNITION ||
            adev->mode == AUDIO_MODE_IN_COMMUNICATION) &&
            in->enable_aec != enable &&
            (memcmp(&desc.type, FX_IID_AEC, sizeof(effect_uuid_t)) == 0)) {
        in->enable_aec = enable;
        if (!enable)
            platform_set_echo_reference(in->dev, enable, AUDIO_DEVICE_NONE);
        if (in->source == AUDIO_SOURCE_VOICE_COMMUNICATION ||
            adev->mode == AUDIO_MODE_IN_COMMUNICATION) {
            adev->enable_voicerx = enable;
            struct audio_usecase *usecase;
            struct listnode *node;
            list_for_each(node, &adev->usecase_list) {
                usecase = node_to_item(node, struct audio_usecase, list);
                if (usecase->type == PCM_PLAYBACK) {
                    select_devices(adev, usecase->id);
                    break;
                }
            }
        }
        if (!in->standby)
            select_devices(in->dev, in->usecase);
    }
    if (in->enable_ns != enable &&
            (memcmp(&desc.type, FX_IID_NS, sizeof(effect_uuid_t)) == 0)) {
        in->enable_ns = enable;
        if (!in->standby)
            select_devices(in->dev, in->usecase);
    }
    pthread_mutex_unlock(&in->dev->lock);
    pthread_mutex_unlock(&in->lock);

    return 0;
}

static int in_add_audio_effect(const struct audio_stream *stream,
                               effect_handle_t effect)
{
    ALOGV("%s: effect %p", __func__, effect);
    return add_remove_audio_effect(stream, effect, true);
}

static int in_remove_audio_effect(const struct audio_stream *stream,
                                  effect_handle_t effect)
{
    ALOGV("%s: effect %p", __func__, effect);
    return add_remove_audio_effect(stream, effect, false);
}

static int adev_open_output_stream(struct audio_hw_device *dev,
                                   audio_io_handle_t handle,
                                   audio_devices_t devices,
                                   audio_output_flags_t flags,
                                   struct audio_config *config,
                                   struct audio_stream_out **stream_out,
                                   const char *address __unused)
{
    struct audio_device *adev = (struct audio_device *)dev;
    struct stream_out *out;
    int i, ret;

    ALOGV("%s: enter: sample_rate(%d) channel_mask(%#x) devices(%#x) flags(%#x)",
          __func__, config->sample_rate, config->channel_mask, devices, flags);
    *stream_out = NULL;
    out = (struct stream_out *)calloc(1, sizeof(struct stream_out));

    if (devices == AUDIO_DEVICE_NONE)
        devices = AUDIO_DEVICE_OUT_SPEAKER;

    out->flags = flags;
    out->devices = devices;
    out->dev = adev;
    out->format = config->format;
    out->sample_rate = config->sample_rate;
    out->channel_mask = AUDIO_CHANNEL_OUT_STEREO;
    out->supported_channel_masks[0] = AUDIO_CHANNEL_OUT_STEREO;
    out->handle = handle;

    /* Init use case and pcm_config */
    if (out->flags & AUDIO_OUTPUT_FLAG_DIRECT &&
            !(out->flags & AUDIO_OUTPUT_FLAG_COMPRESS_OFFLOAD) &&
        out->devices & AUDIO_DEVICE_OUT_AUX_DIGITAL) {
        pthread_mutex_lock(&adev->lock);
        ret = read_hdmi_channel_masks(out);
        pthread_mutex_unlock(&adev->lock);
        if (ret != 0)
            goto error_open;

        if (config->sample_rate == 0)
            config->sample_rate = DEFAULT_OUTPUT_SAMPLING_RATE;
        if (config->channel_mask == 0)
            config->channel_mask = AUDIO_CHANNEL_OUT_5POINT1;
        if (config->format == AUDIO_FORMAT_DEFAULT)
            config->format = AUDIO_FORMAT_PCM_16_BIT;

        out->channel_mask = config->channel_mask;
        out->sample_rate = config->sample_rate;
        out->format = config->format;
        out->usecase = USECASE_AUDIO_PLAYBACK_MULTI_CH;
        out->config = pcm_config_hdmi_multi;
        out->config.rate = config->sample_rate;
        out->config.channels = audio_channel_count_from_out_mask(out->channel_mask);
        out->config.period_size = HDMI_MULTI_PERIOD_BYTES / (out->config.channels * 2);
    } else if (out->flags & AUDIO_OUTPUT_FLAG_COMPRESS_OFFLOAD) {
        if (config->offload_info.version != AUDIO_INFO_INITIALIZER.version ||
            config->offload_info.size != AUDIO_INFO_INITIALIZER.size) {
            ALOGE("%s: Unsupported Offload information", __func__);
            ret = -EINVAL;
            goto error_open;
        }
        if (!is_supported_format(config->offload_info.format)) {
            ALOGE("%s: Unsupported audio format", __func__);
            ret = -EINVAL;
            goto error_open;
        }

        out->compr_config.codec = (struct snd_codec *)
                                    calloc(1, sizeof(struct snd_codec));

        out->usecase = USECASE_AUDIO_PLAYBACK_OFFLOAD;
        if (config->offload_info.channel_mask)
            out->channel_mask = config->offload_info.channel_mask;
        else if (config->channel_mask)
            out->channel_mask = config->channel_mask;
        out->format = config->offload_info.format;
        out->sample_rate = config->offload_info.sample_rate;

        out->stream.set_callback = out_set_callback;
        out->stream.pause = out_pause;
        out->stream.resume = out_resume;
        out->stream.drain = out_drain;
        out->stream.flush = out_flush;

        out->compr_config.codec->id =
                get_snd_codec_id(config->offload_info.format);
        out->compr_config.fragment_size = COMPRESS_OFFLOAD_FRAGMENT_SIZE;
        out->compr_config.fragments = COMPRESS_OFFLOAD_NUM_FRAGMENTS;
        out->compr_config.codec->sample_rate = config->offload_info.sample_rate;
        out->compr_config.codec->bit_rate =
                    config->offload_info.bit_rate;
        out->compr_config.codec->ch_in =
                audio_channel_count_from_out_mask(config->channel_mask);
        out->compr_config.codec->ch_out = out->compr_config.codec->ch_in;

        if (flags & AUDIO_OUTPUT_FLAG_NON_BLOCKING)
            out->non_blocking = 1;

        out->send_new_metadata = 1;
        create_offload_callback_thread(out);
        ALOGV("%s: offloaded output offload_info version %04x bit rate %d",
                __func__, config->offload_info.version,
                config->offload_info.bit_rate);
    } else  if (out->devices == AUDIO_DEVICE_OUT_TELEPHONY_TX) {
        if (config->sample_rate == 0)
            config->sample_rate = AFE_PROXY_SAMPLING_RATE;
        if (config->sample_rate != 48000 && config->sample_rate != 16000 &&
                config->sample_rate != 8000) {
            config->sample_rate = AFE_PROXY_SAMPLING_RATE;
            ret = -EINVAL;
            goto error_open;
        }
        out->sample_rate = config->sample_rate;
        out->config.rate = config->sample_rate;
        if (config->format == AUDIO_FORMAT_DEFAULT)
            config->format = AUDIO_FORMAT_PCM_16_BIT;
        if (config->format != AUDIO_FORMAT_PCM_16_BIT) {
            config->format = AUDIO_FORMAT_PCM_16_BIT;
            ret = -EINVAL;
            goto error_open;
        }
        out->format = config->format;
        out->usecase = USECASE_AUDIO_PLAYBACK_AFE_PROXY;
        out->config = pcm_config_afe_proxy_playback;
        adev->voice_tx_output = out;
    } else {
        if (out->flags & AUDIO_OUTPUT_FLAG_DEEP_BUFFER) {
            out->usecase = USECASE_AUDIO_PLAYBACK_DEEP_BUFFER;
            out->config = pcm_config_deep_buffer;
        } else if (out->flags & AUDIO_OUTPUT_FLAG_TTS) {
            out->usecase = USECASE_AUDIO_PLAYBACK_TTS;
            out->config = pcm_config_deep_buffer;
        } else if (out->flags & AUDIO_OUTPUT_FLAG_RAW) {
            out->usecase = USECASE_AUDIO_PLAYBACK_ULL;
            out->realtime = may_use_noirq_mode(adev, USECASE_AUDIO_PLAYBACK_ULL, out->flags);
            out->usecase = USECASE_AUDIO_PLAYBACK_ULL;
            out->config = out->realtime ? pcm_config_rt : pcm_config_low_latency;
        } else {
            out->usecase = USECASE_AUDIO_PLAYBACK_LOW_LATENCY;
            out->config = pcm_config_low_latency;
        }
        if (config->format != audio_format_from_pcm_format(out->config.format)) {
            if (k_enable_extended_precision
                    && pcm_params_format_test(adev->use_case_table[out->usecase],
                            pcm_format_from_audio_format(config->format))) {
                out->config.format = pcm_format_from_audio_format(config->format);
                /* out->format already set to config->format */
            } else {
                /* deny the externally proposed config format
                 * and use the one specified in audio_hw layer configuration.
                 * Note: out->format is returned by out->stream.common.get_format()
                 * and is used to set config->format in the code several lines below.
                 */
                out->format = audio_format_from_pcm_format(out->config.format);
            }
        }
        out->sample_rate = out->config.rate;
    }
    ALOGV("%s: Usecase(%s) config->format %#x  out->config.format %#x\n",
            __func__, use_case_table[out->usecase], config->format, out->config.format);

    if (flags & AUDIO_OUTPUT_FLAG_PRIMARY) {
        if (adev->primary_output == NULL)
            adev->primary_output = out;
        else {
            ALOGE("%s: Primary output is already opened", __func__);
            ret = -EEXIST;
            goto error_open;
        }
    }

    /* Check if this usecase is already existing */
    pthread_mutex_lock(&adev->lock);
    if (get_usecase_from_list(adev, out->usecase) != NULL) {
        ALOGE("%s: Usecase (%d) is already present", __func__, out->usecase);
        pthread_mutex_unlock(&adev->lock);
        ret = -EEXIST;
        goto error_open;
    }
    pthread_mutex_unlock(&adev->lock);

    out->stream.common.get_sample_rate = out_get_sample_rate;
    out->stream.common.set_sample_rate = out_set_sample_rate;
    out->stream.common.get_buffer_size = out_get_buffer_size;
    out->stream.common.get_channels = out_get_channels;
    out->stream.common.get_format = out_get_format;
    out->stream.common.set_format = out_set_format;
    out->stream.common.standby = out_standby;
    out->stream.common.dump = out_dump;
    out->stream.common.set_parameters = out_set_parameters;
    out->stream.common.get_parameters = out_get_parameters;
    out->stream.common.add_audio_effect = out_add_audio_effect;
    out->stream.common.remove_audio_effect = out_remove_audio_effect;
    out->stream.get_latency = out_get_latency;
    out->stream.set_volume = out_set_volume;
#ifdef NO_AUDIO_OUT
    out->stream.write = out_write_for_no_output;
#else
    out->stream.write = out_write;
#endif
    out->stream.get_render_position = out_get_render_position;
    out->stream.get_next_write_timestamp = out_get_next_write_timestamp;
    out->stream.get_presentation_position = out_get_presentation_position;

    out->af_period_multiplier  = out->realtime ? af_period_multiplier : 1;
    out->standby = 1;
    /* out->muted = false; by calloc() */
    /* out->written = 0; by calloc() */

    pthread_mutex_init(&out->lock, (const pthread_mutexattr_t *) NULL);
    pthread_mutex_init(&out->pre_lock, (const pthread_mutexattr_t *) NULL);
    pthread_cond_init(&out->cond, (const pthread_condattr_t *) NULL);

    config->format = out->stream.common.get_format(&out->stream.common);
    config->channel_mask = out->stream.common.get_channels(&out->stream.common);
    config->sample_rate = out->stream.common.get_sample_rate(&out->stream.common);

    *stream_out = &out->stream;
    ALOGV("%s: exit", __func__);
    return 0;

error_open:
    free(out);
    *stream_out = NULL;
    ALOGW("%s: exit: ret %d", __func__, ret);
    return ret;
}

static void adev_close_output_stream(struct audio_hw_device *dev __unused,
                                     struct audio_stream_out *stream)
{
    struct stream_out *out = (struct stream_out *)stream;
    struct audio_device *adev = out->dev;

    ALOGV("%s: enter", __func__);
    out_standby(&stream->common);
    if (out->usecase == USECASE_AUDIO_PLAYBACK_OFFLOAD) {
        destroy_offload_callback_thread(out);

        if (out->compr_config.codec != NULL)
            free(out->compr_config.codec);
    }

    if (adev->voice_tx_output == out)
        adev->voice_tx_output = NULL;

    pthread_cond_destroy(&out->cond);
    pthread_mutex_destroy(&out->lock);
    free(stream);
    ALOGV("%s: exit", __func__);
}

static int adev_set_parameters(struct audio_hw_device *dev, const char *kvpairs)
{
    struct audio_device *adev = (struct audio_device *)dev;
    struct str_parms *parms;
    char *str;
    char value[32];
    int val;
    int ret;
    int status = 0;

    ALOGV("%s: enter: %s", __func__, kvpairs);

    pthread_mutex_lock(&adev->lock);

    parms = str_parms_create_str(kvpairs);
    status = voice_set_parameters(adev, parms);
    if (status != 0) {
        goto done;
    }

    ret = str_parms_get_str(parms, AUDIO_PARAMETER_KEY_BT_NREC, value, sizeof(value));
    if (ret >= 0) {
        /* When set to false, HAL should disable EC and NS */
        if (strcmp(value, AUDIO_PARAMETER_VALUE_ON) == 0)
            adev->bluetooth_nrec = true;
        else
            adev->bluetooth_nrec = false;
    }

    ret = str_parms_get_str(parms, "screen_state", value, sizeof(value));
    if (ret >= 0) {
        if (strcmp(value, AUDIO_PARAMETER_VALUE_ON) == 0)
            adev->screen_off = false;
        else
            adev->screen_off = true;
    }

    ret = str_parms_get_int(parms, "rotation", &val);
    if (ret >= 0) {
        bool reverse_speakers = false;
        switch(val) {
        // FIXME: note that the code below assumes that the speakers are in the correct placement
        //   relative to the user when the device is rotated 90deg from its default rotation. This
        //   assumption is device-specific, not platform-specific like this code.
        case 270:
            reverse_speakers = true;
            break;
        case 0:
        case 90:
        case 180:
            break;
        default:
            ALOGE("%s: unexpected rotation of %d", __func__, val);
            status = -EINVAL;
        }
        if (status == 0) {
            platform_swap_lr_channels(adev, reverse_speakers);
        }
    }

    ret = str_parms_get_str(parms, AUDIO_PARAMETER_KEY_BT_SCO_WB, value, sizeof(value));
    if (ret >= 0) {
        adev->bt_wb_speech_enabled = !strcmp(value, AUDIO_PARAMETER_VALUE_ON);
    }

    audio_extn_hfp_set_parameters(adev, parms);
done:
    str_parms_destroy(parms);
    pthread_mutex_unlock(&adev->lock);
    ALOGV("%s: exit with code(%d)", __func__, status);
    return status;
}

static char* adev_get_parameters(const struct audio_hw_device *dev,
                                 const char *keys)
{
    struct audio_device *adev = (struct audio_device *)dev;
    struct str_parms *reply = str_parms_create();
    struct str_parms *query = str_parms_create_str(keys);
    char *str;

    pthread_mutex_lock(&adev->lock);

    voice_get_parameters(adev, query, reply);
    str = str_parms_to_str(reply);
    str_parms_destroy(query);
    str_parms_destroy(reply);

    pthread_mutex_unlock(&adev->lock);
    ALOGV("%s: exit: returns - %s", __func__, str);
    return str;
}

static int adev_init_check(const struct audio_hw_device *dev __unused)
{
    return 0;
}

static int adev_set_voice_volume(struct audio_hw_device *dev, float volume)
{
    int ret;
    struct audio_device *adev = (struct audio_device *)dev;

    audio_extn_extspk_set_voice_vol(adev->extspk, volume);

    pthread_mutex_lock(&adev->lock);
    ret = voice_set_volume(adev, volume);
    pthread_mutex_unlock(&adev->lock);

    return ret;
}

static int adev_set_master_volume(struct audio_hw_device *dev __unused, float volume __unused)
{
    return -ENOSYS;
}

static int adev_get_master_volume(struct audio_hw_device *dev __unused,
                                  float *volume __unused)
{
    return -ENOSYS;
}

static int adev_set_master_mute(struct audio_hw_device *dev __unused, bool muted __unused)
{
    return -ENOSYS;
}

static int adev_get_master_mute(struct audio_hw_device *dev __unused, bool *muted __unused)
{
    return -ENOSYS;
}

static int adev_set_mode(struct audio_hw_device *dev, audio_mode_t mode)
{
    struct audio_device *adev = (struct audio_device *)dev;

    pthread_mutex_lock(&adev->lock);
    if (adev->mode != mode) {
        ALOGD("%s: mode %d", __func__, (int)mode);
        adev->mode = mode;
        if ((mode == AUDIO_MODE_NORMAL || mode == AUDIO_MODE_IN_COMMUNICATION) &&
                voice_is_in_call(adev)) {
            voice_stop_call(adev);
            adev->current_call_output = NULL;
        }
    }
    pthread_mutex_unlock(&adev->lock);

    audio_extn_extspk_set_mode(adev->extspk, mode);

    return 0;
}

static int adev_set_mic_mute(struct audio_hw_device *dev, bool state)
{
    int ret;
    struct audio_device *adev = (struct audio_device *)dev;

    ALOGD("%s: state %d", __func__, (int)state);
    pthread_mutex_lock(&adev->lock);
    ret = voice_set_mic_mute(adev, state);
    adev->mic_muted = state;
    pthread_mutex_unlock(&adev->lock);

    return ret;
}

static int adev_get_mic_mute(const struct audio_hw_device *dev, bool *state)
{
    *state = voice_get_mic_mute((struct audio_device *)dev);
    return 0;
}

static size_t adev_get_input_buffer_size(const struct audio_hw_device *dev __unused,
                                         const struct audio_config *config)
{
    int channel_count = audio_channel_count_from_in_mask(config->channel_mask);

    return get_input_buffer_size(config->sample_rate, config->format, channel_count,
            false /* is_low_latency: since we don't know, be conservative */);
}

static int adev_open_input_stream(struct audio_hw_device *dev,
                                  audio_io_handle_t handle,
                                  audio_devices_t devices,
                                  struct audio_config *config,
                                  struct audio_stream_in **stream_in,
                                  audio_input_flags_t flags,
                                  const char *address __unused,
                                  audio_source_t source )
{
    struct audio_device *adev = (struct audio_device *)dev;
    struct stream_in *in;
    int ret = 0, buffer_size, frame_size;
    int channel_count = audio_channel_count_from_in_mask(config->channel_mask);
    bool is_low_latency = false;

    ALOGV("%s: enter", __func__);
    *stream_in = NULL;
    if (check_input_parameters(config->sample_rate, config->format, channel_count) != 0)
        return -EINVAL;

    in = (struct stream_in *)calloc(1, sizeof(struct stream_in));

    pthread_mutex_init(&in->lock, (const pthread_mutexattr_t *) NULL);
    pthread_mutex_init(&in->pre_lock, (const pthread_mutexattr_t *) NULL);

    in->stream.common.get_sample_rate = in_get_sample_rate;
    in->stream.common.set_sample_rate = in_set_sample_rate;
    in->stream.common.get_buffer_size = in_get_buffer_size;
    in->stream.common.get_channels = in_get_channels;
    in->stream.common.get_format = in_get_format;
    in->stream.common.set_format = in_set_format;
    in->stream.common.standby = in_standby;
    in->stream.common.dump = in_dump;
    in->stream.common.set_parameters = in_set_parameters;
    in->stream.common.get_parameters = in_get_parameters;
    in->stream.common.add_audio_effect = in_add_audio_effect;
    in->stream.common.remove_audio_effect = in_remove_audio_effect;
    in->stream.set_gain = in_set_gain;
    in->stream.read = in_read;
    in->stream.get_input_frames_lost = in_get_input_frames_lost;
    in->stream.get_capture_position = in_get_capture_position;

    in->device = devices;
    in->source = source;
    in->dev = adev;
    in->standby = 1;
    in->channel_mask = config->channel_mask;
    in->capture_handle = handle;
    in->flags = flags;
    in->format = config->format;
    // in->frames_read = 0;

    if (in->format == AUDIO_FORMAT_DEFAULT)
        config->format = AUDIO_FORMAT_PCM_16_BIT;

    if (config->format == AUDIO_FORMAT_PCM_FLOAT ||
        config->format == AUDIO_FORMAT_PCM_24_BIT_PACKED) {
        config->format = AUDIO_FORMAT_PCM_8_24_BIT;
        ret = -EINVAL;
        goto err_open;
    }

    /* Update config params with the requested sample rate and channels */
    if (in->device == AUDIO_DEVICE_IN_TELEPHONY_RX) {
        if (config->sample_rate == 0)
            config->sample_rate = AFE_PROXY_SAMPLING_RATE;
        if (config->sample_rate != 48000 && config->sample_rate != 16000 &&
                config->sample_rate != 8000) {
            config->sample_rate = AFE_PROXY_SAMPLING_RATE;
            ret = -EINVAL;
            goto err_open;
        }

        if (config->format != AUDIO_FORMAT_PCM_16_BIT) {
            config->format = AUDIO_FORMAT_PCM_16_BIT;
            ret = -EINVAL;
            goto err_open;
        }

        in->usecase = USECASE_AUDIO_RECORD_AFE_PROXY;
        in->config = pcm_config_afe_proxy_record;
    } else {
        in->usecase = USECASE_AUDIO_RECORD;
        if (config->sample_rate == LOW_LATENCY_CAPTURE_SAMPLE_RATE &&
                (flags & AUDIO_INPUT_FLAG_FAST) != 0) {
            is_low_latency = true;
#if LOW_LATENCY_CAPTURE_USE_CASE
            in->usecase = USECASE_AUDIO_RECORD_LOW_LATENCY;
#endif
            in->realtime = may_use_noirq_mode(adev, in->usecase, in->flags);
        }

<<<<<<< HEAD
        in->config = in->realtime ? pcm_config_audio_capture_rt :
                                  pcm_config_audio_capture;

        if (!in->realtime) {
            frame_size = audio_stream_in_frame_size(&in->stream);
            buffer_size = get_input_buffer_size(config->sample_rate,
                                                config->format,
                                                channel_count,
=======
        if (config->format == AUDIO_FORMAT_PCM_8_24_BIT)
            in->config.format = PCM_FORMAT_S24_LE;

        frame_size = audio_stream_in_frame_size(&in->stream);
        buffer_size = get_input_buffer_size(config->sample_rate,
                                            config->format,
                                            channel_count,
>>>>>>> 8d89f409
                                            is_low_latency);
            in->config.period_size = buffer_size / frame_size;
        } // period size is left untouched for rt mode playback
    }

    in->config.channels = channel_count;
    if (in->realtime) {
        in->af_period_multiplier = af_period_multiplier;
    } else {
        in->config.rate = config->sample_rate;
        in->af_period_multiplier = 1;
    }

    /* This stream could be for sound trigger lab,
       get sound trigger pcm if present */
    audio_extn_sound_trigger_check_and_get_session(in);

    *stream_in = &in->stream;
    ALOGV("%s: exit", __func__);
    return 0;

err_open:
    free(in);
    *stream_in = NULL;
    return ret;
}

static void adev_close_input_stream(struct audio_hw_device *dev __unused,
                                    struct audio_stream_in *stream)
{
    ALOGV("%s", __func__);

    in_standby(&stream->common);
    free(stream);

    return;
}

static int adev_dump(const audio_hw_device_t *device __unused, int fd __unused)
{
    return 0;
}

/* verifies input and output devices and their capabilities.
 *
 * This verification is required when enabling extended bit-depth or
 * sampling rates, as not all qcom products support it.
 *
 * Suitable for calling only on initialization such as adev_open().
 * It fills the audio_device use_case_table[] array.
 *
 * Has a side-effect that it needs to configure audio routing / devices
 * in order to power up the devices and read the device parameters.
 * It does not acquire any hw device lock. Should restore the devices
 * back to "normal state" upon completion.
 */
static int adev_verify_devices(struct audio_device *adev)
{
    /* enumeration is a bit difficult because one really wants to pull
     * the use_case, device id, etc from the hidden pcm_device_table[].
     * In this case there are the following use cases and device ids.
     *
     * [USECASE_AUDIO_PLAYBACK_DEEP_BUFFER] = {0, 0},
     * [USECASE_AUDIO_PLAYBACK_LOW_LATENCY] = {15, 15},
     * [USECASE_AUDIO_PLAYBACK_MULTI_CH] = {1, 1},
     * [USECASE_AUDIO_PLAYBACK_OFFLOAD] = {9, 9},
     * [USECASE_AUDIO_RECORD] = {0, 0},
     * [USECASE_AUDIO_RECORD_LOW_LATENCY] = {15, 15},
     * [USECASE_VOICE_CALL] = {2, 2},
     *
     * USECASE_AUDIO_PLAYBACK_OFFLOAD, USECASE_AUDIO_PLAYBACK_MULTI_CH omitted.
     * USECASE_VOICE_CALL omitted, but possible for either input or output.
     */

    /* should be the usecases enabled in adev_open_input_stream() */
    static const int test_in_usecases[] = {
             USECASE_AUDIO_RECORD,
             USECASE_AUDIO_RECORD_LOW_LATENCY, /* does not appear to be used */
    };
    /* should be the usecases enabled in adev_open_output_stream()*/
    static const int test_out_usecases[] = {
            USECASE_AUDIO_PLAYBACK_DEEP_BUFFER,
            USECASE_AUDIO_PLAYBACK_LOW_LATENCY,
    };
    static const usecase_type_t usecase_type_by_dir[] = {
            PCM_PLAYBACK,
            PCM_CAPTURE,
    };
    static const unsigned flags_by_dir[] = {
            PCM_OUT,
            PCM_IN,
    };

    size_t i;
    unsigned dir;
    const unsigned card_id = adev->snd_card;
    char info[512]; /* for possible debug info */

    for (dir = 0; dir < 2; ++dir) {
        const usecase_type_t usecase_type = usecase_type_by_dir[dir];
        const unsigned flags_dir = flags_by_dir[dir];
        const size_t testsize =
                dir ? ARRAY_SIZE(test_in_usecases) : ARRAY_SIZE(test_out_usecases);
        const int *testcases =
                dir ? test_in_usecases : test_out_usecases;
        const audio_devices_t audio_device =
                dir ? AUDIO_DEVICE_IN_BUILTIN_MIC : AUDIO_DEVICE_OUT_SPEAKER;

        for (i = 0; i < testsize; ++i) {
            const audio_usecase_t audio_usecase = testcases[i];
            int device_id;
            snd_device_t snd_device;
            struct pcm_params **pparams;
            struct stream_out out;
            struct stream_in in;
            struct audio_usecase uc_info;
            int retval;

            pparams = &adev->use_case_table[audio_usecase];
            pcm_params_free(*pparams); /* can accept null input */
            *pparams = NULL;

            /* find the device ID for the use case (signed, for error) */
            device_id = platform_get_pcm_device_id(audio_usecase, usecase_type);
            if (device_id < 0)
                continue;

            /* prepare structures for device probing */
            memset(&uc_info, 0, sizeof(uc_info));
            uc_info.id = audio_usecase;
            uc_info.type = usecase_type;
            if (dir) {
                adev->active_input = &in;
                memset(&in, 0, sizeof(in));
                in.device = audio_device;
                in.source = AUDIO_SOURCE_VOICE_COMMUNICATION;
                uc_info.stream.in = &in;
            }  else {
                adev->active_input = NULL;
            }
            memset(&out, 0, sizeof(out));
            out.devices = audio_device; /* only field needed in select_devices */
            uc_info.stream.out = &out;
            uc_info.devices = audio_device;
            uc_info.in_snd_device = SND_DEVICE_NONE;
            uc_info.out_snd_device = SND_DEVICE_NONE;
            list_add_tail(&adev->usecase_list, &uc_info.list);

            /* select device - similar to start_(in/out)put_stream() */
            retval = select_devices(adev, audio_usecase);
            if (retval >= 0) {
                *pparams = pcm_params_get(card_id, device_id, flags_dir);
#if LOG_NDEBUG == 0
                if (*pparams) {
                    ALOGV("%s: (%s) card %d  device %d", __func__,
                            dir ? "input" : "output", card_id, device_id);
                    pcm_params_to_string(*pparams, info, ARRAY_SIZE(info));
                } else {
                    ALOGV("%s: cannot locate card %d  device %d", __func__, card_id, device_id);
                }
#endif
            }

            /* deselect device - similar to stop_(in/out)put_stream() */
            /* 1. Get and set stream specific mixer controls */
            retval = disable_audio_route(adev, &uc_info);
            /* 2. Disable the rx device */
            retval = disable_snd_device(adev,
                    dir ? uc_info.in_snd_device : uc_info.out_snd_device);
            list_remove(&uc_info.list);
        }
    }
    adev->active_input = NULL; /* restore adev state */
    return 0;
}

static int adev_close(hw_device_t *device)
{
    size_t i;
    struct audio_device *adev = (struct audio_device *)device;

    if (!adev)
        return 0;

    pthread_mutex_lock(&adev_init_lock);

    if ((--audio_device_ref_count) == 0) {
        audio_route_free(adev->audio_route);
        free(adev->snd_dev_ref_cnt);
        platform_deinit(adev->platform);
        audio_extn_extspk_deinit(adev->extspk);
        audio_extn_sound_trigger_deinit(adev);
        for (i = 0; i < ARRAY_SIZE(adev->use_case_table); ++i) {
            pcm_params_free(adev->use_case_table[i]);
        }
        if (adev->adm_deinit)
            adev->adm_deinit(adev->adm_data);
        free(device);
    }

    pthread_mutex_unlock(&adev_init_lock);

    return 0;
}

/* This returns 1 if the input parameter looks at all plausible as a low latency period size,
 * or 0 otherwise.  A return value of 1 doesn't mean the value is guaranteed to work,
 * just that it _might_ work.
 */
static int period_size_is_plausible_for_low_latency(int period_size)
{
    switch (period_size) {
    case 48:
    case 96:
    case 144:
    case 160:
    case 192:
    case 240:
    case 320:
    case 480:
        return 1;
    default:
        return 0;
    }
}

static int adev_open(const hw_module_t *module, const char *name,
                     hw_device_t **device)
{
    int i, ret;

    ALOGD("%s: enter", __func__);
    if (strcmp(name, AUDIO_HARDWARE_INTERFACE) != 0) return -EINVAL;
    pthread_mutex_lock(&adev_init_lock);
    if (audio_device_ref_count != 0) {
        *device = &adev->device.common;
        audio_device_ref_count++;
        ALOGV("%s: returning existing instance of adev", __func__);
        ALOGV("%s: exit", __func__);
        pthread_mutex_unlock(&adev_init_lock);
        return 0;
    }
    adev = calloc(1, sizeof(struct audio_device));

    pthread_mutex_init(&adev->lock, (const pthread_mutexattr_t *) NULL);

    adev->device.common.tag = HARDWARE_DEVICE_TAG;
    adev->device.common.version = AUDIO_DEVICE_API_VERSION_2_0;
    adev->device.common.module = (struct hw_module_t *)module;
    adev->device.common.close = adev_close;

    adev->device.init_check = adev_init_check;
    adev->device.set_voice_volume = adev_set_voice_volume;
    adev->device.set_master_volume = adev_set_master_volume;
    adev->device.get_master_volume = adev_get_master_volume;
    adev->device.set_master_mute = adev_set_master_mute;
    adev->device.get_master_mute = adev_get_master_mute;
    adev->device.set_mode = adev_set_mode;
    adev->device.set_mic_mute = adev_set_mic_mute;
    adev->device.get_mic_mute = adev_get_mic_mute;
    adev->device.set_parameters = adev_set_parameters;
    adev->device.get_parameters = adev_get_parameters;
    adev->device.get_input_buffer_size = adev_get_input_buffer_size;
    adev->device.open_output_stream = adev_open_output_stream;
    adev->device.close_output_stream = adev_close_output_stream;
    adev->device.open_input_stream = adev_open_input_stream;
    adev->device.close_input_stream = adev_close_input_stream;
    adev->device.dump = adev_dump;

    /* Set the default route before the PCM stream is opened */
    pthread_mutex_lock(&adev->lock);
    adev->mode = AUDIO_MODE_NORMAL;
    adev->active_input = NULL;
    adev->primary_output = NULL;
    adev->bluetooth_nrec = true;
    adev->acdb_settings = TTY_MODE_OFF;
    /* adev->cur_hdmi_channels = 0;  by calloc() */
    adev->snd_dev_ref_cnt = calloc(SND_DEVICE_MAX, sizeof(int));
    voice_init(adev);
    list_init(&adev->usecase_list);
    pthread_mutex_unlock(&adev->lock);

    /* Loads platform specific libraries dynamically */
    adev->platform = platform_init(adev);
    if (!adev->platform) {
        free(adev->snd_dev_ref_cnt);
        free(adev);
        ALOGE("%s: Failed to init platform data, aborting.", __func__);
        *device = NULL;
        pthread_mutex_unlock(&adev_init_lock);
        return -EINVAL;
    }

    adev->extspk = audio_extn_extspk_init(adev);
    audio_extn_sound_trigger_init(adev);

    adev->visualizer_lib = dlopen(VISUALIZER_LIBRARY_PATH, RTLD_NOW);
    if (adev->visualizer_lib == NULL) {
        ALOGW("%s: DLOPEN failed for %s", __func__, VISUALIZER_LIBRARY_PATH);
    } else {
        ALOGV("%s: DLOPEN successful for %s", __func__, VISUALIZER_LIBRARY_PATH);
        adev->visualizer_start_output =
                    (int (*)(audio_io_handle_t, int))dlsym(adev->visualizer_lib,
                                                    "visualizer_hal_start_output");
        adev->visualizer_stop_output =
                    (int (*)(audio_io_handle_t, int))dlsym(adev->visualizer_lib,
                                                    "visualizer_hal_stop_output");
    }

    adev->offload_effects_lib = dlopen(OFFLOAD_EFFECTS_BUNDLE_LIBRARY_PATH, RTLD_NOW);
    if (adev->offload_effects_lib == NULL) {
        ALOGW("%s: DLOPEN failed for %s", __func__,
              OFFLOAD_EFFECTS_BUNDLE_LIBRARY_PATH);
    } else {
        ALOGV("%s: DLOPEN successful for %s", __func__,
              OFFLOAD_EFFECTS_BUNDLE_LIBRARY_PATH);
        adev->offload_effects_start_output =
                    (int (*)(audio_io_handle_t, int))dlsym(adev->offload_effects_lib,
                                     "offload_effects_bundle_hal_start_output");
        adev->offload_effects_stop_output =
                    (int (*)(audio_io_handle_t, int))dlsym(adev->offload_effects_lib,
                                     "offload_effects_bundle_hal_stop_output");
    }

    adev->adm_lib = dlopen(ADM_LIBRARY_PATH, RTLD_NOW);
    if (adev->adm_lib == NULL) {
        ALOGW("%s: DLOPEN failed for %s", __func__, ADM_LIBRARY_PATH);
    } else {
        ALOGV("%s: DLOPEN successful for %s", __func__, ADM_LIBRARY_PATH);
        adev->adm_init = (adm_init_t)
                                dlsym(adev->adm_lib, "adm_init");
        adev->adm_deinit = (adm_deinit_t)
                                dlsym(adev->adm_lib, "adm_deinit");
        adev->adm_register_input_stream = (adm_register_input_stream_t)
                                dlsym(adev->adm_lib, "adm_register_input_stream");
        adev->adm_register_output_stream = (adm_register_output_stream_t)
                                dlsym(adev->adm_lib, "adm_register_output_stream");
        adev->adm_deregister_stream = (adm_deregister_stream_t)
                                dlsym(adev->adm_lib, "adm_deregister_stream");
        adev->adm_request_focus = (adm_request_focus_t)
                                dlsym(adev->adm_lib, "adm_request_focus");
        adev->adm_abandon_focus = (adm_abandon_focus_t)
                                dlsym(adev->adm_lib, "adm_abandon_focus");
        adev->adm_set_config = (adm_set_config_t)
                                    dlsym(adev->adm_lib, "adm_set_config");
        adev->adm_request_focus_v2 = (adm_request_focus_v2_t)
                                    dlsym(adev->adm_lib, "adm_request_focus_v2");
        adev->adm_is_noirq_avail = (adm_is_noirq_avail_t)
                                    dlsym(adev->adm_lib, "adm_is_noirq_avail");
        adev->adm_on_routing_change = (adm_on_routing_change_t)
                                    dlsym(adev->adm_lib, "adm_on_routing_change");
    }

    adev->bt_wb_speech_enabled = false;
    adev->enable_voicerx = false;

    *device = &adev->device.common;

    if (k_enable_extended_precision)
        adev_verify_devices(adev);

    char value[PROPERTY_VALUE_MAX];
    int trial;
    if (property_get("audio_hal.period_size", value, NULL) > 0) {
        trial = atoi(value);
        if (period_size_is_plausible_for_low_latency(trial)) {
            pcm_config_low_latency.period_size = trial;
            pcm_config_low_latency.start_threshold = trial / 4;
            pcm_config_low_latency.avail_min = trial / 4;
            configured_low_latency_capture_period_size = trial;
        }
    }
    if (property_get("audio_hal.in_period_size", value, NULL) > 0) {
        trial = atoi(value);
        if (period_size_is_plausible_for_low_latency(trial)) {
            configured_low_latency_capture_period_size = trial;
        }
    }

    audio_device_ref_count++;

    if (property_get("audio_hal.period_multiplier", value, NULL) > 0) {
        af_period_multiplier = atoi(value);
        if (af_period_multiplier < 0) {
            af_period_multiplier = 2;
        } else if (af_period_multiplier > 4) {
            af_period_multiplier = 4;
        }
        ALOGV("new period_multiplier = %d", af_period_multiplier);
    }

    pthread_mutex_unlock(&adev_init_lock);

    if (adev->adm_init)
        adev->adm_data = adev->adm_init();

    audio_extn_perf_lock_init();

    ALOGD("%s: exit", __func__);
    return 0;
}

static struct hw_module_methods_t hal_module_methods = {
    .open = adev_open,
};

struct audio_module HAL_MODULE_INFO_SYM = {
    .common = {
        .tag = HARDWARE_MODULE_TAG,
        .module_api_version = AUDIO_MODULE_API_VERSION_0_1,
        .hal_api_version = HARDWARE_HAL_API_VERSION,
        .id = AUDIO_HARDWARE_MODULE_ID,
        .name = "QCOM Audio HAL",
        .author = "Code Aurora Forum",
        .methods = &hal_module_methods,
    },
};<|MERGE_RESOLUTION|>--- conflicted
+++ resolved
@@ -2272,26 +2272,23 @@
             ret = pcm_mmap_read(in->pcm, buffer, bytes);
         } else {
             ret = pcm_read(in->pcm, buffer, bytes);
-<<<<<<< HEAD
-
+        }
         if (ret < 0) {
             ALOGE("Failed to read w/err %s", strerror(errno));
             ret = -errno;
-=======
-            if (!ret && bytes > 0 && (in->format == AUDIO_FORMAT_PCM_8_24_BIT)) {
-                if (bytes % 4 == 0) {
-                    /* data from DSP comes in 24_8 format, convert it to 8_24 */
-                    int_buf_stream = buffer;
-                    for (size_t itt=0; itt < bytes/4 ; itt++) {
-                        int_buf_stream[itt] >>= 8;
-                    }
-                } else {
-                    ALOGE("%s: !!! something wrong !!! ... data not 32 bit aligned ", __func__);
-                    ret = -EINVAL;
-                    goto exit;
+        }
+        if (!ret && bytes > 0 && (in->format == AUDIO_FORMAT_PCM_8_24_BIT)) {
+            if (bytes % 4 == 0) {
+                /* data from DSP comes in 24_8 format, convert it to 8_24 */
+                int_buf_stream = buffer;
+                for (size_t itt=0; itt < bytes/4 ; itt++) {
+                    int_buf_stream[itt] >>= 8;
                 }
+            } else {
+                ALOGE("%s: !!! something wrong !!! ... data not 32 bit aligned ", __func__);
+                ret = -EINVAL;
+                goto exit;
             }
->>>>>>> 8d89f409
         }
     }
 
@@ -2941,25 +2938,18 @@
             in->realtime = may_use_noirq_mode(adev, in->usecase, in->flags);
         }
 
-<<<<<<< HEAD
         in->config = in->realtime ? pcm_config_audio_capture_rt :
                                   pcm_config_audio_capture;
+
+        if (config->format == AUDIO_FORMAT_PCM_8_24_BIT)
+            in->config.format = PCM_FORMAT_S24_LE;
 
         if (!in->realtime) {
             frame_size = audio_stream_in_frame_size(&in->stream);
             buffer_size = get_input_buffer_size(config->sample_rate,
                                                 config->format,
                                                 channel_count,
-=======
-        if (config->format == AUDIO_FORMAT_PCM_8_24_BIT)
-            in->config.format = PCM_FORMAT_S24_LE;
-
-        frame_size = audio_stream_in_frame_size(&in->stream);
-        buffer_size = get_input_buffer_size(config->sample_rate,
-                                            config->format,
-                                            channel_count,
->>>>>>> 8d89f409
-                                            is_low_latency);
+                                                is_low_latency);
             in->config.period_size = buffer_size / frame_size;
         } // period size is left untouched for rt mode playback
     }
