--- conflicted
+++ resolved
@@ -73,18 +73,14 @@
             bottom(height) {
     }
 
-<<<<<<< HEAD
-    inline Rect(const SkIRect& rect):
+    inline Rect(const SkIRect& rect):  // NOLINT, implicit
             left(rect.fLeft),
             top(rect.fTop),
             right(rect.fRight),
             bottom(rect.fBottom) {
     }
 
-    inline Rect(const SkRect& rect):
-=======
     inline Rect(const SkRect& rect):  // NOLINT, implicit
->>>>>>> 3fb651b0
             left(rect.fLeft),
             top(rect.fTop),
             right(rect.fRight),
