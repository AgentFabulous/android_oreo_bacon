LOCAL_PATH:= $(call my-dir)
include $(CLEAR_VARS)
LOCAL_ADDITIONAL_DEPENDENCIES := $(LOCAL_PATH)/Android.mk

HWUI_NEW_OPS := true

# Enables fine-grained GLES error checking
# If set to true, every GLES call is wrapped & error checked
# Has moderate overhead
HWUI_ENABLE_OPENGL_VALIDATION := true

hwui_src_files := \
    font/CacheTexture.cpp \
    font/Font.cpp \
    renderstate/Blend.cpp \
    renderstate/MeshState.cpp \
    renderstate/OffscreenBufferPool.cpp \
    renderstate/PixelBufferState.cpp \
    renderstate/RenderState.cpp \
    renderstate/Scissor.cpp \
    renderstate/Stencil.cpp \
    renderstate/TextureState.cpp \
    renderthread/CanvasContext.cpp \
    renderthread/DrawFrameTask.cpp \
    renderthread/EglManager.cpp \
    renderthread/RenderProxy.cpp \
    renderthread/RenderTask.cpp \
    renderthread/RenderThread.cpp \
    renderthread/TimeLord.cpp \
    thread/TaskManager.cpp \
    utils/Blur.cpp \
    utils/GLUtils.cpp \
    utils/LinearAllocator.cpp \
    utils/NinePatchImpl.cpp \
    utils/StringUtils.cpp \
    utils/TestWindowContext.cpp \
    utils/VectorDrawableUtils.cpp \
    AmbientShadow.cpp \
    AnimationContext.cpp \
    Animator.cpp \
    AnimatorManager.cpp \
    AssetAtlas.cpp \
    Caches.cpp \
    Canvas.cpp \
    CanvasState.cpp \
    ClipArea.cpp \
    DamageAccumulator.cpp \
    DeferredDisplayList.cpp \
    DeferredLayerUpdater.cpp \
    DeviceInfo.cpp \
    DisplayList.cpp \
    DisplayListCanvas.cpp \
    Dither.cpp \
    Extensions.cpp \
    FboCache.cpp \
    FontRenderer.cpp \
    FrameInfo.cpp \
    FrameInfoVisualizer.cpp \
    GammaFontRenderer.cpp \
    GlopBuilder.cpp \
    GpuMemoryTracker.cpp \
    GradientCache.cpp \
    Image.cpp \
    Interpolator.cpp \
    JankTracker.cpp \
    Layer.cpp \
    LayerCache.cpp \
    LayerRenderer.cpp \
    LayerUpdateQueue.cpp \
    Matrix.cpp \
    OpenGLRenderer.cpp \
    Patch.cpp \
    PatchCache.cpp \
    PathCache.cpp \
    PathTessellator.cpp \
    PathParser.cpp \
    PixelBuffer.cpp \
    Program.cpp \
    ProgramCache.cpp \
    Properties.cpp \
    PropertyValuesHolder.cpp \
    PropertyValuesAnimatorSet.cpp \
    RenderBufferCache.cpp \
    RenderNode.cpp \
    RenderProperties.cpp \
    ResourceCache.cpp \
    ShadowTessellator.cpp \
    SkiaCanvas.cpp \
    SkiaCanvasProxy.cpp \
    SkiaShader.cpp \
    Snapshot.cpp \
    SpotShadow.cpp \
    TessellationCache.cpp \
    TextDropShadowCache.cpp \
    Texture.cpp \
    TextureCache.cpp \
    VectorDrawable.cpp \
    protos/hwui.proto

hwui_test_common_src_files := \
    $(call all-cpp-files-under, tests/common/scenes) \
    tests/common/TestContext.cpp \
    tests/common/TestScene.cpp \
    tests/common/TestUtils.cpp

hwui_cflags := \
    -DEGL_EGLEXT_PROTOTYPES -DGL_GLEXT_PROTOTYPES \
    -DATRACE_TAG=ATRACE_TAG_VIEW -DLOG_TAG=\"OpenGLRenderer\" \
    -Wall -Wno-unused-parameter -Wunreachable-code -Werror

# GCC false-positives on this warning, and since we -Werror that's
# a problem
hwui_cflags += -Wno-free-nonheap-object

ifeq (true, $(HWUI_NEW_OPS))
    hwui_src_files += \
        BakedOpDispatcher.cpp \
        BakedOpRenderer.cpp \
        BakedOpState.cpp \
        FrameBuilder.cpp \
        LayerBuilder.cpp \
        OpDumper.cpp \
        RecordingCanvas.cpp

    hwui_cflags += -DHWUI_NEW_OPS

endif

ifndef HWUI_COMPILE_SYMBOLS
    hwui_cflags += -fvisibility=hidden
endif

ifdef HWUI_COMPILE_FOR_PERF
    # TODO: Non-arm?
    hwui_cflags += -fno-omit-frame-pointer -marm -mapcs
endif

# This has to be lazy-resolved because it depends on the LOCAL_MODULE_CLASS
# which varies depending on what is being built
define hwui_proto_include
$(call local-generated-sources-dir)/proto/$(LOCAL_PATH)
endef

hwui_c_includes += \
    external/skia/include/private \
    external/skia/src/core

ifneq (false,$(ANDROID_ENABLE_RENDERSCRIPT))
    hwui_cflags += -DANDROID_ENABLE_RENDERSCRIPT
    hwui_c_includes += \
        $(call intermediates-dir-for,STATIC_LIBRARIES,libRS,TARGET,) \
        frameworks/rs/cpp \
        frameworks/rs
endif

ifeq (true, $(HWUI_ENABLE_OPENGL_VALIDATION))
    hwui_cflags += -include debug/wrap_gles.h
    hwui_src_files += debug/wrap_gles.cpp
    hwui_c_includes += frameworks/native/opengl/libs/GLES2
    hwui_cflags += -DDEBUG_OPENGL=3
endif


# ------------------------
# static library
# ------------------------

include $(CLEAR_VARS)

LOCAL_MODULE_CLASS := STATIC_LIBRARIES
LOCAL_MODULE := libhwui_static
LOCAL_CFLAGS := $(hwui_cflags)
LOCAL_SRC_FILES := $(hwui_src_files)
LOCAL_C_INCLUDES := $(hwui_c_includes) $(call hwui_proto_include)
LOCAL_EXPORT_C_INCLUDE_DIRS := \
        $(LOCAL_PATH) \
        $(call hwui_proto_include)

include $(LOCAL_PATH)/hwui_static_deps.mk
include $(BUILD_STATIC_LIBRARY)

# ------------------------
# static library null gpu
# ------------------------

include $(CLEAR_VARS)

LOCAL_MODULE_CLASS := STATIC_LIBRARIES
LOCAL_MODULE := libhwui_static_null_gpu
LOCAL_CFLAGS := \
        $(hwui_cflags) \
        -DHWUI_NULL_GPU
LOCAL_SRC_FILES := \
        $(hwui_src_files) \
        debug/nullegl.cpp \
        debug/nullgles.cpp
LOCAL_C_INCLUDES := $(hwui_c_includes) $(call hwui_proto_include)
LOCAL_EXPORT_C_INCLUDE_DIRS := \
        $(LOCAL_PATH) \
        $(call hwui_proto_include)

include $(LOCAL_PATH)/hwui_static_deps.mk
include $(BUILD_STATIC_LIBRARY)

# ------------------------
# shared library
# ------------------------

include $(CLEAR_VARS)

LOCAL_MODULE_CLASS := SHARED_LIBRARIES
LOCAL_MODULE := libhwui
LOCAL_WHOLE_STATIC_LIBRARIES := libhwui_static
LOCAL_EXPORT_C_INCLUDE_DIRS := $(LOCAL_PATH)

include $(LOCAL_PATH)/hwui_static_deps.mk
include $(BUILD_SHARED_LIBRARY)

# ------------------------
# unit tests
# ------------------------

include $(CLEAR_VARS)

LOCAL_MODULE := hwui_unit_tests
LOCAL_MODULE_TAGS := tests
LOCAL_STATIC_LIBRARIES := libhwui_static_null_gpu
LOCAL_SHARED_LIBRARIES := libmemunreachable
LOCAL_CFLAGS := \
        $(hwui_cflags) \
        -DHWUI_NULL_GPU
LOCAL_C_INCLUDES := $(hwui_c_includes)

LOCAL_SRC_FILES += \
    $(hwui_test_common_src_files) \
    tests/unit/main.cpp \
    tests/unit/CanvasStateTests.cpp \
    tests/unit/ClipAreaTests.cpp \
    tests/unit/DamageAccumulatorTests.cpp \
    tests/unit/DeviceInfoTests.cpp \
    tests/unit/FatVectorTests.cpp \
    tests/unit/GpuMemoryTrackerTests.cpp \
    tests/unit/LayerUpdateQueueTests.cpp \
    tests/unit/LinearAllocatorTests.cpp \
    tests/unit/MatrixTests.cpp \
    tests/unit/OffscreenBufferPoolTests.cpp \
    tests/unit/SkiaBehaviorTests.cpp \
    tests/unit/StringUtilsTests.cpp \
    tests/unit/TextDropShadowCacheTests.cpp \
    tests/unit/VectorDrawableTests.cpp \
    tests/unit/GradientCacheTests.cpp

ifeq (true, $(HWUI_NEW_OPS))
    LOCAL_SRC_FILES += \
        tests/unit/BakedOpStateTests.cpp \
        tests/unit/FrameBuilderTests.cpp \
        tests/unit/LeakCheckTests.cpp \
        tests/unit/OpDumperTests.cpp \
        tests/unit/RecordingCanvasTests.cpp
endif

include $(LOCAL_PATH)/hwui_static_deps.mk
include $(BUILD_NATIVE_TEST)

# ------------------------
# Macro-bench app
# ------------------------

include $(CLEAR_VARS)

LOCAL_MODULE_PATH := $(TARGET_OUT_DATA)/local/tmp
LOCAL_MODULE:= hwuitest
LOCAL_MODULE_TAGS := tests
LOCAL_MODULE_CLASS := EXECUTABLES
LOCAL_MULTILIB := both
LOCAL_MODULE_STEM_32 := hwuitest
LOCAL_MODULE_STEM_64 := hwuitest64
LOCAL_CFLAGS := $(hwui_cflags)
LOCAL_C_INCLUDES := $(hwui_c_includes)

# set to libhwui_static_null_gpu to skip actual GL commands
LOCAL_WHOLE_STATIC_LIBRARIES := libhwui_static

LOCAL_SRC_FILES += \
    $(hwui_test_common_src_files) \
    tests/macrobench/TestSceneRunner.cpp \
    tests/macrobench/main.cpp

include $(LOCAL_PATH)/hwui_static_deps.mk
include $(BUILD_EXECUTABLE)

# ------------------------
# Micro-bench app
# ---------------------
include $(CLEAR_VARS)

LOCAL_MODULE_PATH := $(TARGET_OUT_DATA)/local/tmp
LOCAL_MODULE:= hwuimicro
LOCAL_MODULE_TAGS := tests
LOCAL_MODULE_CLASS := EXECUTABLES
LOCAL_MULTILIB := both
LOCAL_MODULE_STEM_32 := hwuimicro
LOCAL_MODULE_STEM_64 := hwuimicro64
LOCAL_CFLAGS := \
        $(hwui_cflags) \
        -DHWUI_NULL_GPU
<<<<<<< HEAD
LOCAL_C_INCLUDES += \
        bionic/benchmarks/ \
        $(hwui_c_includes)
=======
>>>>>>> 77bf1bb9

LOCAL_WHOLE_STATIC_LIBRARIES := libhwui_static_null_gpu
LOCAL_STATIC_LIBRARIES := libgoogle-benchmark

LOCAL_SRC_FILES += \
    $(hwui_test_common_src_files) \
    tests/microbench/main.cpp \
    tests/microbench/DisplayListCanvasBench.cpp \
    tests/microbench/LinearAllocatorBench.cpp \
    tests/microbench/PathParserBench.cpp \
    tests/microbench/ShadowBench.cpp \
    tests/microbench/TaskManagerBench.cpp

ifeq (true, $(HWUI_NEW_OPS))
    LOCAL_SRC_FILES += \
        tests/microbench/FrameBuilderBench.cpp
endif

include $(LOCAL_PATH)/hwui_static_deps.mk
include $(BUILD_EXECUTABLE)<|MERGE_RESOLUTION|>--- conflicted
+++ resolved
@@ -304,12 +304,8 @@
 LOCAL_CFLAGS := \
         $(hwui_cflags) \
         -DHWUI_NULL_GPU
-<<<<<<< HEAD
-LOCAL_C_INCLUDES += \
-        bionic/benchmarks/ \
-        $(hwui_c_includes)
-=======
->>>>>>> 77bf1bb9
+
+LOCAL_C_INCLUDES := $(hwui_c_includes)
 
 LOCAL_WHOLE_STATIC_LIBRARIES := libhwui_static_null_gpu
 LOCAL_STATIC_LIBRARIES := libgoogle-benchmark
