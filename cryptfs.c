/*
 * Copyright (C) 2010 The Android Open Source Project
 *
 * Licensed under the Apache License, Version 2.0 (the "License");
 * you may not use this file except in compliance with the License.
 * You may obtain a copy of the License at
 *
 *      http://www.apache.org/licenses/LICENSE-2.0
 *
 * Unless required by applicable law or agreed to in writing, software
 * distributed under the License is distributed on an "AS IS" BASIS,
 * WITHOUT WARRANTIES OR CONDITIONS OF ANY KIND, either express or implied.
 * See the License for the specific language governing permissions and
 * limitations under the License.
 */

/* TO DO:
 *   1.  Perhaps keep several copies of the encrypted key, in case something
 *       goes horribly wrong?
 *
 */

#include <sys/types.h>
#include <sys/wait.h>
#include <sys/stat.h>
#include <ctype.h>
#include <fcntl.h>
#include <inttypes.h>
#include <unistd.h>
#include <stdio.h>
#include <sys/ioctl.h>
#include <linux/dm-ioctl.h>
#include <libgen.h>
#include <stdlib.h>
#include <sys/param.h>
#include <string.h>
#include <sys/mount.h>
#include <openssl/evp.h>
#include <errno.h>
#include <ext4.h>
#include <linux/kdev_t.h>
#include <fs_mgr.h>
#include "cryptfs.h"
#define LOG_TAG "Cryptfs"
#include "cutils/log.h"
#include "cutils/properties.h"
#include "cutils/android_reboot.h"
#include "hardware_legacy/power.h"
#include <logwrap/logwrap.h>
#include "VolumeManager.h"
#include "VoldUtil.h"
#include "crypto_scrypt.h"
#include "ext4_utils.h"
#include "CheckBattery.h"

#include <hardware/keymaster.h>

#define UNUSED __attribute__((unused))

#define UNUSED __attribute__((unused))

#define DM_CRYPT_BUF_SIZE 4096

#define HASH_COUNT 2000
#define KEY_LEN_BYTES 16
#define IV_LEN_BYTES 16

#define KEY_IN_FOOTER  "footer"

// "default_password" encoded into hex (d=0x64 etc)
#define DEFAULT_PASSWORD "64656661756c745f70617373776f7264"

#define EXT4_FS 1
#define F2FS_FS 2

#define TABLE_LOAD_RETRIES 10

#define RSA_DEFAULT_KEY_SIZE 2048
#define RSA_DEFAULT_EXPONENT 0x10001

char *me = "cryptfs";

static unsigned char saved_master_key[KEY_LEN_BYTES];
static char *saved_mount_point;
static int  master_key_saved = 0;
static struct crypt_persist_data *persist_data = NULL;

static int keymaster_init(keymaster_device_t **keymaster_dev)
{
    int rc;

    const hw_module_t* mod;
    rc = hw_get_module_by_class(KEYSTORE_HARDWARE_MODULE_ID, NULL, &mod);
    if (rc) {
        ALOGE("could not find any keystore module");
        goto out;
    }

    rc = keymaster_open(mod, keymaster_dev);
    if (rc) {
        ALOGE("could not open keymaster device in %s (%s)",
            KEYSTORE_HARDWARE_MODULE_ID, strerror(-rc));
        goto out;
    }

    return 0;

out:
    *keymaster_dev = NULL;
    return rc;
}

/* Should we use keymaster? */
static int keymaster_check_compatibility()
{
    keymaster_device_t *keymaster_dev = 0;
    int rc = 0;

    if (keymaster_init(&keymaster_dev)) {
        SLOGE("Failed to init keymaster");
        rc = -1;
        goto out;
    }

    SLOGI("keymaster version is %d", keymaster_dev->common.module->module_api_version);

    if (keymaster_dev->common.module->module_api_version
            < KEYMASTER_MODULE_API_VERSION_0_3) {
        rc = 0;
        goto out;
    }

    if (keymaster_dev->flags & KEYMASTER_BLOBS_ARE_STANDALONE) {
        rc = 1;
    }

out:
    keymaster_close(keymaster_dev);
    return rc;
}

/* Create a new keymaster key and store it in this footer */
static int keymaster_create_key(struct crypt_mnt_ftr *ftr)
{
    uint8_t* key = 0;
    keymaster_device_t *keymaster_dev = 0;

    if (keymaster_init(&keymaster_dev)) {
        SLOGE("Failed to init keymaster");
        return -1;
    }

    int rc = 0;

    keymaster_rsa_keygen_params_t params;
    memset(&params, '\0', sizeof(params));
    params.public_exponent = RSA_DEFAULT_EXPONENT;
    params.modulus_size = RSA_DEFAULT_KEY_SIZE;

    size_t key_size;
    if (keymaster_dev->generate_keypair(keymaster_dev, TYPE_RSA, &params,
                                        &key, &key_size)) {
        SLOGE("Failed to generate keypair");
        rc = -1;
        goto out;
    }

    if (key_size > KEYMASTER_BLOB_SIZE) {
        SLOGE("Keymaster key too large for crypto footer");
        rc = -1;
        goto out;
    }

    memcpy(ftr->keymaster_blob, key, key_size);
    ftr->keymaster_blob_size = key_size;

out:
    keymaster_close(keymaster_dev);
    free(key);
    return rc;
}

/* This signs the given object using the keymaster key */
static int keymaster_sign_object(struct crypt_mnt_ftr *ftr,
                                 const unsigned char *object,
                                 const size_t object_size,
                                 unsigned char **signature,
                                 size_t *signature_size)
{
    int rc = 0;
    keymaster_device_t *keymaster_dev = 0;
    if (keymaster_init(&keymaster_dev)) {
        SLOGE("Failed to init keymaster");
        return -1;
    }

    /* We currently set the digest type to DIGEST_NONE because it's the
     * only supported value for keymaster. A similar issue exists with
     * PADDING_NONE. Long term both of these should likely change.
     */
    keymaster_rsa_sign_params_t params;
    params.digest_type = DIGEST_NONE;
    params.padding_type = PADDING_NONE;

    rc = keymaster_dev->sign_data(keymaster_dev,
                                  &params,
                                  ftr->keymaster_blob,
                                  ftr->keymaster_blob_size,
                                  object,
                                  object_size,
                                  signature,
                                  signature_size);

    keymaster_close(keymaster_dev);
    return rc;
}

/* Store password when userdata is successfully decrypted and mounted.
 * Cleared by cryptfs_clear_password
 *
 * To avoid a double prompt at boot, we need to store the CryptKeeper
 * password and pass it to KeyGuard, which uses it to unlock KeyStore.
 * Since the entire framework is torn down and rebuilt after encryption,
 * we have to use a daemon or similar to store the password. Since vold
 * is secured against IPC except from system processes, it seems a reasonable
 * place to store this.
 *
 * password should be cleared once it has been used.
 *
 * password is aged out after password_max_age_seconds seconds.
 */
static char* password = 0;
static int password_expiry_time = 0;
static const int password_max_age_seconds = 60;

extern struct fstab *fstab;

enum RebootType {reboot, recovery, shutdown};
static void cryptfs_reboot(enum RebootType rt)
{
  switch(rt) {
      case reboot:
          property_set(ANDROID_RB_PROPERTY, "reboot");
          break;

      case recovery:
          property_set(ANDROID_RB_PROPERTY, "reboot,recovery");
          break;

      case shutdown:
          property_set(ANDROID_RB_PROPERTY, "shutdown");
          break;
    }

    sleep(20);

    /* Shouldn't get here, reboot should happen before sleep times out */
    return;
}

static void ioctl_init(struct dm_ioctl *io, size_t dataSize, const char *name, unsigned flags)
{
    memset(io, 0, dataSize);
    io->data_size = dataSize;
    io->data_start = sizeof(struct dm_ioctl);
    io->version[0] = 4;
    io->version[1] = 0;
    io->version[2] = 0;
    io->flags = flags;
    if (name) {
        strncpy(io->name, name, sizeof(io->name));
    }
}

/**
 * Gets the default device scrypt parameters for key derivation time tuning.
 * The parameters should lead to about one second derivation time for the
 * given device.
 */
static void get_device_scrypt_params(struct crypt_mnt_ftr *ftr) {
    const int default_params[] = SCRYPT_DEFAULTS;
    int params[] = SCRYPT_DEFAULTS;
    char paramstr[PROPERTY_VALUE_MAX];
    char *token;
    char *saveptr;
    int i;

    property_get(SCRYPT_PROP, paramstr, "");
    if (paramstr[0] != '\0') {
        /*
         * The token we're looking for should be three integers separated by
         * colons (e.g., "12:8:1"). Scan the property to make sure it matches.
         */
        for (i = 0, token = strtok_r(paramstr, ":", &saveptr);
                token != NULL && i < 3;
                i++, token = strtok_r(NULL, ":", &saveptr)) {
            char *endptr;
            params[i] = strtol(token, &endptr, 10);

            /*
             * Check that there was a valid number and it's 8-bit. If not,
             * break out and the end check will take the default values.
             */
            if ((*token == '\0') || (*endptr != '\0') || params[i] < 0 || params[i] > 255) {
                break;
            }
        }

        /*
         * If there were not enough tokens or a token was malformed (not an
         * integer), it will end up here and the default parameters can be
         * taken.
         */
        if ((i != 3) || (token != NULL)) {
            SLOGW("bad scrypt parameters '%s' should be like '12:8:1'; using defaults", paramstr);
            memcpy(params, default_params, sizeof(params));
        }
    }

    ftr->N_factor = params[0];
    ftr->r_factor = params[1];
    ftr->p_factor = params[2];
}

static unsigned int get_fs_size(char *dev)
{
    int fd, block_size;
    struct ext4_super_block sb;
    off64_t len;

    if ((fd = open(dev, O_RDONLY)) < 0) {
        SLOGE("Cannot open device to get filesystem size ");
        return 0;
    }

    if (lseek64(fd, 1024, SEEK_SET) < 0) {
        SLOGE("Cannot seek to superblock");
        return 0;
    }

    if (read(fd, &sb, sizeof(sb)) != sizeof(sb)) {
        SLOGE("Cannot read superblock");
        return 0;
    }

    close(fd);

    block_size = 1024 << sb.s_log_block_size;
    /* compute length in bytes */
    len = ( ((off64_t)sb.s_blocks_count_hi << 32) + sb.s_blocks_count_lo) * block_size;

    /* return length in sectors */
    return (unsigned int) (len / 512);
}

static int get_crypt_ftr_info(char **metadata_fname, off64_t *off)
{
  static int cached_data = 0;
  static off64_t cached_off = 0;
  static char cached_metadata_fname[PROPERTY_VALUE_MAX] = "";
  int fd;
  char key_loc[PROPERTY_VALUE_MAX];
  char real_blkdev[PROPERTY_VALUE_MAX];
  unsigned int nr_sec;
  int rc = -1;

  if (!cached_data) {
    fs_mgr_get_crypt_info(fstab, key_loc, real_blkdev, sizeof(key_loc));

    if (!strcmp(key_loc, KEY_IN_FOOTER)) {
      if ( (fd = open(real_blkdev, O_RDWR)) < 0) {
        SLOGE("Cannot open real block device %s\n", real_blkdev);
        return -1;
      }

      if ((nr_sec = get_blkdev_size(fd))) {
        /* If it's an encrypted Android partition, the last 16 Kbytes contain the
         * encryption info footer and key, and plenty of bytes to spare for future
         * growth.
         */
        strlcpy(cached_metadata_fname, real_blkdev, sizeof(cached_metadata_fname));
        cached_off = ((off64_t)nr_sec * 512) - CRYPT_FOOTER_OFFSET;
        cached_data = 1;
      } else {
        SLOGE("Cannot get size of block device %s\n", real_blkdev);
      }
      close(fd);
    } else {
      strlcpy(cached_metadata_fname, key_loc, sizeof(cached_metadata_fname));
      cached_off = 0;
      cached_data = 1;
    }
  }

  if (cached_data) {
    if (metadata_fname) {
        *metadata_fname = cached_metadata_fname;
    }
    if (off) {
        *off = cached_off;
    }
    rc = 0;
  }

  return rc;
}

/* key or salt can be NULL, in which case just skip writing that value.  Useful to
 * update the failed mount count but not change the key.
 */
static int put_crypt_ftr_and_key(struct crypt_mnt_ftr *crypt_ftr)
{
  int fd;
  unsigned int nr_sec, cnt;
  /* starting_off is set to the SEEK_SET offset
   * where the crypto structure starts
   */
  off64_t starting_off;
  int rc = -1;
  char *fname = NULL;
  struct stat statbuf;

  if (get_crypt_ftr_info(&fname, &starting_off)) {
    SLOGE("Unable to get crypt_ftr_info\n");
    return -1;
  }
  if (fname[0] != '/') {
    SLOGE("Unexpected value for crypto key location\n");
    return -1;
  }
  if ( (fd = open(fname, O_RDWR | O_CREAT, 0600)) < 0) {
    SLOGE("Cannot open footer file %s for put\n", fname);
    return -1;
  }

  /* Seek to the start of the crypt footer */
  if (lseek64(fd, starting_off, SEEK_SET) == -1) {
    SLOGE("Cannot seek to real block device footer\n");
    goto errout;
  }

  if ((cnt = write(fd, crypt_ftr, sizeof(struct crypt_mnt_ftr))) != sizeof(struct crypt_mnt_ftr)) {
    SLOGE("Cannot write real block device footer\n");
    goto errout;
  }

  fstat(fd, &statbuf);
  /* If the keys are kept on a raw block device, do not try to truncate it. */
  if (S_ISREG(statbuf.st_mode)) {
    if (ftruncate(fd, 0x4000)) {
      SLOGE("Cannot set footer file size\n");
      goto errout;
    }
  }

  /* Success! */
  rc = 0;

errout:
  close(fd);
  return rc;

}

static inline int unix_read(int  fd, void*  buff, int  len)
{
    return TEMP_FAILURE_RETRY(read(fd, buff, len));
}

static inline int unix_write(int  fd, const void*  buff, int  len)
{
    return TEMP_FAILURE_RETRY(write(fd, buff, len));
}

static void init_empty_persist_data(struct crypt_persist_data *pdata, int len)
{
    memset(pdata, 0, len);
    pdata->persist_magic = PERSIST_DATA_MAGIC;
    pdata->persist_valid_entries = 0;
}

/* A routine to update the passed in crypt_ftr to the lastest version.
 * fd is open read/write on the device that holds the crypto footer and persistent
 * data, crypt_ftr is a pointer to the struct to be updated, and offset is the
 * absolute offset to the start of the crypt_mnt_ftr on the passed in fd.
 */
static void upgrade_crypt_ftr(int fd, struct crypt_mnt_ftr *crypt_ftr, off64_t offset)
{
    int orig_major = crypt_ftr->major_version;
    int orig_minor = crypt_ftr->minor_version;

    if ((crypt_ftr->major_version == 1) && (crypt_ftr->minor_version == 0)) {
        struct crypt_persist_data *pdata;
        off64_t pdata_offset = offset + CRYPT_FOOTER_TO_PERSIST_OFFSET;

        SLOGW("upgrading crypto footer to 1.1");

        pdata = malloc(CRYPT_PERSIST_DATA_SIZE);
        if (pdata == NULL) {
            SLOGE("Cannot allocate persisent data\n");
            return;
        }
        memset(pdata, 0, CRYPT_PERSIST_DATA_SIZE);

        /* Need to initialize the persistent data area */
        if (lseek64(fd, pdata_offset, SEEK_SET) == -1) {
            SLOGE("Cannot seek to persisent data offset\n");
            return;
        }
        /* Write all zeros to the first copy, making it invalid */
        unix_write(fd, pdata, CRYPT_PERSIST_DATA_SIZE);

        /* Write a valid but empty structure to the second copy */
        init_empty_persist_data(pdata, CRYPT_PERSIST_DATA_SIZE);
        unix_write(fd, pdata, CRYPT_PERSIST_DATA_SIZE);

        /* Update the footer */
        crypt_ftr->persist_data_size = CRYPT_PERSIST_DATA_SIZE;
        crypt_ftr->persist_data_offset[0] = pdata_offset;
        crypt_ftr->persist_data_offset[1] = pdata_offset + CRYPT_PERSIST_DATA_SIZE;
        crypt_ftr->minor_version = 1;
    }

    if ((crypt_ftr->major_version == 1) && (crypt_ftr->minor_version == 1)) {
        SLOGW("upgrading crypto footer to 1.2");
        /* But keep the old kdf_type.
         * It will get updated later to KDF_SCRYPT after the password has been verified.
         */
        crypt_ftr->kdf_type = KDF_PBKDF2;
        get_device_scrypt_params(crypt_ftr);
        crypt_ftr->minor_version = 2;
    }

    if ((crypt_ftr->major_version == 1) && (crypt_ftr->minor_version == 2)) {
        SLOGW("upgrading crypto footer to 1.3");
        crypt_ftr->crypt_type = CRYPT_TYPE_PASSWORD;
        crypt_ftr->minor_version = 3;
    }

    if ((orig_major != crypt_ftr->major_version) || (orig_minor != crypt_ftr->minor_version)) {
        if (lseek64(fd, offset, SEEK_SET) == -1) {
            SLOGE("Cannot seek to crypt footer\n");
            return;
        }
        unix_write(fd, crypt_ftr, sizeof(struct crypt_mnt_ftr));
    }
}


static int get_crypt_ftr_and_key(struct crypt_mnt_ftr *crypt_ftr)
{
  int fd;
  unsigned int nr_sec, cnt;
  off64_t starting_off;
  int rc = -1;
  char *fname = NULL;
  struct stat statbuf;

  if (get_crypt_ftr_info(&fname, &starting_off)) {
    SLOGE("Unable to get crypt_ftr_info\n");
    return -1;
  }
  if (fname[0] != '/') {
    SLOGE("Unexpected value for crypto key location\n");
    return -1;
  }
  if ( (fd = open(fname, O_RDWR)) < 0) {
    SLOGE("Cannot open footer file %s for get\n", fname);
    return -1;
  }

  /* Make sure it's 16 Kbytes in length */
  fstat(fd, &statbuf);
  if (S_ISREG(statbuf.st_mode) && (statbuf.st_size != 0x4000)) {
    SLOGE("footer file %s is not the expected size!\n", fname);
    goto errout;
  }

  /* Seek to the start of the crypt footer */
  if (lseek64(fd, starting_off, SEEK_SET) == -1) {
    SLOGE("Cannot seek to real block device footer\n");
    goto errout;
  }

  if ( (cnt = read(fd, crypt_ftr, sizeof(struct crypt_mnt_ftr))) != sizeof(struct crypt_mnt_ftr)) {
    SLOGE("Cannot read real block device footer\n");
    goto errout;
  }

  if (crypt_ftr->magic != CRYPT_MNT_MAGIC) {
    SLOGE("Bad magic for real block device %s\n", fname);
    goto errout;
  }

  if (crypt_ftr->major_version != CURRENT_MAJOR_VERSION) {
    SLOGE("Cannot understand major version %d real block device footer; expected %d\n",
          crypt_ftr->major_version, CURRENT_MAJOR_VERSION);
    goto errout;
  }

  if (crypt_ftr->minor_version > CURRENT_MINOR_VERSION) {
    SLOGW("Warning: crypto footer minor version %d, expected <= %d, continuing...\n",
          crypt_ftr->minor_version, CURRENT_MINOR_VERSION);
  }

  /* If this is a verion 1.0 crypt_ftr, make it a 1.1 crypt footer, and update the
   * copy on disk before returning.
   */
  if (crypt_ftr->minor_version < CURRENT_MINOR_VERSION) {
    upgrade_crypt_ftr(fd, crypt_ftr, starting_off);
  }

  /* Success! */
  rc = 0;

errout:
  close(fd);
  return rc;
}

static int validate_persistent_data_storage(struct crypt_mnt_ftr *crypt_ftr)
{
    if (crypt_ftr->persist_data_offset[0] + crypt_ftr->persist_data_size >
        crypt_ftr->persist_data_offset[1]) {
        SLOGE("Crypt_ftr persist data regions overlap");
        return -1;
    }

    if (crypt_ftr->persist_data_offset[0] >= crypt_ftr->persist_data_offset[1]) {
        SLOGE("Crypt_ftr persist data region 0 starts after region 1");
        return -1;
    }

    if (((crypt_ftr->persist_data_offset[1] + crypt_ftr->persist_data_size) -
        (crypt_ftr->persist_data_offset[0] - CRYPT_FOOTER_TO_PERSIST_OFFSET)) >
        CRYPT_FOOTER_OFFSET) {
        SLOGE("Persistent data extends past crypto footer");
        return -1;
    }

    return 0;
}

static int load_persistent_data(void)
{
    struct crypt_mnt_ftr crypt_ftr;
    struct crypt_persist_data *pdata = NULL;
    char encrypted_state[PROPERTY_VALUE_MAX];
    char *fname;
    int found = 0;
    int fd;
    int ret;
    int i;

    if (persist_data) {
        /* Nothing to do, we've already loaded or initialized it */
        return 0;
    }


    /* If not encrypted, just allocate an empty table and initialize it */
    property_get("ro.crypto.state", encrypted_state, "");
    if (strcmp(encrypted_state, "encrypted") ) {
        pdata = malloc(CRYPT_PERSIST_DATA_SIZE);
        if (pdata) {
            init_empty_persist_data(pdata, CRYPT_PERSIST_DATA_SIZE);
            persist_data = pdata;
            return 0;
        }
        return -1;
    }

    if(get_crypt_ftr_and_key(&crypt_ftr)) {
        return -1;
    }

    if ((crypt_ftr.major_version < 1)
        || (crypt_ftr.major_version == 1 && crypt_ftr.minor_version < 1)) {
        SLOGE("Crypt_ftr version doesn't support persistent data");
        return -1;
    }

    if (get_crypt_ftr_info(&fname, NULL)) {
        return -1;
    }

    ret = validate_persistent_data_storage(&crypt_ftr);
    if (ret) {
        return -1;
    }

    fd = open(fname, O_RDONLY);
    if (fd < 0) {
        SLOGE("Cannot open %s metadata file", fname);
        return -1;
    }

    if (persist_data == NULL) {
        pdata = malloc(crypt_ftr.persist_data_size);
        if (pdata == NULL) {
            SLOGE("Cannot allocate memory for persistent data");
            goto err;
        }
    }

    for (i = 0; i < 2; i++) {
        if (lseek64(fd, crypt_ftr.persist_data_offset[i], SEEK_SET) < 0) {
            SLOGE("Cannot seek to read persistent data on %s", fname);
            goto err2;
        }
        if (unix_read(fd, pdata, crypt_ftr.persist_data_size) < 0){
            SLOGE("Error reading persistent data on iteration %d", i);
            goto err2;
        }
        if (pdata->persist_magic == PERSIST_DATA_MAGIC) {
            found = 1;
            break;
        }
    }

    if (!found) {
        SLOGI("Could not find valid persistent data, creating");
        init_empty_persist_data(pdata, crypt_ftr.persist_data_size);
    }

    /* Success */
    persist_data = pdata;
    close(fd);
    return 0;

err2:
    free(pdata);

err:
    close(fd);
    return -1;
}

static int save_persistent_data(void)
{
    struct crypt_mnt_ftr crypt_ftr;
    struct crypt_persist_data *pdata;
    char *fname;
    off64_t write_offset;
    off64_t erase_offset;
    int found = 0;
    int fd;
    int ret;

    if (persist_data == NULL) {
        SLOGE("No persistent data to save");
        return -1;
    }

    if(get_crypt_ftr_and_key(&crypt_ftr)) {
        return -1;
    }

    if ((crypt_ftr.major_version < 1)
        || (crypt_ftr.major_version == 1 && crypt_ftr.minor_version < 1)) {
        SLOGE("Crypt_ftr version doesn't support persistent data");
        return -1;
    }

    ret = validate_persistent_data_storage(&crypt_ftr);
    if (ret) {
        return -1;
    }

    if (get_crypt_ftr_info(&fname, NULL)) {
        return -1;
    }

    fd = open(fname, O_RDWR);
    if (fd < 0) {
        SLOGE("Cannot open %s metadata file", fname);
        return -1;
    }

    pdata = malloc(crypt_ftr.persist_data_size);
    if (pdata == NULL) {
        SLOGE("Cannot allocate persistant data");
        goto err;
    }

    if (lseek64(fd, crypt_ftr.persist_data_offset[0], SEEK_SET) < 0) {
        SLOGE("Cannot seek to read persistent data on %s", fname);
        goto err2;
    }

    if (unix_read(fd, pdata, crypt_ftr.persist_data_size) < 0) {
            SLOGE("Error reading persistent data before save");
            goto err2;
    }

    if (pdata->persist_magic == PERSIST_DATA_MAGIC) {
        /* The first copy is the curent valid copy, so write to
         * the second copy and erase this one */
       write_offset = crypt_ftr.persist_data_offset[1];
       erase_offset = crypt_ftr.persist_data_offset[0];
    } else {
        /* The second copy must be the valid copy, so write to
         * the first copy, and erase the second */
       write_offset = crypt_ftr.persist_data_offset[0];
       erase_offset = crypt_ftr.persist_data_offset[1];
    }

    /* Write the new copy first, if successful, then erase the old copy */
    if (lseek(fd, write_offset, SEEK_SET) < 0) {
        SLOGE("Cannot seek to write persistent data");
        goto err2;
    }
    if (unix_write(fd, persist_data, crypt_ftr.persist_data_size) ==
        (int) crypt_ftr.persist_data_size) {
        if (lseek(fd, erase_offset, SEEK_SET) < 0) {
            SLOGE("Cannot seek to erase previous persistent data");
            goto err2;
        }
        fsync(fd);
        memset(pdata, 0, crypt_ftr.persist_data_size);
        if (unix_write(fd, pdata, crypt_ftr.persist_data_size) !=
            (int) crypt_ftr.persist_data_size) {
            SLOGE("Cannot write to erase previous persistent data");
            goto err2;
        }
        fsync(fd);
    } else {
        SLOGE("Cannot write to save persistent data");
        goto err2;
    }

    /* Success */
    free(pdata);
    close(fd);
    return 0;

err2:
    free(pdata);
err:
    close(fd);
    return -1;
}

static int hexdigit (char c)
{
    if (c >= '0' && c <= '9') return c - '0';
    c = tolower(c);
    if (c >= 'a' && c <= 'f') return c - 'a' + 10;
    return -1;
}

static unsigned char* convert_hex_ascii_to_key(const char* master_key_ascii,
                                               unsigned int* out_keysize)
{
    unsigned int i;
    *out_keysize = 0;

    size_t size = strlen (master_key_ascii);
    if (size % 2) {
        SLOGE("Trying to convert ascii string of odd length");
        return NULL;
    }

    unsigned char* master_key = (unsigned char*) malloc(size / 2);
    if (master_key == 0) {
        SLOGE("Cannot allocate");
        return NULL;
    }

    for (i = 0; i < size; i += 2) {
        int high_nibble = hexdigit (master_key_ascii[i]);
        int low_nibble = hexdigit (master_key_ascii[i + 1]);

        if(high_nibble < 0 || low_nibble < 0) {
            SLOGE("Invalid hex string");
            free (master_key);
            return NULL;
        }

        master_key[*out_keysize] = high_nibble * 16 + low_nibble;
        (*out_keysize)++;
    }

    return master_key;
}

/* Convert a binary key of specified length into an ascii hex string equivalent,
 * without the leading 0x and with null termination
 */
static void convert_key_to_hex_ascii(unsigned char *master_key, unsigned int keysize,
                              char *master_key_ascii)
{
  unsigned int i, a;
  unsigned char nibble;

  for (i=0, a=0; i<keysize; i++, a+=2) {
    /* For each byte, write out two ascii hex digits */
    nibble = (master_key[i] >> 4) & 0xf;
    master_key_ascii[a] = nibble + (nibble > 9 ? 0x37 : 0x30);

    nibble = master_key[i] & 0xf;
    master_key_ascii[a+1] = nibble + (nibble > 9 ? 0x37 : 0x30);
  }

  /* Add the null termination */
  master_key_ascii[a] = '\0';

}

static int load_crypto_mapping_table(struct crypt_mnt_ftr *crypt_ftr, unsigned char *master_key,
                                     char *real_blk_name, const char *name, int fd,
                                     char *extra_params)
{
  char buffer[DM_CRYPT_BUF_SIZE];
  struct dm_ioctl *io;
  struct dm_target_spec *tgt;
  char *crypt_params;
  char master_key_ascii[129]; /* Large enough to hold 512 bit key and null */
  int i;

  io = (struct dm_ioctl *) buffer;

  /* Load the mapping table for this device */
  tgt = (struct dm_target_spec *) &buffer[sizeof(struct dm_ioctl)];

  ioctl_init(io, DM_CRYPT_BUF_SIZE, name, 0);
  io->target_count = 1;
  tgt->status = 0;
  tgt->sector_start = 0;
  tgt->length = crypt_ftr->fs_size;
  strcpy(tgt->target_type, "crypt");

  crypt_params = buffer + sizeof(struct dm_ioctl) + sizeof(struct dm_target_spec);
  convert_key_to_hex_ascii(master_key, crypt_ftr->keysize, master_key_ascii);
  sprintf(crypt_params, "%s %s 0 %s 0 %s", crypt_ftr->crypto_type_name,
          master_key_ascii, real_blk_name, extra_params);
  crypt_params += strlen(crypt_params) + 1;
  crypt_params = (char *) (((unsigned long)crypt_params + 7) & ~8); /* Align to an 8 byte boundary */
  tgt->next = crypt_params - buffer;

  for (i = 0; i < TABLE_LOAD_RETRIES; i++) {
    if (! ioctl(fd, DM_TABLE_LOAD, io)) {
      break;
    }
    usleep(500000);
  }

  if (i == TABLE_LOAD_RETRIES) {
    /* We failed to load the table, return an error */
    return -1;
  } else {
    return i + 1;
  }
}


static int get_dm_crypt_version(int fd, const char *name,  int *version)
{
    char buffer[DM_CRYPT_BUF_SIZE];
    struct dm_ioctl *io;
    struct dm_target_versions *v;
    int i;

    io = (struct dm_ioctl *) buffer;

    ioctl_init(io, DM_CRYPT_BUF_SIZE, name, 0);

    if (ioctl(fd, DM_LIST_VERSIONS, io)) {
        return -1;
    }

    /* Iterate over the returned versions, looking for name of "crypt".
     * When found, get and return the version.
     */
    v = (struct dm_target_versions *) &buffer[sizeof(struct dm_ioctl)];
    while (v->next) {
        if (! strcmp(v->name, "crypt")) {
            /* We found the crypt driver, return the version, and get out */
            version[0] = v->version[0];
            version[1] = v->version[1];
            version[2] = v->version[2];
            return 0;
        }
        v = (struct dm_target_versions *)(((char *)v) + v->next);
    }

    return -1;
}

static int create_crypto_blk_dev(struct crypt_mnt_ftr *crypt_ftr, unsigned char *master_key,
                                    char *real_blk_name, char *crypto_blk_name, const char *name)
{
  char buffer[DM_CRYPT_BUF_SIZE];
  char master_key_ascii[129]; /* Large enough to hold 512 bit key and null */
  char *crypt_params;
  struct dm_ioctl *io;
  struct dm_target_spec *tgt;
  unsigned int minor;
  int fd;
  int i;
  int retval = -1;
  int version[3];
  char *extra_params;
  int load_count;

  if ((fd = open("/dev/device-mapper", O_RDWR)) < 0 ) {
    SLOGE("Cannot open device-mapper\n");
    goto errout;
  }

  io = (struct dm_ioctl *) buffer;

  ioctl_init(io, DM_CRYPT_BUF_SIZE, name, 0);
  if (ioctl(fd, DM_DEV_CREATE, io)) {
    SLOGE("Cannot create dm-crypt device\n");
    goto errout;
  }

  /* Get the device status, in particular, the name of it's device file */
  ioctl_init(io, DM_CRYPT_BUF_SIZE, name, 0);
  if (ioctl(fd, DM_DEV_STATUS, io)) {
    SLOGE("Cannot retrieve dm-crypt device status\n");
    goto errout;
  }
  minor = (io->dev & 0xff) | ((io->dev >> 12) & 0xfff00);
  snprintf(crypto_blk_name, MAXPATHLEN, "/dev/block/dm-%u", minor);

  extra_params = "";
  if (! get_dm_crypt_version(fd, name, version)) {
      /* Support for allow_discards was added in version 1.11.0 */
      if ((version[0] >= 2) ||
          ((version[0] == 1) && (version[1] >= 11))) {
          extra_params = "1 allow_discards";
          SLOGI("Enabling support for allow_discards in dmcrypt.\n");
      }
  }

  load_count = load_crypto_mapping_table(crypt_ftr, master_key, real_blk_name, name,
                                         fd, extra_params);
  if (load_count < 0) {
      SLOGE("Cannot load dm-crypt mapping table.\n");
      goto errout;
  } else if (load_count > 1) {
      SLOGI("Took %d tries to load dmcrypt table.\n", load_count);
  }

  /* Resume this device to activate it */
  ioctl_init(io, DM_CRYPT_BUF_SIZE, name, 0);

  if (ioctl(fd, DM_DEV_SUSPEND, io)) {
    SLOGE("Cannot resume the dm-crypt device\n");
    goto errout;
  }

  /* We made it here with no errors.  Woot! */
  retval = 0;

errout:
  close(fd);   /* If fd is <0 from a failed open call, it's safe to just ignore the close error */

  return retval;
}

static int delete_crypto_blk_dev(char *name)
{
  int fd;
  char buffer[DM_CRYPT_BUF_SIZE];
  struct dm_ioctl *io;
  int retval = -1;

  if ((fd = open("/dev/device-mapper", O_RDWR)) < 0 ) {
    SLOGE("Cannot open device-mapper\n");
    goto errout;
  }

  io = (struct dm_ioctl *) buffer;

  ioctl_init(io, DM_CRYPT_BUF_SIZE, name, 0);
  if (ioctl(fd, DM_DEV_REMOVE, io)) {
    SLOGE("Cannot remove dm-crypt device\n");
    goto errout;
  }

  /* We made it here with no errors.  Woot! */
  retval = 0;

errout:
  close(fd);    /* If fd is <0 from a failed open call, it's safe to just ignore the close error */

  return retval;

}

static int pbkdf2(const char *passwd, const unsigned char *salt,
                  unsigned char *ikey, void *params UNUSED)
{
    SLOGI("Using pbkdf2 for cryptfs KDF");

    /* Turn the password into a key and IV that can decrypt the master key */
    unsigned int keysize;
    char* master_key = (char*)convert_hex_ascii_to_key(passwd, &keysize);
    if (!master_key) return -1;
    PKCS5_PBKDF2_HMAC_SHA1(master_key, keysize, salt, SALT_LEN,
                           HASH_COUNT, KEY_LEN_BYTES+IV_LEN_BYTES, ikey);

    memset(master_key, 0, keysize);
    free (master_key);
    return 0;
}

static int scrypt(const char *passwd, const unsigned char *salt,
                  unsigned char *ikey, void *params)
{
    SLOGI("Using scrypt for cryptfs KDF");

    struct crypt_mnt_ftr *ftr = (struct crypt_mnt_ftr *) params;

    int N = 1 << ftr->N_factor;
    int r = 1 << ftr->r_factor;
    int p = 1 << ftr->p_factor;

    /* Turn the password into a key and IV that can decrypt the master key */
    unsigned int keysize;
    unsigned char* master_key = convert_hex_ascii_to_key(passwd, &keysize);
    if (!master_key) return -1;
    crypto_scrypt(master_key, keysize, salt, SALT_LEN, N, r, p, ikey,
            KEY_LEN_BYTES + IV_LEN_BYTES);

    memset(master_key, 0, keysize);
    free (master_key);
    return 0;
}

static int scrypt_keymaster(const char *passwd, const unsigned char *salt,
                            unsigned char *ikey, void *params)
{
    SLOGI("Using scrypt with keymaster for cryptfs KDF");

    int rc;
    unsigned int key_size;
    size_t signature_size;
    unsigned char* signature;
    struct crypt_mnt_ftr *ftr = (struct crypt_mnt_ftr *) params;

    int N = 1 << ftr->N_factor;
    int r = 1 << ftr->r_factor;
    int p = 1 << ftr->p_factor;

    unsigned char* master_key = convert_hex_ascii_to_key(passwd, &key_size);
    if (!master_key) {
        SLOGE("Failed to convert passwd from hex");
        return -1;
    }

    rc = crypto_scrypt(master_key, key_size, salt, SALT_LEN,
                       N, r, p, ikey, KEY_LEN_BYTES + IV_LEN_BYTES);
    memset(master_key, 0, key_size);
    free(master_key);

    if (rc) {
        SLOGE("scrypt failed");
        return -1;
    }

    if (keymaster_sign_object(ftr, ikey, KEY_LEN_BYTES + IV_LEN_BYTES,
                 &signature, &signature_size)) {
        SLOGE("Signing failed");
        return -1;
    }

    rc = crypto_scrypt(signature, signature_size, salt, SALT_LEN,
                       N, r, p, ikey, KEY_LEN_BYTES + IV_LEN_BYTES);
    free(signature);

    if (rc) {
        SLOGE("scrypt failed");
        return -1;
    }

    return 0;
}

static int encrypt_master_key(const char *passwd, const unsigned char *salt,
                              const unsigned char *decrypted_master_key,
                              unsigned char *encrypted_master_key,
                              struct crypt_mnt_ftr *crypt_ftr)
{
    unsigned char ikey[32+32] = { 0 }; /* Big enough to hold a 256 bit key and 256 bit IV */
    EVP_CIPHER_CTX e_ctx;
    int encrypted_len, final_len;

    /* Turn the password into a key and IV that can decrypt the master key */
    get_device_scrypt_params(crypt_ftr);

    switch (crypt_ftr->kdf_type) {
    case KDF_SCRYPT_KEYMASTER:
        if (keymaster_create_key(crypt_ftr)) {
            SLOGE("keymaster_create_key failed");
            return -1;
        }

        if (scrypt_keymaster(passwd, salt, ikey, crypt_ftr)) {
            SLOGE("scrypt failed");
            return -1;
        }
        break;

    case KDF_SCRYPT:
        if (scrypt(passwd, salt, ikey, crypt_ftr)) {
            SLOGE("scrypt failed");
            return -1;
        }
        break;

    default:
        SLOGE("Invalid kdf_type");
        return -1;
    }

    /* Initialize the decryption engine */
    if (! EVP_EncryptInit(&e_ctx, EVP_aes_128_cbc(), ikey, ikey+KEY_LEN_BYTES)) {
        SLOGE("EVP_EncryptInit failed\n");
        return -1;
    }
    EVP_CIPHER_CTX_set_padding(&e_ctx, 0); /* Turn off padding as our data is block aligned */

    /* Encrypt the master key */
    if (! EVP_EncryptUpdate(&e_ctx, encrypted_master_key, &encrypted_len,
                              decrypted_master_key, KEY_LEN_BYTES)) {
        SLOGE("EVP_EncryptUpdate failed\n");
        return -1;
    }
    if (! EVP_EncryptFinal(&e_ctx, encrypted_master_key + encrypted_len, &final_len)) {
        SLOGE("EVP_EncryptFinal failed\n");
        return -1;
    }

    if (encrypted_len + final_len != KEY_LEN_BYTES) {
        SLOGE("EVP_Encryption length check failed with %d, %d bytes\n", encrypted_len, final_len);
        return -1;
    }

    return 0;
}

static int decrypt_master_key_aux(char *passwd, unsigned char *salt,
                              unsigned char *encrypted_master_key,
                              unsigned char *decrypted_master_key,
                              kdf_func kdf, void *kdf_params)
{
  unsigned char ikey[32+32] = { 0 }; /* Big enough to hold a 256 bit key and 256 bit IV */
  EVP_CIPHER_CTX d_ctx;
  int decrypted_len, final_len;

  /* Turn the password into a key and IV that can decrypt the master key */
  if (kdf(passwd, salt, ikey, kdf_params)) {
    SLOGE("kdf failed");
    return -1;
  }

  /* Initialize the decryption engine */
  if (! EVP_DecryptInit(&d_ctx, EVP_aes_128_cbc(), ikey, ikey+KEY_LEN_BYTES)) {
    return -1;
  }
  EVP_CIPHER_CTX_set_padding(&d_ctx, 0); /* Turn off padding as our data is block aligned */
  /* Decrypt the master key */
  if (! EVP_DecryptUpdate(&d_ctx, decrypted_master_key, &decrypted_len,
                            encrypted_master_key, KEY_LEN_BYTES)) {
    return -1;
  }
  if (! EVP_DecryptFinal(&d_ctx, decrypted_master_key + decrypted_len, &final_len)) {
    return -1;
  }

  if (decrypted_len + final_len != KEY_LEN_BYTES) {
    return -1;
  } else {
    return 0;
  }
}

static void get_kdf_func(struct crypt_mnt_ftr *ftr, kdf_func *kdf, void** kdf_params)
{
    if (ftr->kdf_type == KDF_SCRYPT_KEYMASTER) {
        *kdf = scrypt_keymaster;
        *kdf_params = ftr;
    } else if (ftr->kdf_type == KDF_SCRYPT) {
        *kdf = scrypt;
        *kdf_params = ftr;
    } else {
        *kdf = pbkdf2;
        *kdf_params = NULL;
    }
}

static int decrypt_master_key(char *passwd, unsigned char *decrypted_master_key,
        struct crypt_mnt_ftr *crypt_ftr)
{
    kdf_func kdf;
    void *kdf_params;
    int ret;

    get_kdf_func(crypt_ftr, &kdf, &kdf_params);
    ret = decrypt_master_key_aux(passwd, crypt_ftr->salt, crypt_ftr->master_key, decrypted_master_key, kdf,
            kdf_params);
    if (ret != 0) {
        SLOGW("failure decrypting master key");
    }

    return ret;
}

static int create_encrypted_random_key(char *passwd, unsigned char *master_key, unsigned char *salt,
        struct crypt_mnt_ftr *crypt_ftr) {
    int fd;
    unsigned char key_buf[KEY_LEN_BYTES];
    EVP_CIPHER_CTX e_ctx;
    int encrypted_len, final_len;

    /* Get some random bits for a key */
    fd = open("/dev/urandom", O_RDONLY);
    read(fd, key_buf, sizeof(key_buf));
    read(fd, salt, SALT_LEN);
    close(fd);

    /* Now encrypt it with the password */
    return encrypt_master_key(passwd, salt, key_buf, master_key, crypt_ftr);
}

static int wait_and_unmount(char *mountpoint)
{
    int i, rc;
#define WAIT_UNMOUNT_COUNT 20

    /*  Now umount the tmpfs filesystem */
    for (i=0; i<WAIT_UNMOUNT_COUNT; i++) {
        if (umount(mountpoint)) {
            if (errno == EINVAL) {
                /* EINVAL is returned if the directory is not a mountpoint,
                 * i.e. there is no filesystem mounted there.  So just get out.
                 */
                break;
            }
            sleep(1);
            i++;
        } else {
          break;
        }
    }

    if (i < WAIT_UNMOUNT_COUNT) {
      SLOGD("unmounting %s succeeded\n", mountpoint);
      rc = 0;
    } else {
      SLOGE("unmounting %s failed\n", mountpoint);
      rc = -1;
    }

    return rc;
}

#define DATA_PREP_TIMEOUT 200
static int prep_data_fs(void)
{
    int i;

    /* Do the prep of the /data filesystem */
    property_set("vold.post_fs_data_done", "0");
    property_set("vold.decrypt", "trigger_post_fs_data");
    SLOGD("Just triggered post_fs_data\n");

    /* Wait a max of 50 seconds, hopefully it takes much less */
    for (i=0; i<DATA_PREP_TIMEOUT; i++) {
        char p[PROPERTY_VALUE_MAX];

        property_get("vold.post_fs_data_done", p, "0");
        if (*p == '1') {
            break;
        } else {
            usleep(250000);
        }
    }
    if (i == DATA_PREP_TIMEOUT) {
        /* Ugh, we failed to prep /data in time.  Bail. */
        SLOGE("post_fs_data timed out!\n");
        return -1;
    } else {
        SLOGD("post_fs_data done\n");
        return 0;
    }
}

static int cryptfs_restart_internal(int restart_main)
{
    char fs_type[32];
    char real_blkdev[MAXPATHLEN];
    char crypto_blkdev[MAXPATHLEN];
    char fs_options[256];
    unsigned long mnt_flags;
    struct stat statbuf;
    int rc = -1, i;
    static int restart_successful = 0;

    /* Validate that it's OK to call this routine */
    if (! master_key_saved) {
        SLOGE("Encrypted filesystem not validated, aborting");
        return -1;
    }

    if (restart_successful) {
        SLOGE("System already restarted with encrypted disk, aborting");
        return -1;
    }

    if (restart_main) {
        /* Here is where we shut down the framework.  The init scripts
         * start all services in one of three classes: core, main or late_start.
         * On boot, we start core and main.  Now, we stop main, but not core,
         * as core includes vold and a few other really important things that
         * we need to keep running.  Once main has stopped, we should be able
         * to umount the tmpfs /data, then mount the encrypted /data.
         * We then restart the class main, and also the class late_start.
         * At the moment, I've only put a few things in late_start that I know
         * are not needed to bring up the framework, and that also cause problems
         * with unmounting the tmpfs /data, but I hope to add add more services
         * to the late_start class as we optimize this to decrease the delay
         * till the user is asked for the password to the filesystem.
         */

        /* The init files are setup to stop the class main when vold.decrypt is
         * set to trigger_reset_main.
         */
        property_set("vold.decrypt", "trigger_reset_main");
        SLOGD("Just asked init to shut down class main\n");

        /* Ugh, shutting down the framework is not synchronous, so until it
         * can be fixed, this horrible hack will wait a moment for it all to
         * shut down before proceeding.  Without it, some devices cannot
         * restart the graphics services.
         */
        sleep(2);
    }

    /* Now that the framework is shutdown, we should be able to umount()
     * the tmpfs filesystem, and mount the real one.
     */

    property_get("ro.crypto.fs_crypto_blkdev", crypto_blkdev, "");
    if (strlen(crypto_blkdev) == 0) {
        SLOGE("fs_crypto_blkdev not set\n");
        return -1;
    }

    if (! (rc = wait_and_unmount(DATA_MNT_POINT)) ) {
        /* If ro.crypto.readonly is set to 1, mount the decrypted
         * filesystem readonly.  This is used when /data is mounted by
         * recovery mode.
         */
        char ro_prop[PROPERTY_VALUE_MAX];
        property_get("ro.crypto.readonly", ro_prop, "");
        if (strlen(ro_prop) > 0 && atoi(ro_prop)) {
            struct fstab_rec* rec = fs_mgr_get_entry_for_mount_point(fstab, DATA_MNT_POINT);
            rec->flags |= MS_RDONLY;
        }

        /* If that succeeded, then mount the decrypted filesystem */
        fs_mgr_do_mount(fstab, DATA_MNT_POINT, crypto_blkdev, 0);

        property_set("vold.decrypt", "trigger_load_persist_props");
        /* Create necessary paths on /data */
        if (prep_data_fs()) {
            return -1;
        }

        /* startup service classes main and late_start */
        property_set("vold.decrypt", "trigger_restart_framework");
        SLOGD("Just triggered restart_framework\n");

        /* Give it a few moments to get started */
        sleep(1);
    }

    if (rc == 0) {
        restart_successful = 1;
    }

    return rc;
}

int cryptfs_restart(void)
{
    /* Call internal implementation forcing a restart of main service group */
    return cryptfs_restart_internal(1);
}

static int do_crypto_complete(char *mount_point UNUSED)
{
  struct crypt_mnt_ftr crypt_ftr;
  char encrypted_state[PROPERTY_VALUE_MAX];
  char key_loc[PROPERTY_VALUE_MAX];

  property_get("ro.crypto.state", encrypted_state, "");
  if (strcmp(encrypted_state, "encrypted") ) {
    SLOGE("not running with encryption, aborting");
    return 1;
  }

  if (get_crypt_ftr_and_key(&crypt_ftr)) {
    fs_mgr_get_crypt_info(fstab, key_loc, 0, sizeof(key_loc));

    /*
     * Only report this error if key_loc is a file and it exists.
     * If the device was never encrypted, and /data is not mountable for
     * some reason, returning 1 should prevent the UI from presenting the
     * a "enter password" screen, or worse, a "press button to wipe the
     * device" screen.
     */
    if ((key_loc[0] == '/') && (access("key_loc", F_OK) == -1)) {
      SLOGE("master key file does not exist, aborting");
      return 1;
    } else {
      SLOGE("Error getting crypt footer and key\n");
      return -1;
    }
  }

  if (crypt_ftr.flags & CRYPT_ENCRYPTION_IN_PROGRESS) {
    SLOGE("Encryption process didn't finish successfully\n");
    return -2;  /* -2 is the clue to the UI that there is no usable data on the disk,
                 * and give the user an option to wipe the disk */
  }

  /* We passed the test! We shall diminish, and return to the west */
  return 0;
}

static int test_mount_encrypted_fs(struct crypt_mnt_ftr* crypt_ftr,
                                   char *passwd, char *mount_point, char *label)
{
  /* Allocate enough space for a 256 bit key, but we may use less */
  unsigned char decrypted_master_key[32];
  char crypto_blkdev[MAXPATHLEN];
  char real_blkdev[MAXPATHLEN];
  char tmp_mount_point[64];
  unsigned int orig_failed_decrypt_count;
  int rc;
  kdf_func kdf;
  void *kdf_params;
  int use_keymaster = 0;
  int upgrade = 0;

  SLOGD("crypt_ftr->fs_size = %lld\n", crypt_ftr->fs_size);
  orig_failed_decrypt_count = crypt_ftr->failed_decrypt_count;

  if (! (crypt_ftr->flags & CRYPT_MNT_KEY_UNENCRYPTED) ) {
    if (decrypt_master_key(passwd, decrypted_master_key, crypt_ftr)) {
      SLOGE("Failed to decrypt master key\n");
      return -1;
    }
  }

  fs_mgr_get_crypt_info(fstab, 0, real_blkdev, sizeof(real_blkdev));

  if (create_crypto_blk_dev(crypt_ftr, decrypted_master_key,
                            real_blkdev, crypto_blkdev, label)) {
    SLOGE("Error creating decrypted block device\n");
    return -1;
  }

  /* If init detects an encrypted filesystem, it writes a file for each such
   * encrypted fs into the tmpfs /data filesystem, and then the framework finds those
   * files and passes that data to me */
  /* Create a tmp mount point to try mounting the decryptd fs
   * Since we're here, the mount_point should be a tmpfs filesystem, so make
   * a directory in it to test mount the decrypted filesystem.
   */
  sprintf(tmp_mount_point, "%s/tmp_mnt", mount_point);
  mkdir(tmp_mount_point, 0755);
  if (fs_mgr_do_mount(fstab, DATA_MNT_POINT, crypto_blkdev, tmp_mount_point)) {
    SLOGE("Error temp mounting decrypted block device\n");
    delete_crypto_blk_dev(label);
    crypt_ftr->failed_decrypt_count++;
  } else {
    /* Success, so just umount and we'll mount it properly when we restart
     * the framework.
     */
    umount(tmp_mount_point);
    crypt_ftr->failed_decrypt_count  = 0;
  }

  if (orig_failed_decrypt_count != crypt_ftr->failed_decrypt_count) {
    put_crypt_ftr_and_key(crypt_ftr);
  }

  if (crypt_ftr->failed_decrypt_count) {
    /* We failed to mount the device, so return an error */
    rc = crypt_ftr->failed_decrypt_count;

  } else {
    /* Woot!  Success!  Save the name of the crypto block device
     * so we can mount it when restarting the framework.
     */
    property_set("ro.crypto.fs_crypto_blkdev", crypto_blkdev);

    /* Also save a the master key so we can reencrypted the key
     * the key when we want to change the password on it.
     */
    memcpy(saved_master_key, decrypted_master_key, KEY_LEN_BYTES);
    saved_mount_point = strdup(mount_point);
    master_key_saved = 1;
    SLOGD("%s(): Master key saved\n", __FUNCTION__);
    rc = 0;

    /*
     * Upgrade if we're not using the latest KDF.
     */
    use_keymaster = keymaster_check_compatibility();
    if (crypt_ftr->kdf_type == KDF_SCRYPT_KEYMASTER) {
        // Don't allow downgrade to KDF_SCRYPT
    } else if (use_keymaster == 1 && crypt_ftr->kdf_type != KDF_SCRYPT_KEYMASTER) {
        crypt_ftr->kdf_type = KDF_SCRYPT_KEYMASTER;
        upgrade = 1;
    } else if (use_keymaster == 0 && crypt_ftr->kdf_type != KDF_SCRYPT) {
        crypt_ftr->kdf_type = KDF_SCRYPT;
        upgrade = 1;
    }

    if (upgrade) {
        rc = encrypt_master_key(passwd, crypt_ftr->salt, saved_master_key,
                                crypt_ftr->master_key, crypt_ftr);
        if (!rc) {
            rc = put_crypt_ftr_and_key(crypt_ftr);
        }
        SLOGD("Key Derivation Function upgrade: rc=%d\n", rc);
    }
  }

  return rc;
}

/* Called by vold when it wants to undo the crypto mapping of a volume it
 * manages.  This is usually in response to a factory reset, when we want
 * to undo the crypto mapping so the volume is formatted in the clear.
 */
int cryptfs_revert_volume(const char *label)
{
    return delete_crypto_blk_dev((char *)label);
}

/*
 * Called by vold when it's asked to mount an encrypted, nonremovable volume.
 * Setup a dm-crypt mapping, use the saved master key from
 * setting up the /data mapping, and return the new device path.
 */
int cryptfs_setup_volume(const char *label, int major, int minor,
                         char *crypto_sys_path, unsigned int max_path,
                         int *new_major, int *new_minor)
{
    char real_blkdev[MAXPATHLEN], crypto_blkdev[MAXPATHLEN];
    struct crypt_mnt_ftr sd_crypt_ftr;
    struct stat statbuf;
    int nr_sec, fd;

    sprintf(real_blkdev, "/dev/block/vold/%d:%d", major, minor);

    get_crypt_ftr_and_key(&sd_crypt_ftr);

    /* Update the fs_size field to be the size of the volume */
    fd = open(real_blkdev, O_RDONLY);
    nr_sec = get_blkdev_size(fd);
    close(fd);
    if (nr_sec == 0) {
        SLOGE("Cannot get size of volume %s\n", real_blkdev);
        return -1;
    }

    sd_crypt_ftr.fs_size = nr_sec;
    create_crypto_blk_dev(&sd_crypt_ftr, saved_master_key, real_blkdev, 
                          crypto_blkdev, label);

    stat(crypto_blkdev, &statbuf);
    *new_major = MAJOR(statbuf.st_rdev);
    *new_minor = MINOR(statbuf.st_rdev);

    /* Create path to sys entry for this block device */
    snprintf(crypto_sys_path, max_path, "/devices/virtual/block/%s", strrchr(crypto_blkdev, '/')+1);

    return 0;
}

int cryptfs_crypto_complete(void)
{
  return do_crypto_complete("/data");
}

int check_unmounted_and_get_ftr(struct crypt_mnt_ftr* crypt_ftr)
{
    char encrypted_state[PROPERTY_VALUE_MAX];
    property_get("ro.crypto.state", encrypted_state, "");
    if ( master_key_saved || strcmp(encrypted_state, "encrypted") ) {
        SLOGE("encrypted fs already validated or not running with encryption,"
              " aborting");
        return -1;
    }

    if (get_crypt_ftr_and_key(crypt_ftr)) {
        SLOGE("Error getting crypt footer and key");
        return -1;
    }

    return 0;
}

int cryptfs_check_passwd(char *passwd)
{
    struct crypt_mnt_ftr crypt_ftr;
    int rc;

    rc = check_unmounted_and_get_ftr(&crypt_ftr);
    if (rc)
        return rc;

    rc = test_mount_encrypted_fs(&crypt_ftr, passwd,
                                 DATA_MNT_POINT, "userdata");

    if (rc == 0 && crypt_ftr.crypt_type != CRYPT_TYPE_DEFAULT) {
        cryptfs_clear_password();
        password = strdup(passwd);
        struct timespec now;
        clock_gettime(CLOCK_BOOTTIME, &now);
        password_expiry_time = now.tv_sec + password_max_age_seconds;
    }

    return rc;
}

int cryptfs_verify_passwd(char *passwd)
{
    struct crypt_mnt_ftr crypt_ftr;
    /* Allocate enough space for a 256 bit key, but we may use less */
    unsigned char decrypted_master_key[32];
    char encrypted_state[PROPERTY_VALUE_MAX];
    int rc;

    property_get("ro.crypto.state", encrypted_state, "");
    if (strcmp(encrypted_state, "encrypted") ) {
        SLOGE("device not encrypted, aborting");
        return -2;
    }

    if (!master_key_saved) {
        SLOGE("encrypted fs not yet mounted, aborting");
        return -1;
    }

    if (!saved_mount_point) {
        SLOGE("encrypted fs failed to save mount point, aborting");
        return -1;
    }

    if (get_crypt_ftr_and_key(&crypt_ftr)) {
        SLOGE("Error getting crypt footer and key\n");
        return -1;
    }

    if (crypt_ftr.flags & CRYPT_MNT_KEY_UNENCRYPTED) {
        /* If the device has no password, then just say the password is valid */
        rc = 0;
    } else {
        decrypt_master_key(passwd, decrypted_master_key, &crypt_ftr);
        if (!memcmp(decrypted_master_key, saved_master_key, crypt_ftr.keysize)) {
            /* They match, the password is correct */
            rc = 0;
        } else {
            /* If incorrect, sleep for a bit to prevent dictionary attacks */
            sleep(1);
            rc = 1;
        }
    }

    return rc;
}

/* Initialize a crypt_mnt_ftr structure.  The keysize is
 * defaulted to 16 bytes, and the filesystem size to 0.
 * Presumably, at a minimum, the caller will update the
 * filesystem size and crypto_type_name after calling this function.
 */
static int cryptfs_init_crypt_mnt_ftr(struct crypt_mnt_ftr *ftr)
{
    off64_t off;

    memset(ftr, 0, sizeof(struct crypt_mnt_ftr));
    ftr->magic = CRYPT_MNT_MAGIC;
    ftr->major_version = CURRENT_MAJOR_VERSION;
    ftr->minor_version = CURRENT_MINOR_VERSION;
    ftr->ftr_size = sizeof(struct crypt_mnt_ftr);
    ftr->keysize = KEY_LEN_BYTES;

    switch (keymaster_check_compatibility()) {
    case 1:
        ftr->kdf_type = KDF_SCRYPT_KEYMASTER;
        break;

    case 0:
        ftr->kdf_type = KDF_SCRYPT;
        break;

    default:
        SLOGE("keymaster_check_compatibility failed");
        return -1;
    }

    get_device_scrypt_params(ftr);

    ftr->persist_data_size = CRYPT_PERSIST_DATA_SIZE;
    if (get_crypt_ftr_info(NULL, &off) == 0) {
        ftr->persist_data_offset[0] = off + CRYPT_FOOTER_TO_PERSIST_OFFSET;
        ftr->persist_data_offset[1] = off + CRYPT_FOOTER_TO_PERSIST_OFFSET +
                                    ftr->persist_data_size;
    }

    return 0;
}

static int cryptfs_enable_wipe(char *crypto_blkdev, off64_t size, int type)
{
    const char *args[10];
    char size_str[32]; /* Must be large enough to hold a %lld and null byte */
    int num_args;
    int status;
    int tmp;
    int rc = -1;

    if (type == EXT4_FS) {
        args[0] = "/system/bin/make_ext4fs";
        args[1] = "-a";
        args[2] = "/data";
        args[3] = "-l";
        snprintf(size_str, sizeof(size_str), "%" PRId64, size * 512);
        args[4] = size_str;
        args[5] = crypto_blkdev;
        num_args = 6;
        SLOGI("Making empty filesystem with command %s %s %s %s %s %s\n",
              args[0], args[1], args[2], args[3], args[4], args[5]);
<<<<<<< HEAD
    } else if (type == F2FS_FS) {
        args[0] = "/system/bin/mkfs.f2fs";
        args[1] = "-t";
        args[2] = "-d1";
        args[3] = crypto_blkdev;
        snprintf(size_str, sizeof(size_str), "%lld", size);
        args[4] = size_str;
        num_args = 5;
        SLOGI("Making empty filesystem with command %s %s %s %s %s\n",
              args[0], args[1], args[2], args[3], args[4]);
=======
    } else if (type== FAT_FS) {
        args[0] = "/system/bin/newfs_msdos";
        args[1] = "-F";
        args[2] = "32";
        args[3] = "-O";
        args[4] = "android";
        args[5] = "-c";
        args[6] = "8";
        args[7] = "-s";
        snprintf(size_str, sizeof(size_str), "%" PRId64, size);
        args[8] = size_str;
        args[9] = crypto_blkdev;
        num_args = 10;
        SLOGI("Making empty filesystem with command %s %s %s %s %s %s %s %s %s %s\n",
              args[0], args[1], args[2], args[3], args[4], args[5],
              args[6], args[7], args[8], args[9]);
>>>>>>> afa60cee
    } else {
        SLOGE("cryptfs_enable_wipe(): unknown filesystem type %d\n", type);
        return -1;
    }

    tmp = android_fork_execvp(num_args, (char **)args, &status, false, true);

    if (tmp != 0) {
      SLOGE("Error creating empty filesystem on %s due to logwrap error\n", crypto_blkdev);
    } else {
        if (WIFEXITED(status)) {
            if (WEXITSTATUS(status)) {
                SLOGE("Error creating filesystem on %s, exit status %d ",
                      crypto_blkdev, WEXITSTATUS(status));
            } else {
                SLOGD("Successfully created filesystem on %s\n", crypto_blkdev);
                rc = 0;
            }
        } else {
            SLOGE("Error creating filesystem on %s, did not exit normally\n", crypto_blkdev);
       }
    }

    return rc;
}

#define CRYPT_INPLACE_BUFSIZE 4096
#define CRYPT_SECTORS_PER_BUFSIZE (CRYPT_INPLACE_BUFSIZE / CRYPT_SECTOR_SIZE)
#define CRYPT_SECTOR_SIZE 512

/* aligned 32K writes tends to make flash happy.
 * SD card association recommends it.
 */
#define BLOCKS_AT_A_TIME 8

struct encryptGroupsData
{
    int realfd;
    int cryptofd;
    off64_t numblocks;
    off64_t one_pct, cur_pct, new_pct;
    off64_t blocks_already_done, tot_numblocks;
    off64_t used_blocks_already_done, tot_used_blocks;
    char* real_blkdev, * crypto_blkdev;
    int count;
    off64_t offset;
    char* buffer;
    off64_t last_written_sector;
    int completed;
    time_t time_started;
    int remaining_time;
};

static void update_progress(struct encryptGroupsData* data, int is_used)
{
    data->blocks_already_done++;

    if (is_used) {
        data->used_blocks_already_done++;
    }

    if (data->tot_used_blocks) {
        data->new_pct = data->used_blocks_already_done / data->one_pct;
    } else {
        data->new_pct = data->blocks_already_done / data->one_pct;
    }

    if (data->new_pct > data->cur_pct) {
        char buf[8];
        data->cur_pct = data->new_pct;
        snprintf(buf, sizeof(buf), "%lld", data->cur_pct);
        property_set("vold.encrypt_progress", buf);
        SLOGI("Encrypted %lld percent of drive", data->cur_pct);
    }

    if (data->cur_pct >= 5) {
        double elapsed_time = difftime(time(NULL), data->time_started);
        off64_t remaining_blocks = data->tot_used_blocks
                                   - data->used_blocks_already_done;
        int remaining_time = (int)(elapsed_time * remaining_blocks
                                   / data->used_blocks_already_done);
        if (data->remaining_time == -1
            || remaining_time < data->remaining_time) {
            char buf[8];
            snprintf(buf, sizeof(buf), "%d", remaining_time);
            property_set("vold.encrypt_time_remaining", buf);

<<<<<<< HEAD
            SLOGI("Encrypted %lld percent of drive, %d seconds to go",
                  data->cur_pct, remaining_time);
            data->remaining_time = remaining_time;
        }
    }
}

static int flush_outstanding_data(struct encryptGroupsData* data)
{
    if (data->count == 0) {
        return 0;
    }

    SLOGV("Copying %d blocks at offset %llx", data->count, data->offset);

    if (pread64(data->realfd, data->buffer,
                info.block_size * data->count, data->offset)
        <= 0) {
        SLOGE("Error reading real_blkdev %s for inplace encrypt",
              data->real_blkdev);
        return -1;
    }

    if (pwrite64(data->cryptofd, data->buffer,
                 info.block_size * data->count, data->offset)
        <= 0) {
        SLOGE("Error writing crypto_blkdev %s for inplace encrypt",
              data->crypto_blkdev);
        return -1;
    } else {
        SLOGI("Encrypted %d blocks at sector %lld",
              data->count, data->offset / info.block_size * CRYPT_SECTOR_SIZE);
    }

    data->count = 0;
    data->last_written_sector = (data->offset + data->count)
                                / info.block_size * CRYPT_SECTOR_SIZE - 1;
    return 0;
}

static int encrypt_groups(struct encryptGroupsData* data)
{
    unsigned int i;
    u8 *block_bitmap = 0;
    unsigned int block;
    off64_t ret;
    int rc = -1;

    data->buffer = malloc(info.block_size * BLOCKS_AT_A_TIME);
    if (!data->buffer) {
        SLOGE("Failed to allocate crypto buffer");
        goto errout;
    }

    block_bitmap = malloc(info.block_size);
    if (!block_bitmap) {
        SLOGE("failed to allocate block bitmap");
        goto errout;
    }

    for (i = 0; i < aux_info.groups; ++i) {
        SLOGI("Encrypting group %d", i);

        u32 first_block = aux_info.first_data_block + i * info.blocks_per_group;
        u32 block_count = min(info.blocks_per_group,
                             aux_info.len_blocks - first_block);

        off64_t offset = (u64)info.block_size
                         * aux_info.bg_desc[i].bg_block_bitmap;

        ret = pread64(data->realfd, block_bitmap, info.block_size, offset);
        if (ret != (int)info.block_size) {
            SLOGE("failed to read all of block group bitmap %d", i);
            goto errout;
        }

        offset = (u64)info.block_size * first_block;

        data->count = 0;

        for (block = 0; block < block_count; block++) {
            int used = bitmap_get_bit(block_bitmap, block);
            update_progress(data, used);
            if (used) {
                if (data->count == 0) {
                    data->offset = offset;
                }
                data->count++;
            } else {
                if (flush_outstanding_data(data)) {
                    goto errout;
                }
            }

            offset += info.block_size;

            /* Write data if we are aligned or buffer size reached */
            if (offset % (info.block_size * BLOCKS_AT_A_TIME) == 0
                || data->count == BLOCKS_AT_A_TIME) {
                if (flush_outstanding_data(data)) {
                    goto errout;
                }
            }

            if (!is_battery_ok_to_continue()) {
                SLOGE("Stopping encryption due to low battery");
                rc = 0;
                goto errout;
            }

        }
        if (flush_outstanding_data(data)) {
            goto errout;
        }
    }

    data->completed = 1;
    rc = 0;

errout:
    free(data->buffer);
    free(block_bitmap);
    return rc;
}

static int cryptfs_enable_inplace_ext4(char *crypto_blkdev,
                                       char *real_blkdev,
                                       off64_t size,
                                       off64_t *size_already_done,
                                       off64_t tot_size,
                                       off64_t previously_encrypted_upto)
{
    u32 i;
    struct encryptGroupsData data;
    int rc = -1;

    if (previously_encrypted_upto > *size_already_done) {
        SLOGD("Not fast encrypting since resuming part way through");
        return -1;
    }

    memset(&data, 0, sizeof(data));
    data.real_blkdev = real_blkdev;
    data.crypto_blkdev = crypto_blkdev;

    if ( (data.realfd = open(real_blkdev, O_RDWR)) < 0) {
        SLOGE("Error opening real_blkdev %s for inplace encrypt\n",
              real_blkdev);
        goto errout;
    }

    if ( (data.cryptofd = open(crypto_blkdev, O_WRONLY)) < 0) {
        SLOGE("Error opening crypto_blkdev %s for inplace encrypt\n",
              crypto_blkdev);
        goto errout;
    }

    if (setjmp(setjmp_env)) {
        SLOGE("Reading extent caused an exception");
        goto errout;
    }

    if (read_ext(data.realfd, 0) != 0) {
        SLOGE("Failed to read extent");
        goto errout;
    }

    data.numblocks = size / CRYPT_SECTORS_PER_BUFSIZE;
    data.tot_numblocks = tot_size / CRYPT_SECTORS_PER_BUFSIZE;
    data.blocks_already_done = *size_already_done / CRYPT_SECTORS_PER_BUFSIZE;

    SLOGI("Encrypting filesystem in place...");

    data.tot_used_blocks = data.numblocks;
    for (i = 0; i < aux_info.groups; ++i) {
      data.tot_used_blocks -= aux_info.bg_desc[i].bg_free_blocks_count;
    }

    data.one_pct = data.tot_used_blocks / 100;
    data.cur_pct = 0;
    data.time_started = time(NULL);
    data.remaining_time = -1;

    rc = encrypt_groups(&data);
    if (rc) {
        SLOGE("Error encrypting groups");
        goto errout;
    }

    *size_already_done += data.completed ? size : data.last_written_sector;
    rc = 0;

errout:
    close(data.realfd);
    close(data.cryptofd);

    return rc;
}

static int cryptfs_enable_inplace_full(char *crypto_blkdev, char *real_blkdev,
                                       off64_t size, off64_t *size_already_done,
                                       off64_t tot_size,
                                       off64_t previously_encrypted_upto)
{
    int realfd, cryptofd;
    char *buf[CRYPT_INPLACE_BUFSIZE];
    int rc = -1;
    off64_t numblocks, i, remainder;
    off64_t one_pct, cur_pct, new_pct;
    off64_t blocks_already_done, tot_numblocks;

    if ( (realfd = open(real_blkdev, O_RDONLY)) < 0) { 
        SLOGE("Error opening real_blkdev %s for inplace encrypt\n", real_blkdev);
        return -1;
    }

    if ( (cryptofd = open(crypto_blkdev, O_WRONLY)) < 0) { 
        SLOGE("Error opening crypto_blkdev %s for inplace encrypt\n", crypto_blkdev);
        close(realfd);
        return -1;
    }

    /* This is pretty much a simple loop of reading 4K, and writing 4K.
     * The size passed in is the number of 512 byte sectors in the filesystem.
     * So compute the number of whole 4K blocks we should read/write,
     * and the remainder.
     */
    numblocks = size / CRYPT_SECTORS_PER_BUFSIZE;
    remainder = size % CRYPT_SECTORS_PER_BUFSIZE;
    tot_numblocks = tot_size / CRYPT_SECTORS_PER_BUFSIZE;
    blocks_already_done = *size_already_done / CRYPT_SECTORS_PER_BUFSIZE;

    SLOGE("Encrypting filesystem in place...");

    i = previously_encrypted_upto + 1 - *size_already_done;

    if (lseek64(realfd, i * CRYPT_SECTOR_SIZE, SEEK_SET) < 0) {
        SLOGE("Cannot seek to previously encrypted point on %s", real_blkdev);
        goto errout;
    }

    if (lseek64(cryptofd, i * CRYPT_SECTOR_SIZE, SEEK_SET) < 0) {
        SLOGE("Cannot seek to previously encrypted point on %s", crypto_blkdev);
        goto errout;
    }

    for (;i < size && i % CRYPT_SECTORS_PER_BUFSIZE != 0; ++i) {
        if (unix_read(realfd, buf, CRYPT_SECTOR_SIZE) <= 0) {
            SLOGE("Error reading initial sectors from real_blkdev %s for "
                  "inplace encrypt\n", crypto_blkdev);
            goto errout;
        }
        if (unix_write(cryptofd, buf, CRYPT_SECTOR_SIZE) <= 0) {
            SLOGE("Error writing initial sectors to crypto_blkdev %s for "
                  "inplace encrypt\n", crypto_blkdev);
            goto errout;
        } else {
            SLOGI("Encrypted 1 block at %lld", i);
        }
    }

    one_pct = tot_numblocks / 100;
    cur_pct = 0;
    /* process the majority of the filesystem in blocks */
    for (i/=CRYPT_SECTORS_PER_BUFSIZE; i<numblocks; i++) {
        new_pct = (i + blocks_already_done) / one_pct;
        if (new_pct > cur_pct) {
            char buf[8];

            cur_pct = new_pct;
            snprintf(buf, sizeof(buf), "%lld", cur_pct);
            property_set("vold.encrypt_progress", buf);
        }
        if (unix_read(realfd, buf, CRYPT_INPLACE_BUFSIZE) <= 0) {
            SLOGE("Error reading real_blkdev %s for inplace encrypt", crypto_blkdev);
            goto errout;
        }
        if (unix_write(cryptofd, buf, CRYPT_INPLACE_BUFSIZE) <= 0) {
            SLOGE("Error writing crypto_blkdev %s for inplace encrypt", crypto_blkdev);
            goto errout;
        } else {
            SLOGD("Encrypted %d block at %lld",
                  CRYPT_SECTORS_PER_BUFSIZE,
                  i * CRYPT_SECTORS_PER_BUFSIZE);
        }

       if (!is_battery_ok_to_continue()) {
            SLOGE("Stopping encryption due to low battery");
            *size_already_done += (i + 1) * CRYPT_SECTORS_PER_BUFSIZE - 1;
            rc = 0;
=======
            cur_pct = new_pct;
            snprintf(buf, sizeof(buf), "%" PRId64, cur_pct);
            property_set("vold.encrypt_progress", buf);
        }
        if (unix_read(realfd, buf, CRYPT_INPLACE_BUFSIZE) <= 0) {
            SLOGE("Error reading real_blkdev %s for inplace encrypt\n", crypto_blkdev);
            goto errout;
        }
        if (unix_write(cryptofd, buf, CRYPT_INPLACE_BUFSIZE) <= 0) {
            SLOGE("Error writing crypto_blkdev %s for inplace encrypt\n", crypto_blkdev);
>>>>>>> afa60cee
            goto errout;
        }
    }

    /* Do any remaining sectors */
    for (i=0; i<remainder; i++) {
        if (unix_read(realfd, buf, CRYPT_SECTOR_SIZE) <= 0) {
            SLOGE("Error reading final sectors from real_blkdev %s for inplace encrypt", crypto_blkdev);
            goto errout;
        }
        if (unix_write(cryptofd, buf, CRYPT_SECTOR_SIZE) <= 0) {
            SLOGE("Error writing final sectors to crypto_blkdev %s for inplace encrypt", crypto_blkdev);
            goto errout;
        } else {
            SLOGI("Encrypted 1 block at next location");
        }
    }

    *size_already_done += size;
    rc = 0;

errout:
    close(realfd);
    close(cryptofd);

    return rc;
}

static int cryptfs_enable_inplace(char *crypto_blkdev, char *real_blkdev,
                                  off64_t size, off64_t *size_already_done,
                                  off64_t tot_size,
                                  off64_t previously_encrypted_upto)
{
    if (previously_encrypted_upto) {
        SLOGD("Continuing encryption from %lld", previously_encrypted_upto);
    }

    if (*size_already_done + size < previously_encrypted_upto) {
        *size_already_done += size;
        return 0;
    }

    if (cryptfs_enable_inplace_ext4(crypto_blkdev, real_blkdev,
                                    size, size_already_done,
                                    tot_size, previously_encrypted_upto) == 0) {
        return 0;
    }

    return cryptfs_enable_inplace_full(crypto_blkdev, real_blkdev,
                                       size, size_already_done, tot_size,
                                       previously_encrypted_upto);
}

#define CRYPTO_ENABLE_WIPE 1
#define CRYPTO_ENABLE_INPLACE 2

#define FRAMEWORK_BOOT_WAIT 60

static inline int should_encrypt(struct volume_info *volume)
{
    return (volume->flags & (VOL_ENCRYPTABLE | VOL_NONREMOVABLE)) ==
            (VOL_ENCRYPTABLE | VOL_NONREMOVABLE);
}

static int cryptfs_SHA256_fileblock(const char* filename, __le8* buf)
{
    int fd = open(filename, O_RDONLY);
    if (fd == -1) {
        SLOGE("Error opening file %s", filename);
        return -1;
    }

    char block[CRYPT_INPLACE_BUFSIZE];
    memset(block, 0, sizeof(block));
    if (unix_read(fd, block, sizeof(block)) < 0) {
        SLOGE("Error reading file %s", filename);
        close(fd);
        return -1;
    }

    close(fd);

    SHA256_CTX c;
    SHA256_Init(&c);
    SHA256_Update(&c, block, sizeof(block));
    SHA256_Final(buf, &c);

    return 0;
}

static int get_fs_type(struct fstab_rec *rec)
{
    if (!strcmp(rec->fs_type, "ext4")) {
        return EXT4_FS;
    } else if (!strcmp(rec->fs_type, "f2fs")) {
        return F2FS_FS;
    } else {
        return -1;
    }
}

static int cryptfs_enable_all_volumes(struct crypt_mnt_ftr *crypt_ftr, int how,
                                      char *crypto_blkdev, char *real_blkdev,
                                      int previously_encrypted_upto)
{
    off64_t cur_encryption_done=0, tot_encryption_size=0;
    int i, rc = -1;

    if (!is_battery_ok_to_start()) {
        SLOGW("Not starting encryption due to low battery");
        return 0;
    }

    /* The size of the userdata partition, and add in the vold volumes below */
    tot_encryption_size = crypt_ftr->fs_size;

    if (how == CRYPTO_ENABLE_WIPE) {
        struct fstab_rec* rec = fs_mgr_get_entry_for_mount_point(fstab, DATA_MNT_POINT);
        int fs_type = get_fs_type(rec);
        if (fs_type < 0) {
            SLOGE("cryptfs_enable: unsupported fs type %s\n", rec->fs_type);
            return -1;
        }
        rc = cryptfs_enable_wipe(crypto_blkdev, crypt_ftr->fs_size, fs_type);
    } else if (how == CRYPTO_ENABLE_INPLACE) {
        rc = cryptfs_enable_inplace(crypto_blkdev, real_blkdev,
                                    crypt_ftr->fs_size, &cur_encryption_done,
                                    tot_encryption_size,
                                    previously_encrypted_upto);

        if (!rc) {
            crypt_ftr->encrypted_upto = cur_encryption_done;
        }

        if (!rc && crypt_ftr->encrypted_upto == crypt_ftr->fs_size) {
            /* The inplace routine never actually sets the progress to 100% due
             * to the round down nature of integer division, so set it here */
            property_set("vold.encrypt_progress", "100");
        }
    } else {
        /* Shouldn't happen */
        SLOGE("cryptfs_enable: internal error, unknown option\n");
        rc = -1;
    }

    return rc;
}

int cryptfs_enable_internal(char *howarg, int crypt_type, char *passwd,
                            int allow_reboot)
{
    int how = 0;
    char crypto_blkdev[MAXPATHLEN], real_blkdev[MAXPATHLEN];
    unsigned long nr_sec;
    unsigned char decrypted_master_key[KEY_LEN_BYTES];
    int rc=-1, fd, i, ret;
    struct crypt_mnt_ftr crypt_ftr;
    struct crypt_persist_data *pdata;
    char encrypted_state[PROPERTY_VALUE_MAX];
    char lockid[32] = { 0 };
    char key_loc[PROPERTY_VALUE_MAX];
    char fuse_sdcard[PROPERTY_VALUE_MAX];
    char *sd_mnt_point;
    int num_vols;
    struct volume_info *vol_list = 0;
    off64_t previously_encrypted_upto = 0;

    if (!strcmp(howarg, "wipe")) {
      how = CRYPTO_ENABLE_WIPE;
    } else if (! strcmp(howarg, "inplace")) {
      how = CRYPTO_ENABLE_INPLACE;
    } else {
      /* Shouldn't happen, as CommandListener vets the args */
      goto error_unencrypted;
    }

    /* See if an encryption was underway and interrupted */
    if (how == CRYPTO_ENABLE_INPLACE
          && get_crypt_ftr_and_key(&crypt_ftr) == 0
          && (crypt_ftr.flags & CRYPT_ENCRYPTION_IN_PROGRESS)) {
        previously_encrypted_upto = crypt_ftr.encrypted_upto;
        crypt_ftr.encrypted_upto = 0;
    }

    property_get("ro.crypto.state", encrypted_state, "");
    if (!strcmp(encrypted_state, "encrypted") && !previously_encrypted_upto) {
        SLOGE("Device is already running encrypted, aborting");
        goto error_unencrypted;
    }

    // TODO refactor fs_mgr_get_crypt_info to get both in one call
    fs_mgr_get_crypt_info(fstab, key_loc, 0, sizeof(key_loc));
    fs_mgr_get_crypt_info(fstab, 0, real_blkdev, sizeof(real_blkdev));

    /* Get the size of the real block device */
    fd = open(real_blkdev, O_RDONLY);
    if ( (nr_sec = get_blkdev_size(fd)) == 0) {
        SLOGE("Cannot get size of block device %s\n", real_blkdev);
        goto error_unencrypted;
    }
    close(fd);

    /* If doing inplace encryption, make sure the orig fs doesn't include the crypto footer */
    if ((how == CRYPTO_ENABLE_INPLACE) && (!strcmp(key_loc, KEY_IN_FOOTER))) {
        unsigned int fs_size_sec, max_fs_size_sec;

        fs_size_sec = get_fs_size(real_blkdev);
        max_fs_size_sec = nr_sec - (CRYPT_FOOTER_OFFSET / CRYPT_SECTOR_SIZE);

        if (fs_size_sec > max_fs_size_sec) {
            SLOGE("Orig filesystem overlaps crypto footer region.  Cannot encrypt in place.");
            goto error_unencrypted;
        }
    }

    /* Get a wakelock as this may take a while, and we don't want the
     * device to sleep on us.  We'll grab a partial wakelock, and if the UI
     * wants to keep the screen on, it can grab a full wakelock.
     */
    snprintf(lockid, sizeof(lockid), "enablecrypto%d", (int) getpid());
    acquire_wake_lock(PARTIAL_WAKE_LOCK, lockid);

    /* Get the sdcard mount point */
    sd_mnt_point = getenv("EMULATED_STORAGE_SOURCE");
    if (!sd_mnt_point) {
       sd_mnt_point = getenv("EXTERNAL_STORAGE");
    }
    if (!sd_mnt_point) {
        sd_mnt_point = "/mnt/sdcard";
    }

    /* TODO
     * Currently do not have test devices with multiple encryptable volumes.
     * When we acquire some, re-add support.
     */
    num_vols=vold_getNumDirectVolumes();
    vol_list = malloc(sizeof(struct volume_info) * num_vols);
    vold_getDirectVolumeList(vol_list);

    for (i=0; i<num_vols; i++) {
        if (should_encrypt(&vol_list[i])) {
            SLOGE("Cannot encrypt if there are multiple encryptable volumes"
                  "%s\n", vol_list[i].label);
            goto error_unencrypted;
        }
    }

    /* The init files are setup to stop the class main and late start when
     * vold sets trigger_shutdown_framework.
     */
    property_set("vold.decrypt", "trigger_shutdown_framework");
    SLOGD("Just asked init to shut down class main\n");

    if (vold_unmountAllAsecs()) {
        /* Just report the error.  If any are left mounted,
         * umounting /data below will fail and handle the error.
         */
        SLOGE("Error unmounting internal asecs");
    }

    property_get("ro.crypto.fuse_sdcard", fuse_sdcard, "");
    if (!strcmp(fuse_sdcard, "true")) {
        /* This is a device using the fuse layer to emulate the sdcard semantics
         * on top of the userdata partition.  vold does not manage it, it is managed
         * by the sdcard service.  The sdcard service was killed by the property trigger
         * above, so just unmount it now.  We must do this _AFTER_ killing the framework,
         * unlike the case for vold managed devices above.
         */
        if (wait_and_unmount(sd_mnt_point)) {
            goto error_shutting_down;
        }
    }

    /* Now unmount the /data partition. */
    if (wait_and_unmount(DATA_MNT_POINT)) {
        if (allow_reboot) {
            goto error_shutting_down;
        } else {
            goto error_unencrypted;
        }
    }

    /* Do extra work for a better UX when doing the long inplace encryption */
    if (how == CRYPTO_ENABLE_INPLACE) {
        /* Now that /data is unmounted, we need to mount a tmpfs
         * /data, set a property saying we're doing inplace encryption,
         * and restart the framework.
         */
        if (fs_mgr_do_tmpfs_mount(DATA_MNT_POINT)) {
            goto error_shutting_down;
        }
        /* Tells the framework that inplace encryption is starting */
        property_set("vold.encrypt_progress", "0");

        /* restart the framework. */
        /* Create necessary paths on /data */
        if (prep_data_fs()) {
            goto error_shutting_down;
        }

        /* Ugh, shutting down the framework is not synchronous, so until it
         * can be fixed, this horrible hack will wait a moment for it all to
         * shut down before proceeding.  Without it, some devices cannot
         * restart the graphics services.
         */
        sleep(2);

        /* startup service classes main and late_start */
        property_set("vold.decrypt", "trigger_restart_min_framework");
        SLOGD("Just triggered restart_min_framework\n");

        /* OK, the framework is restarted and will soon be showing a
         * progress bar.  Time to setup an encrypted mapping, and
         * either write a new filesystem, or encrypt in place updating
         * the progress bar as we work.
         */
    }

    /* Start the actual work of making an encrypted filesystem */
    /* Initialize a crypt_mnt_ftr for the partition */
    if (previously_encrypted_upto == 0) {
        if (cryptfs_init_crypt_mnt_ftr(&crypt_ftr)) {
            goto error_shutting_down;
        }

        if (!strcmp(key_loc, KEY_IN_FOOTER)) {
            crypt_ftr.fs_size = nr_sec
              - (CRYPT_FOOTER_OFFSET / CRYPT_SECTOR_SIZE);
        } else {
            crypt_ftr.fs_size = nr_sec;
        }
        crypt_ftr.flags |= CRYPT_ENCRYPTION_IN_PROGRESS;
        crypt_ftr.crypt_type = crypt_type;
        strcpy((char *)crypt_ftr.crypto_type_name, "aes-cbc-essiv:sha256");

        /* Make an encrypted master key */
        if (create_encrypted_random_key(passwd, crypt_ftr.master_key, crypt_ftr.salt, &crypt_ftr)) {
            SLOGE("Cannot create encrypted master key\n");
            goto error_shutting_down;
        }

        /* Write the key to the end of the partition */
        put_crypt_ftr_and_key(&crypt_ftr);

        /* If any persistent data has been remembered, save it.
         * If none, create a valid empty table and save that.
         */
        if (!persist_data) {
           pdata = malloc(CRYPT_PERSIST_DATA_SIZE);
           if (pdata) {
               init_empty_persist_data(pdata, CRYPT_PERSIST_DATA_SIZE);
               persist_data = pdata;
           }
        }
        if (persist_data) {
            save_persistent_data();
        }
    }

    decrypt_master_key(passwd, decrypted_master_key, &crypt_ftr);
    create_crypto_blk_dev(&crypt_ftr, decrypted_master_key, real_blkdev, crypto_blkdev,
                          "userdata");

    /* If we are continuing, check checksums match */
    rc = 0;
    if (previously_encrypted_upto) {
        __le8 hash_first_block[SHA256_DIGEST_LENGTH];
        rc = cryptfs_SHA256_fileblock(crypto_blkdev, hash_first_block);

        if (!rc && memcmp(hash_first_block, crypt_ftr.hash_first_block,
                          sizeof(hash_first_block)) != 0) {
            SLOGE("Checksums do not match - trigger wipe");
            rc = -1;
        }
    }

    if (!rc) {
        rc = cryptfs_enable_all_volumes(&crypt_ftr, how,
                                        crypto_blkdev, real_blkdev,
                                        previously_encrypted_upto);
    }

    /* Calculate checksum if we are not finished */
    if (!rc && crypt_ftr.encrypted_upto != crypt_ftr.fs_size) {
        rc = cryptfs_SHA256_fileblock(crypto_blkdev,
                                      crypt_ftr.hash_first_block);
        if (rc) {
            SLOGE("Error calculating checksum for continuing encryption");
            rc = -1;
        }
    }

    /* Undo the dm-crypt mapping whether we succeed or not */
    delete_crypto_blk_dev("userdata");

    free(vol_list);

    if (! rc) {
        /* Success */

        /* Clear the encryption in progress flag in the footer */
        if (crypt_ftr.encrypted_upto == crypt_ftr.fs_size) {
            crypt_ftr.flags &= ~CRYPT_ENCRYPTION_IN_PROGRESS;
        } else {
            SLOGD("Encrypted up to sector %lld - will continue after reboot",
                  crypt_ftr.encrypted_upto);
        }

        if (crypt_ftr.encrypted_upto) {
            put_crypt_ftr_and_key(&crypt_ftr);
        }

        sleep(2); /* Give the UI a chance to show 100% progress */
                  /* Partially encrypted - ensure writes are flushed to ssd */

        if (crypt_ftr.encrypted_upto == crypt_ftr.fs_size) {
            cryptfs_reboot(reboot);
        } else {
            cryptfs_reboot(shutdown);
        }
    } else {
        char value[PROPERTY_VALUE_MAX];

        property_get("ro.vold.wipe_on_crypt_fail", value, "0");
        if (!strcmp(value, "1")) {
            /* wipe data if encryption failed */
            SLOGE("encryption failed - rebooting into recovery to wipe data\n");
            mkdir("/cache/recovery", 0700);
            int fd = open("/cache/recovery/command", O_RDWR|O_CREAT|O_TRUNC, 0600);
            if (fd >= 0) {
                write(fd, "--wipe_data", strlen("--wipe_data") + 1);
                close(fd);
            } else {
                SLOGE("could not open /cache/recovery/command\n");
            }
            cryptfs_reboot(recovery);
        } else {
            /* set property to trigger dialog */
            property_set("vold.encrypt_progress", "error_partially_encrypted");
            release_wake_lock(lockid);
        }
        return -1;
    }

    /* hrm, the encrypt step claims success, but the reboot failed.
     * This should not happen.
     * Set the property and return.  Hope the framework can deal with it.
     */
    property_set("vold.encrypt_progress", "error_reboot_failed");
    release_wake_lock(lockid);
    return rc;

error_unencrypted:
    free(vol_list);
    property_set("vold.encrypt_progress", "error_not_encrypted");
    if (lockid[0]) {
        release_wake_lock(lockid);
    }
    return -1;

error_shutting_down:
    /* we failed, and have not encrypted anthing, so the users's data is still intact,
     * but the framework is stopped and not restarted to show the error, so it's up to
     * vold to restart the system.
     */
    SLOGE("Error enabling encryption after framework is shutdown, no data changed, restarting system");
    cryptfs_reboot(reboot);

    /* shouldn't get here */
    property_set("vold.encrypt_progress", "error_shutting_down");
    free(vol_list);
    if (lockid[0]) {
        release_wake_lock(lockid);
    }
    return -1;
}

int cryptfs_enable(char *howarg, int type, char *passwd, int allow_reboot)
{
    return cryptfs_enable_internal(howarg, type, passwd, allow_reboot);
}

int cryptfs_enable_default(char *howarg, int allow_reboot)
{
    return cryptfs_enable_internal(howarg, CRYPT_TYPE_DEFAULT,
                          DEFAULT_PASSWORD, allow_reboot);
}

int cryptfs_changepw(int crypt_type, const char *newpw)
{
    struct crypt_mnt_ftr crypt_ftr;
    unsigned char decrypted_master_key[KEY_LEN_BYTES];

    /* This is only allowed after we've successfully decrypted the master key */
    if (!master_key_saved) {
        SLOGE("Key not saved, aborting");
        return -1;
    }

    if (crypt_type < 0 || crypt_type > CRYPT_TYPE_MAX_TYPE) {
        SLOGE("Invalid crypt_type %d", crypt_type);
        return -1;
    }

    /* get key */
    if (get_crypt_ftr_and_key(&crypt_ftr)) {
        SLOGE("Error getting crypt footer and key");
        return -1;
    }

    crypt_ftr.crypt_type = crypt_type;

    encrypt_master_key(crypt_type == CRYPT_TYPE_DEFAULT ? DEFAULT_PASSWORD
                                                        : newpw,
                       crypt_ftr.salt,
                       saved_master_key,
                       crypt_ftr.master_key,
                       &crypt_ftr);

    /* save the key */
    put_crypt_ftr_and_key(&crypt_ftr);

    return 0;
}

static int persist_get_key(char *fieldname, char *value)
{
    unsigned int i;

    if (persist_data == NULL) {
        return -1;
    }
    for (i = 0; i < persist_data->persist_valid_entries; i++) {
        if (!strncmp(persist_data->persist_entry[i].key, fieldname, PROPERTY_KEY_MAX)) {
            /* We found it! */
            strlcpy(value, persist_data->persist_entry[i].val, PROPERTY_VALUE_MAX);
            return 0;
        }
    }

    return -1;
}

static int persist_set_key(char *fieldname, char *value, int encrypted)
{
    unsigned int i;
    unsigned int num;
    struct crypt_mnt_ftr crypt_ftr;
    unsigned int max_persistent_entries;
    unsigned int dsize;

    if (persist_data == NULL) {
        return -1;
    }

    /* If encrypted, use the values from the crypt_ftr, otherwise
     * use the values for the current spec.
     */
    if (encrypted) {
        if(get_crypt_ftr_and_key(&crypt_ftr)) {
            return -1;
        }
        dsize = crypt_ftr.persist_data_size;
    } else {
        dsize = CRYPT_PERSIST_DATA_SIZE;
    }
    max_persistent_entries = (dsize - sizeof(struct crypt_persist_data)) /
                             sizeof(struct crypt_persist_entry);

    num = persist_data->persist_valid_entries;

    for (i = 0; i < num; i++) {
        if (!strncmp(persist_data->persist_entry[i].key, fieldname, PROPERTY_KEY_MAX)) {
            /* We found an existing entry, update it! */
            memset(persist_data->persist_entry[i].val, 0, PROPERTY_VALUE_MAX);
            strlcpy(persist_data->persist_entry[i].val, value, PROPERTY_VALUE_MAX);
            return 0;
        }
    }

    /* We didn't find it, add it to the end, if there is room */
    if (persist_data->persist_valid_entries < max_persistent_entries) {
        memset(&persist_data->persist_entry[num], 0, sizeof(struct crypt_persist_entry));
        strlcpy(persist_data->persist_entry[num].key, fieldname, PROPERTY_KEY_MAX);
        strlcpy(persist_data->persist_entry[num].val, value, PROPERTY_VALUE_MAX);
        persist_data->persist_valid_entries++;
        return 0;
    }

    return -1;
}

/* Return the value of the specified field. */
int cryptfs_getfield(char *fieldname, char *value, int len)
{
    char temp_value[PROPERTY_VALUE_MAX];
    char real_blkdev[MAXPATHLEN];
    /* 0 is success, 1 is not encrypted,
     * -1 is value not set, -2 is any other error
     */
    int rc = -2;

    if (persist_data == NULL) {
        load_persistent_data();
        if (persist_data == NULL) {
            SLOGE("Getfield error, cannot load persistent data");
            goto out;
        }
    }

    if (!persist_get_key(fieldname, temp_value)) {
        /* We found it, copy it to the caller's buffer and return */
        strlcpy(value, temp_value, len);
        rc = 0;
    } else {
        /* Sadness, it's not there.  Return the error */
        rc = -1;
    }

out:
    return rc;
}

/* Set the value of the specified field. */
int cryptfs_setfield(char *fieldname, char *value)
{
    struct crypt_persist_data stored_pdata;
    struct crypt_persist_data *pdata_p;
    struct crypt_mnt_ftr crypt_ftr;
    char encrypted_state[PROPERTY_VALUE_MAX];
    /* 0 is success, -1 is an error */
    int rc = -1;
    int encrypted = 0;

    if (persist_data == NULL) {
        load_persistent_data();
        if (persist_data == NULL) {
            SLOGE("Setfield error, cannot load persistent data");
            goto out;
        }
    }

    property_get("ro.crypto.state", encrypted_state, "");
    if (!strcmp(encrypted_state, "encrypted") ) {
        encrypted = 1;
    }

    if (persist_set_key(fieldname, value, encrypted)) {
        goto out;
    }

    /* If we are running encrypted, save the persistent data now */
    if (encrypted) {
        if (save_persistent_data()) {
            SLOGE("Setfield error, cannot save persistent data");
            goto out;
        }
    }

    rc = 0;

out:
    return rc;
}

/* Checks userdata. Attempt to mount the volume if default-
 * encrypted.
 * On success trigger next init phase and return 0.
 * Currently do not handle failure - see TODO below.
 */
int cryptfs_mount_default_encrypted(void)
{
    char decrypt_state[PROPERTY_VALUE_MAX];
    property_get("vold.decrypt", decrypt_state, "0");
    if (!strcmp(decrypt_state, "0")) {
        SLOGE("Not encrypted - should not call here");
    } else {
        int crypt_type = cryptfs_get_password_type();
        if (crypt_type < 0 || crypt_type > CRYPT_TYPE_MAX_TYPE) {
            SLOGE("Bad crypt type - error");
        } else if (crypt_type != CRYPT_TYPE_DEFAULT) {
            SLOGD("Password is not default - "
                  "starting min framework to prompt");
            property_set("vold.decrypt", "trigger_restart_min_framework");
            return 0;
        } else if (cryptfs_check_passwd(DEFAULT_PASSWORD) == 0) {
            SLOGD("Password is default - restarting filesystem");
            cryptfs_restart_internal(0);
            return 0;
        } else {
            SLOGE("Encrypted, default crypt type but can't decrypt");
        }
    }

    /** @TODO make sure we factory wipe in this situation
     *  In general if we got here there is no recovery
     */
    return 0;
}

/* Returns type of the password, default, pattern, pin or password.
 */
int cryptfs_get_password_type(void)
{
    struct crypt_mnt_ftr crypt_ftr;

    if (get_crypt_ftr_and_key(&crypt_ftr)) {
        SLOGE("Error getting crypt footer and key\n");
        return -1;
    }

    return crypt_ftr.crypt_type;
}

char* cryptfs_get_password()
{
    struct timespec now;
    clock_gettime(CLOCK_MONOTONIC, &now);
    if (now.tv_sec < password_expiry_time) {
        return password;
    } else {
        cryptfs_clear_password();
        return 0;
    }
}

void cryptfs_clear_password()
{
    if (password) {
        size_t len = strlen(password);
        memset(password, 0, len);
        free(password);
        password = 0;
        password_expiry_time = 0;
    }
}<|MERGE_RESOLUTION|>--- conflicted
+++ resolved
@@ -1843,35 +1843,16 @@
         num_args = 6;
         SLOGI("Making empty filesystem with command %s %s %s %s %s %s\n",
               args[0], args[1], args[2], args[3], args[4], args[5]);
-<<<<<<< HEAD
     } else if (type == F2FS_FS) {
         args[0] = "/system/bin/mkfs.f2fs";
         args[1] = "-t";
         args[2] = "-d1";
         args[3] = crypto_blkdev;
-        snprintf(size_str, sizeof(size_str), "%lld", size);
+        snprintf(size_str, sizeof(size_str), "%" PRId64, size);
         args[4] = size_str;
         num_args = 5;
         SLOGI("Making empty filesystem with command %s %s %s %s %s\n",
               args[0], args[1], args[2], args[3], args[4]);
-=======
-    } else if (type== FAT_FS) {
-        args[0] = "/system/bin/newfs_msdos";
-        args[1] = "-F";
-        args[2] = "32";
-        args[3] = "-O";
-        args[4] = "android";
-        args[5] = "-c";
-        args[6] = "8";
-        args[7] = "-s";
-        snprintf(size_str, sizeof(size_str), "%" PRId64, size);
-        args[8] = size_str;
-        args[9] = crypto_blkdev;
-        num_args = 10;
-        SLOGI("Making empty filesystem with command %s %s %s %s %s %s %s %s %s %s\n",
-              args[0], args[1], args[2], args[3], args[4], args[5],
-              args[6], args[7], args[8], args[9]);
->>>>>>> afa60cee
     } else {
         SLOGE("cryptfs_enable_wipe(): unknown filesystem type %d\n", type);
         return -1;
@@ -1942,9 +1923,9 @@
     if (data->new_pct > data->cur_pct) {
         char buf[8];
         data->cur_pct = data->new_pct;
-        snprintf(buf, sizeof(buf), "%lld", data->cur_pct);
+        snprintf(buf, sizeof(buf), "%" PRId64, data->cur_pct);
         property_set("vold.encrypt_progress", buf);
-        SLOGI("Encrypted %lld percent of drive", data->cur_pct);
+        SLOGI("Encrypted %" PRId64 " percent of drive", data->cur_pct);
     }
 
     if (data->cur_pct >= 5) {
@@ -1959,8 +1940,7 @@
             snprintf(buf, sizeof(buf), "%d", remaining_time);
             property_set("vold.encrypt_time_remaining", buf);
 
-<<<<<<< HEAD
-            SLOGI("Encrypted %lld percent of drive, %d seconds to go",
+            SLOGI("Encrypted %" PRId64 " percent of drive, %d seconds to go",
                   data->cur_pct, remaining_time);
             data->remaining_time = remaining_time;
         }
@@ -1973,7 +1953,7 @@
         return 0;
     }
 
-    SLOGV("Copying %d blocks at offset %llx", data->count, data->offset);
+    SLOGV("Copying %d blocks at offset %" PRId64, data->count, data->offset);
 
     if (pread64(data->realfd, data->buffer,
                 info.block_size * data->count, data->offset)
@@ -1990,7 +1970,7 @@
               data->crypto_blkdev);
         return -1;
     } else {
-        SLOGI("Encrypted %d blocks at sector %lld",
+        SLOGI("Encrypted %d blocks at sector %" PRId64,
               data->count, data->offset / info.block_size * CRYPT_SECTOR_SIZE);
     }
 
@@ -2217,7 +2197,7 @@
                   "inplace encrypt\n", crypto_blkdev);
             goto errout;
         } else {
-            SLOGI("Encrypted 1 block at %lld", i);
+            SLOGI("Encrypted 1 block at %" PRId64, i);
         }
     }
 
@@ -2230,7 +2210,7 @@
             char buf[8];
 
             cur_pct = new_pct;
-            snprintf(buf, sizeof(buf), "%lld", cur_pct);
+            snprintf(buf, sizeof(buf), "%" PRId64, cur_pct);
             property_set("vold.encrypt_progress", buf);
         }
         if (unix_read(realfd, buf, CRYPT_INPLACE_BUFSIZE) <= 0) {
@@ -2241,7 +2221,7 @@
             SLOGE("Error writing crypto_blkdev %s for inplace encrypt", crypto_blkdev);
             goto errout;
         } else {
-            SLOGD("Encrypted %d block at %lld",
+            SLOGD("Encrypted %d block at %" PRId64,
                   CRYPT_SECTORS_PER_BUFSIZE,
                   i * CRYPT_SECTORS_PER_BUFSIZE);
         }
@@ -2250,18 +2230,6 @@
             SLOGE("Stopping encryption due to low battery");
             *size_already_done += (i + 1) * CRYPT_SECTORS_PER_BUFSIZE - 1;
             rc = 0;
-=======
-            cur_pct = new_pct;
-            snprintf(buf, sizeof(buf), "%" PRId64, cur_pct);
-            property_set("vold.encrypt_progress", buf);
-        }
-        if (unix_read(realfd, buf, CRYPT_INPLACE_BUFSIZE) <= 0) {
-            SLOGE("Error reading real_blkdev %s for inplace encrypt\n", crypto_blkdev);
-            goto errout;
-        }
-        if (unix_write(cryptofd, buf, CRYPT_INPLACE_BUFSIZE) <= 0) {
-            SLOGE("Error writing crypto_blkdev %s for inplace encrypt\n", crypto_blkdev);
->>>>>>> afa60cee
             goto errout;
         }
     }
@@ -2296,7 +2264,7 @@
                                   off64_t previously_encrypted_upto)
 {
     if (previously_encrypted_upto) {
-        SLOGD("Continuing encryption from %lld", previously_encrypted_upto);
+        SLOGD("Continuing encryption from %" PRId64, previously_encrypted_upto);
     }
 
     if (*size_already_done + size < previously_encrypted_upto) {
