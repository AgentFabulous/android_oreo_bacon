/*
 * Copyright (C) 2008 The Android Open Source Project
 *
 * Licensed under the Apache License, Version 2.0 (the "License");
 * you may not use this file except in compliance with the License.
 * You may obtain a copy of the License at
 *
 *      http://www.apache.org/licenses/LICENSE-2.0
 *
 * Unless required by applicable law or agreed to in writing, software
 * distributed under the License is distributed on an "AS IS" BASIS,
 * WITHOUT WARRANTIES OR CONDITIONS OF ANY KIND, either express or implied.
 * See the License for the specific language governing permissions and
 * limitations under the License.
 */

#include <stdlib.h>
#include <string.h>
#include <dirent.h>
#include <errno.h>
#include <fcntl.h>

#include <sys/types.h>
#include <sys/stat.h>
#include <sys/types.h>
#include <sys/mman.h>
#include <sys/mount.h>

#include <linux/kdev_t.h>

#include <cutils/properties.h>

#include <diskconfig/diskconfig.h>

#define LOG_TAG "Vold"

#include <cutils/log.h>

#include "Volume.h"
#include "VolumeManager.h"
#include "ResponseCode.h"
#include "Fat.h"
#include "Process.h"

extern "C" void dos_partition_dec(void const *pp, struct dos_partition *d);
extern "C" void dos_partition_enc(void *pp, struct dos_partition *d);


/*
 * Secure directory - stuff that only root can see
 */
const char *Volume::SECDIR            = "/mnt/secure";

/*
 * Secure staging directory - where media is mounted for preparation
 */
const char *Volume::SEC_STGDIR        = "/mnt/secure/staging";

/*
 * Path to the directory on the media which contains publicly accessable
 * asec imagefiles. This path will be obscured before the mount is
 * exposed to non priviledged users.
 */
const char *Volume::SEC_STG_SECIMGDIR = "/mnt/secure/staging/.android_secure";

/*
 * Path to where *only* root can access asec imagefiles
 */
const char *Volume::SEC_ASECDIR       = "/mnt/secure/asec";

/*
 * Path to where secure containers are mounted
 */
const char *Volume::ASECDIR           = "/mnt/asec";

/*
 * Path to where OBBs are mounted
 */
const char *Volume::LOOPDIR           = "/mnt/obb";

static const char *stateToStr(int state) {
    if (state == Volume::State_Init)
        return "Initializing";
    else if (state == Volume::State_NoMedia)
        return "No-Media";
    else if (state == Volume::State_Idle)
        return "Idle-Unmounted";
    else if (state == Volume::State_Pending)
        return "Pending";
    else if (state == Volume::State_Mounted)
        return "Mounted";
    else if (state == Volume::State_Unmounting)
        return "Unmounting";
    else if (state == Volume::State_Checking)
        return "Checking";
    else if (state == Volume::State_Formatting)
        return "Formatting";
    else if (state == Volume::State_Shared)
        return "Shared-Unmounted";
    else if (state == Volume::State_SharedMnt)
        return "Shared-Mounted";
    else
        return "Unknown-Error";
}

Volume::Volume(VolumeManager *vm, const char *label, const char *mount_point) {
    mVm = vm;
    mDebug = false;
    mLabel = strdup(label);
    mMountpoint = strdup(mount_point);
    mState = Volume::State_Init;
    mCurrentlyMountedKdev = -1;
    mPartIdx = -1;
}

Volume::~Volume() {
    free(mLabel);
    free(mMountpoint);
}

void Volume::protectFromAutorunStupidity() {
    char filename[255];

    snprintf(filename, sizeof(filename), "%s/autorun.inf", SEC_STGDIR);
    if (!access(filename, F_OK)) {
        SLOGW("Volume contains an autorun.inf! - removing");
        /*
         * Ensure the filename is all lower-case so
         * the process killer can find the inode.
         * Probably being paranoid here but meh.
         */
        rename(filename, filename);
        Process::killProcessesWithOpenFiles(filename, 2);
        if (unlink(filename)) {
            SLOGE("Failed to remove %s (%s)", filename, strerror(errno));
        }
    }
}

void Volume::setDebug(bool enable) {
    mDebug = enable;
}

dev_t Volume::getDiskDevice() {
    return MKDEV(0, 0);
};

dev_t Volume::getShareDevice() {
    return getDiskDevice();
}

void Volume::handleVolumeShared() {
}

void Volume::handleVolumeUnshared() {
}

int Volume::handleBlockEvent(NetlinkEvent *evt) {
    errno = ENOSYS;
    return -1;
}

void Volume::setState(int state) {
    char msg[255];
    int oldState = mState;

    if (oldState == state) {
        SLOGW("Duplicate state (%d)\n", state);
        return;
    }

    mState = state;

    SLOGD("Volume %s state changing %d (%s) -> %d (%s)", mLabel,
         oldState, stateToStr(oldState), mState, stateToStr(mState));
    snprintf(msg, sizeof(msg),
             "Volume %s %s state changed from %d (%s) to %d (%s)", getLabel(),
             getMountpoint(), oldState, stateToStr(oldState), mState,
             stateToStr(mState));

    mVm->getBroadcaster()->sendBroadcast(ResponseCode::VolumeStateChange,
                                         msg, false);
}

int Volume::createDeviceNode(const char *path, int major, int minor) {
    mode_t mode = 0660 | S_IFBLK;
    dev_t dev = (major << 8) | minor;
    if (mknod(path, mode, dev) < 0) {
        if (errno != EEXIST) {
            return -1;
        }
    }
    return 0;
}

int Volume::formatVol() {

    if (getState() == Volume::State_NoMedia) {
        errno = ENODEV;
        return -1;
    } else if (getState() != Volume::State_Idle) {
        errno = EBUSY;
        return -1;
    }

    if (isMountpointMounted(getMountpoint())) {
        SLOGW("Volume is idle but appears to be mounted - fixing");
        setState(Volume::State_Mounted);
        // mCurrentlyMountedKdev = XXX
        errno = EBUSY;
        return -1;
    }

    bool formatEntireDevice = (mPartIdx == -1);
    char devicePath[255];
    dev_t diskNode = getDiskDevice();
    dev_t partNode = MKDEV(MAJOR(diskNode), (formatEntireDevice ? 1 : mPartIdx));

    setState(Volume::State_Formatting);

<<<<<<< HEAD
    // Only initialize the MBR if we are formatting the entire device
    if (formatEntireDevice) {
        sprintf(devicePath, "/dev/block/vold/%d:%d",
                MAJOR(diskNode), MINOR(diskNode));

        if (initializeMbr(devicePath)) {
            SLOGE("Failed to initialize MBR (%s)", strerror(errno));
            goto err;
        }
=======
    int ret = -1;
    if (initializeMbr(devicePath)) {
        SLOGE("Failed to initialize MBR (%s)", strerror(errno));
        goto err;
>>>>>>> 09f774b7
    }

    sprintf(devicePath, "/dev/block/vold/%d:%d",
            MAJOR(partNode), MINOR(partNode));

    if (mDebug) {
        SLOGI("Formatting volume %s (%s)", getLabel(), devicePath);
    }

    if (Fat::format(devicePath, 0)) {
        SLOGE("Failed to format (%s)", strerror(errno));
        goto err;
    }

    ret = 0;

err:
    setState(Volume::State_Idle);
    return ret;
}

bool Volume::isMountpointMounted(const char *path) {
    char device[256];
    char mount_path[256];
    char rest[256];
    FILE *fp;
    char line[1024];

    if (!(fp = fopen("/proc/mounts", "r"))) {
        SLOGE("Error opening /proc/mounts (%s)", strerror(errno));
        return false;
    }

    while(fgets(line, sizeof(line), fp)) {
        line[strlen(line)-1] = '\0';
        sscanf(line, "%255s %255s %255s\n", device, mount_path, rest);
        if (!strcmp(mount_path, path)) {
            fclose(fp);
            return true;
        }

    }

    fclose(fp);
    return false;
}

int Volume::mountVol() {
    dev_t deviceNodes[4];
    int n, i, rc = 0;
    char errmsg[255];

    if (getState() == Volume::State_NoMedia) {
        snprintf(errmsg, sizeof(errmsg),
                 "Volume %s %s mount failed - no media",
                 getLabel(), getMountpoint());
        mVm->getBroadcaster()->sendBroadcast(
                                         ResponseCode::VolumeMountFailedNoMedia,
                                         errmsg, false);
        errno = ENODEV;
        return -1;
    } else if (getState() != Volume::State_Idle) {
        errno = EBUSY;
        return -1;
    }

    if (isMountpointMounted(getMountpoint())) {
        SLOGW("Volume is idle but appears to be mounted - fixing");
        setState(Volume::State_Mounted);
        // mCurrentlyMountedKdev = XXX
        return 0;
    }

    n = getDeviceNodes((dev_t *) &deviceNodes, 4);
    if (!n) {
        SLOGE("Failed to get device nodes (%s)\n", strerror(errno));
        return -1;
    }

    for (i = 0; i < n; i++) {
        char devicePath[255];

        sprintf(devicePath, "/dev/block/vold/%d:%d", MAJOR(deviceNodes[i]),
                MINOR(deviceNodes[i]));

        SLOGI("%s being considered for volume %s\n", devicePath, getLabel());

        errno = 0;
        setState(Volume::State_Checking);

        if (Fat::check(devicePath)) {
            if (errno == ENODATA) {
                SLOGW("%s does not contain a FAT filesystem\n", devicePath);
                continue;
            }
            errno = EIO;
            /* Badness - abort the mount */
            SLOGE("%s failed FS checks (%s)", devicePath, strerror(errno));
            setState(Volume::State_Idle);
            return -1;
        }

        /*
         * Mount the device on our internal staging mountpoint so we can
         * muck with it before exposing it to non priviledged users.
         */
        errno = 0;
        if (Fat::doMount(devicePath, "/mnt/secure/staging", false, false, false,
                1000, 1015, 0702, true)) {
            SLOGE("%s failed to mount via VFAT (%s)\n", devicePath, strerror(errno));
            continue;
        }

        SLOGI("Device %s, target %s mounted @ /mnt/secure/staging", devicePath, getMountpoint());

        protectFromAutorunStupidity();

        if (createBindMounts()) {
            SLOGE("Failed to create bindmounts (%s)", strerror(errno));
            umount("/mnt/secure/staging");
            setState(Volume::State_Idle);
            return -1;
        }

        /*
         * Now that the bindmount trickery is done, atomically move the
         * whole subtree to expose it to non priviledged users.
         */
        if (doMoveMount("/mnt/secure/staging", getMountpoint(), false)) {
            SLOGE("Failed to move mount (%s)", strerror(errno));
            umount("/mnt/secure/staging");
            setState(Volume::State_Idle);
            return -1;
        }
        setState(Volume::State_Mounted);
        mCurrentlyMountedKdev = deviceNodes[i];
        return 0;
    }

    SLOGE("Volume %s found no suitable devices for mounting :(\n", getLabel());
    setState(Volume::State_Idle);

    return -1;
}

int Volume::createBindMounts() {
    unsigned long flags;

    /*
     * Rename old /android_secure -> /.android_secure
     */
    if (!access("/mnt/secure/staging/android_secure", R_OK | X_OK) &&
         access(SEC_STG_SECIMGDIR, R_OK | X_OK)) {
        if (rename("/mnt/secure/staging/android_secure", SEC_STG_SECIMGDIR)) {
            SLOGE("Failed to rename legacy asec dir (%s)", strerror(errno));
        }
    }

    /*
     * Ensure that /android_secure exists and is a directory
     */
    if (access(SEC_STG_SECIMGDIR, R_OK | X_OK)) {
        if (errno == ENOENT) {
            if (mkdir(SEC_STG_SECIMGDIR, 0777)) {
                SLOGE("Failed to create %s (%s)", SEC_STG_SECIMGDIR, strerror(errno));
                return -1;
            }
        } else {
            SLOGE("Failed to access %s (%s)", SEC_STG_SECIMGDIR, strerror(errno));
            return -1;
        }
    } else {
        struct stat sbuf;

        if (stat(SEC_STG_SECIMGDIR, &sbuf)) {
            SLOGE("Failed to stat %s (%s)", SEC_STG_SECIMGDIR, strerror(errno));
            return -1;
        }
        if (!S_ISDIR(sbuf.st_mode)) {
            SLOGE("%s is not a directory", SEC_STG_SECIMGDIR);
            errno = ENOTDIR;
            return -1;
        }
    }

    /*
     * Bind mount /mnt/secure/staging/android_secure -> /mnt/secure/asec so we'll
     * have a root only accessable mountpoint for it.
     */
    if (mount(SEC_STG_SECIMGDIR, SEC_ASECDIR, "", MS_BIND, NULL)) {
        SLOGE("Failed to bind mount points %s -> %s (%s)",
                SEC_STG_SECIMGDIR, SEC_ASECDIR, strerror(errno));
        return -1;
    }

    /*
     * Mount a read-only, zero-sized tmpfs  on <mountpoint>/android_secure to
     * obscure the underlying directory from everybody - sneaky eh? ;)
     */
    if (mount("tmpfs", SEC_STG_SECIMGDIR, "tmpfs", MS_RDONLY, "size=0,mode=000,uid=0,gid=0")) {
        SLOGE("Failed to obscure %s (%s)", SEC_STG_SECIMGDIR, strerror(errno));
        umount("/mnt/asec_secure");
        return -1;
    }

    return 0;
}

int Volume::doMoveMount(const char *src, const char *dst, bool force) {
    unsigned int flags = MS_MOVE;
    int retries = 5;

    while(retries--) {
        if (!mount(src, dst, "", flags, NULL)) {
            if (mDebug) {
                SLOGD("Moved mount %s -> %s sucessfully", src, dst);
            }
            return 0;
        } else if (errno != EBUSY) {
            SLOGE("Failed to move mount %s -> %s (%s)", src, dst, strerror(errno));
            return -1;
        }
        int action = 0;

        if (force) {
            if (retries == 1) {
                action = 2; // SIGKILL
            } else if (retries == 2) {
                action = 1; // SIGHUP
            }
        }
        SLOGW("Failed to move %s -> %s (%s, retries %d, action %d)",
                src, dst, strerror(errno), retries, action);
        Process::killProcessesWithOpenFiles(src, action);
        usleep(1000*250);
    }

    errno = EBUSY;
    SLOGE("Giving up on move %s -> %s (%s)", src, dst, strerror(errno));
    return -1;
}

int Volume::doUnmount(const char *path, bool force) {
    int retries = 10;

    if (mDebug) {
        SLOGD("Unmounting {%s}, force = %d", path, force);
    }

    while (retries--) {
        if (!umount(path) || errno == EINVAL || errno == ENOENT) {
            SLOGI("%s sucessfully unmounted", path);
            return 0;
        }

        int action = 0;

        if (force) {
            if (retries == 1) {
                action = 2; // SIGKILL
            } else if (retries == 2) {
                action = 1; // SIGHUP
            }
        }

        SLOGW("Failed to unmount %s (%s, retries %d, action %d)",
                path, strerror(errno), retries, action);

        Process::killProcessesWithOpenFiles(path, action);
        usleep(1000*1000);
    }
    errno = EBUSY;
    SLOGE("Giving up on unmount %s (%s)", path, strerror(errno));
    return -1;
}

int Volume::unmountVol(bool force) {
    int i, rc;

    if (getState() != Volume::State_Mounted) {
        SLOGE("Volume %s unmount request when not mounted", getLabel());
        errno = EINVAL;
        return -1;
    }

    setState(Volume::State_Unmounting);
    usleep(1000 * 1000); // Give the framework some time to react

    /*
     * First move the mountpoint back to our internal staging point
     * so nobody else can muck with it while we work.
     */
    if (doMoveMount(getMountpoint(), SEC_STGDIR, force)) {
        SLOGE("Failed to move mount %s => %s (%s)", getMountpoint(), SEC_STGDIR, strerror(errno));
        setState(Volume::State_Mounted);
        return -1;
    }

    protectFromAutorunStupidity();

    /*
     * Unmount the tmpfs which was obscuring the asec image directory
     * from non root users
     */

    if (doUnmount(Volume::SEC_STG_SECIMGDIR, force)) {
        SLOGE("Failed to unmount tmpfs on %s (%s)", SEC_STG_SECIMGDIR, strerror(errno));
        goto fail_republish;
    }

    /*
     * Remove the bindmount we were using to keep a reference to
     * the previously obscured directory.
     */

    if (doUnmount(Volume::SEC_ASECDIR, force)) {
        SLOGE("Failed to remove bindmount on %s (%s)", SEC_ASECDIR, strerror(errno));
        goto fail_remount_tmpfs;
    }

    /*
     * Finally, unmount the actual block device from the staging dir
     */
    if (doUnmount(Volume::SEC_STGDIR, force)) {
        SLOGE("Failed to unmount %s (%s)", SEC_STGDIR, strerror(errno));
        goto fail_recreate_bindmount;
    }

    SLOGI("%s unmounted sucessfully", getMountpoint());

    setState(Volume::State_Idle);
    mCurrentlyMountedKdev = -1;
    return 0;

    /*
     * Failure handling - try to restore everything back the way it was
     */
fail_recreate_bindmount:
    if (mount(SEC_STG_SECIMGDIR, SEC_ASECDIR, "", MS_BIND, NULL)) {
        SLOGE("Failed to restore bindmount after failure! - Storage will appear offline!");
        goto out_nomedia;
    }
fail_remount_tmpfs:
    if (mount("tmpfs", SEC_STG_SECIMGDIR, "tmpfs", MS_RDONLY, "size=0,mode=0,uid=0,gid=0")) {
        SLOGE("Failed to restore tmpfs after failure! - Storage will appear offline!");
        goto out_nomedia;
    }
fail_republish:
    if (doMoveMount(SEC_STGDIR, getMountpoint(), force)) {
        SLOGE("Failed to republish mount after failure! - Storage will appear offline!");
        goto out_nomedia;
    }

    setState(Volume::State_Mounted);
    return -1;

out_nomedia:
    setState(Volume::State_NoMedia);
    return -1;
}
int Volume::initializeMbr(const char *deviceNode) {
    struct disk_info dinfo;

    memset(&dinfo, 0, sizeof(dinfo));

    if (!(dinfo.part_lst = (struct part_info *) malloc(MAX_NUM_PARTS * sizeof(struct part_info)))) {
        SLOGE("Failed to malloc prt_lst");
        return -1;
    }

    memset(dinfo.part_lst, 0, MAX_NUM_PARTS * sizeof(struct part_info));
    dinfo.device = strdup(deviceNode);
    dinfo.scheme = PART_SCHEME_MBR;
    dinfo.sect_size = 512;
    dinfo.skip_lba = 2048;
    dinfo.num_lba = 0;
    dinfo.num_parts = 1;

    struct part_info *pinfo = &dinfo.part_lst[0];

    pinfo->name = strdup("android_sdcard");
    pinfo->flags |= PART_ACTIVE_FLAG;
    pinfo->type = PC_PART_TYPE_FAT32;
    pinfo->len_kb = -1;

    int rc = apply_disk_config(&dinfo, 0);

    if (rc) {
        SLOGE("Failed to apply disk configuration (%d)", rc);
        goto out;
    }

 out:
    free(pinfo->name);
    free(dinfo.device);
    free(dinfo.part_lst);

    return rc;
}<|MERGE_RESOLUTION|>--- conflicted
+++ resolved
@@ -218,7 +218,7 @@
 
     setState(Volume::State_Formatting);
 
-<<<<<<< HEAD
+    int ret = -1;
     // Only initialize the MBR if we are formatting the entire device
     if (formatEntireDevice) {
         sprintf(devicePath, "/dev/block/vold/%d:%d",
@@ -228,12 +228,6 @@
             SLOGE("Failed to initialize MBR (%s)", strerror(errno));
             goto err;
         }
-=======
-    int ret = -1;
-    if (initializeMbr(devicePath)) {
-        SLOGE("Failed to initialize MBR (%s)", strerror(errno));
-        goto err;
->>>>>>> 09f774b7
     }
 
     sprintf(devicePath, "/dev/block/vold/%d:%d",
