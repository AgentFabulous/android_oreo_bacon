--- conflicted
+++ resolved
@@ -26,31 +26,6 @@
 
 #include "ota_io.h"
 
-<<<<<<< HEAD
-static std::map<intptr_t, const char*> filename_cache;
-static std::string read_fault_file_name = "";
-static std::string write_fault_file_name = "";
-static std::string fsync_fault_file_name = "";
-bool have_eio_error = false;
-
-static bool get_hit_file(const char* cached_path, std::string ffn) {
-    return should_hit_cache()
-        ? !strncmp(cached_path, OTAIO_CACHE_FNAME, strlen(cached_path))
-        : !strncmp(cached_path, ffn.c_str(), strlen(cached_path));
-}
-
-void ota_set_fault_files() {
-    if (should_fault_inject(OTAIO_READ)) {
-        read_fault_file_name = fault_fname(OTAIO_READ);
-    }
-    if (should_fault_inject(OTAIO_WRITE)) {
-        write_fault_file_name = fault_fname(OTAIO_WRITE);
-    }
-    if (should_fault_inject(OTAIO_FSYNC)) {
-        fsync_fault_file_name = fault_fname(OTAIO_FSYNC);
-    }
-}
-=======
 #if defined (TARGET_INJECT_FAULTS)
 static std::map<int, const char*> FilenameCache;
 static std::string FaultFileName =
@@ -62,7 +37,8 @@
         TARGET_FSYNC_FAULT;
 #endif // defined (TARGET_READ_FAULT)
 #endif // defined (TARGET_INJECT_FAULTS)
->>>>>>> ce586886
+
+bool have_eio_error = false;
 
 int ota_open(const char* path, int oflags) {
 #if defined (TARGET_INJECT_FAULTS)
