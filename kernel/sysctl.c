--- conflicted
+++ resolved
@@ -1009,7 +1009,6 @@
 		.proc_handler	= proc_dointvec,
 	},
 #endif
-<<<<<<< HEAD
 #ifdef CONFIG_ARM
 	{
 		.procname	= "boot_reason",
@@ -1027,19 +1026,6 @@
 		.proc_handler	= proc_dointvec,
 	},
 #endif
-#ifdef CONFIG_ARCH_MMAP_RND_BITS
-	{
-		.procname	= "mmap_rnd_bits",
-		.data		= &mmap_rnd_bits,
-		.maxlen		= sizeof(mmap_rnd_bits),
-		.mode		= 0644,
-		.proc_handler	= proc_dointvec_minmax,
-		.extra1		= &mmap_rnd_bits_min,
-		.extra2		= &mmap_rnd_bits_max,
-	},
-#endif
-=======
->>>>>>> d9349dea
 	{ }
 };
 
