/*
 * sysctl.c: General linux system control interface
 *
 * Begun 24 March 1995, Stephen Tweedie
 * Added /proc support, Dec 1995
 * Added bdflush entry and intvec min/max checking, 2/23/96, Tom Dyas.
 * Added hooks for /proc/sys/net (minor, minor patch), 96/4/1, Mike Shaver.
 * Added kernel/java-{interpreter,appletviewer}, 96/5/10, Mike Shaver.
 * Dynamic registration fixes, Stephen Tweedie.
 * Added kswapd-interval, ctrl-alt-del, printk stuff, 1/8/97, Chris Horn.
 * Made sysctl support optional via CONFIG_SYSCTL, 1/10/97, Chris
 *  Horn.
 * Added proc_doulongvec_ms_jiffies_minmax, 09/08/99, Carlos H. Bauer.
 * Added proc_doulongvec_minmax, 09/08/99, Carlos H. Bauer.
 * Changed linked lists to use list.h instead of lists.h, 02/24/00, Bill
 *  Wendling.
 * The list_for_each() macro wasn't appropriate for the sysctl loop.
 *  Removed it and replaced it with older style, 03/23/00, Bill Wendling
 */

#include <linux/module.h>
#include <linux/mm.h>
#include <linux/swap.h>
#include <linux/slab.h>
#include <linux/sysctl.h>
#include <linux/bitmap.h>
#include <linux/signal.h>
#include <linux/printk.h>
#include <linux/proc_fs.h>
#include <linux/security.h>
#include <linux/ctype.h>
#include <linux/kmemcheck.h>
#include <linux/fs.h>
#include <linux/init.h>
#include <linux/kernel.h>
#include <linux/kobject.h>
#include <linux/net.h>
#include <linux/sysrq.h>
#include <linux/highuid.h>
#include <linux/writeback.h>
#include <linux/ratelimit.h>
#include <linux/compaction.h>
#include <linux/hugetlb.h>
#include <linux/initrd.h>
#include <linux/key.h>
#include <linux/times.h>
#include <linux/limits.h>
#include <linux/dcache.h>
#include <linux/dnotify.h>
#include <linux/syscalls.h>
#include <linux/vmstat.h>
#include <linux/nfs_fs.h>
#include <linux/acpi.h>
#include <linux/reboot.h>
#include <linux/ftrace.h>
#include <linux/perf_event.h>
#include <linux/kprobes.h>
#include <linux/pipe_fs_i.h>
#include <linux/oom.h>
#include <linux/kmod.h>
#include <linux/capability.h>
#include <linux/binfmts.h>

#include <asm/uaccess.h>
#include <asm/processor.h>

#ifdef CONFIG_X86
#include <asm/nmi.h>
#include <asm/stacktrace.h>
#include <asm/io.h>
#endif
#ifdef CONFIG_SPARC
#include <asm/setup.h>
#endif
#ifdef CONFIG_BSD_PROCESS_ACCT
#include <linux/acct.h>
#endif
#ifdef CONFIG_RT_MUTEXES
#include <linux/rtmutex.h>
#endif
#if defined(CONFIG_PROVE_LOCKING) || defined(CONFIG_LOCK_STAT)
#include <linux/lockdep.h>
#endif
#ifdef CONFIG_CHR_DEV_SG
#include <scsi/sg.h>
#endif

#ifdef CONFIG_LOCKUP_DETECTOR
#include <linux/nmi.h>
#endif


#if defined(CONFIG_SYSCTL)

/* External variables not in a header file. */
extern int sysctl_overcommit_memory;
extern int sysctl_overcommit_ratio;
extern int max_threads;
extern int core_uses_pid;
extern int suid_dumpable;
extern char core_pattern[];
extern unsigned int core_pipe_limit;
extern int pid_max;
extern int min_free_kbytes;
extern int extra_free_kbytes;
extern int min_free_order_shift;
extern int pid_max_min, pid_max_max;
extern int sysctl_drop_caches;
extern int percpu_pagelist_fraction;
extern int compat_log;
extern int latencytop_enabled;
extern int sysctl_nr_open_min, sysctl_nr_open_max;
#ifndef CONFIG_MMU
extern int sysctl_nr_trim_pages;
#endif
#ifdef CONFIG_BLOCK
extern int blk_iopoll_enabled;
#endif

/* Constants used for minimum and  maximum */
#ifdef CONFIG_LOCKUP_DETECTOR
static int sixty = 60;
static int neg_one = -1;
#endif

static int zero;
static int __maybe_unused one = 1;
static int __maybe_unused two = 2;
static int __maybe_unused three = 3;
static unsigned long one_ul = 1;
static int one_hundred = 100;
#ifdef CONFIG_PRINTK
static int ten_thousand = 10000;
#endif

/* this is needed for the proc_doulongvec_minmax of vm_dirty_bytes */
static unsigned long dirty_bytes_min = 2 * PAGE_SIZE;

/* this is needed for the proc_dointvec_minmax for [fs_]overflow UID and GID */
static int maxolduid = 65535;
static int minolduid;
static int min_percpu_pagelist_fract = 8;

static int ngroups_max = NGROUPS_MAX;
static const int cap_last_cap = CAP_LAST_CAP;

#ifdef CONFIG_INOTIFY_USER
#include <linux/inotify.h>
#endif
#ifdef CONFIG_SPARC
#endif

#ifdef CONFIG_SPARC64
extern int sysctl_tsb_ratio;
#endif

#ifdef __hppa__
extern int pwrsw_enabled;
extern int unaligned_enabled;
#endif

#ifdef CONFIG_IA64
extern int no_unaligned_warning;
extern int unaligned_dump_stack;
#endif

#ifdef CONFIG_PROC_SYSCTL
static int proc_do_cad_pid(struct ctl_table *table, int write,
		  void __user *buffer, size_t *lenp, loff_t *ppos);
static int proc_taint(struct ctl_table *table, int write,
			       void __user *buffer, size_t *lenp, loff_t *ppos);
#endif

#ifdef CONFIG_PRINTK
static int proc_dointvec_minmax_sysadmin(struct ctl_table *table, int write,
				void __user *buffer, size_t *lenp, loff_t *ppos);
#endif

#ifdef CONFIG_MAGIC_SYSRQ
/* Note: sysrq code uses it's own private copy */
static int __sysrq_enabled = SYSRQ_DEFAULT_ENABLE;

static int sysrq_sysctl_handler(ctl_table *table, int write,
				void __user *buffer, size_t *lenp,
				loff_t *ppos)
{
	int error;

	error = proc_dointvec(table, write, buffer, lenp, ppos);
	if (error)
		return error;

	if (write)
		sysrq_toggle_support(__sysrq_enabled);

	return 0;
}

#endif

static struct ctl_table kern_table[];
static struct ctl_table vm_table[];
static struct ctl_table fs_table[];
static struct ctl_table debug_table[];
static struct ctl_table dev_table[];
extern struct ctl_table random_table[];
#ifdef CONFIG_EPOLL
extern struct ctl_table epoll_table[];
#endif

#ifdef HAVE_ARCH_PICK_MMAP_LAYOUT
int sysctl_legacy_va_layout;
#endif

/* The default sysctl tables: */

static struct ctl_table sysctl_base_table[] = {
	{
		.procname	= "kernel",
		.mode		= 0555,
		.child		= kern_table,
	},
	{
		.procname	= "vm",
		.mode		= 0555,
		.child		= vm_table,
	},
	{
		.procname	= "fs",
		.mode		= 0555,
		.child		= fs_table,
	},
	{
		.procname	= "debug",
		.mode		= 0555,
		.child		= debug_table,
	},
	{
		.procname	= "dev",
		.mode		= 0555,
		.child		= dev_table,
	},
	{ }
};

#ifdef CONFIG_SCHED_DEBUG
static int min_sched_granularity_ns = 100000;		/* 100 usecs */
static int max_sched_granularity_ns = NSEC_PER_SEC;	/* 1 second */
static int min_wakeup_granularity_ns;			/* 0 usecs */
static int max_wakeup_granularity_ns = NSEC_PER_SEC;	/* 1 second */
static int min_sched_tunable_scaling = SCHED_TUNABLESCALING_NONE;
static int max_sched_tunable_scaling = SCHED_TUNABLESCALING_END-1;
#endif

#ifdef CONFIG_COMPACTION
static int min_extfrag_threshold;
static int max_extfrag_threshold = 1000;
#endif

static struct ctl_table kern_table[] = {
	{
		.procname	= "sched_child_runs_first",
		.data		= &sysctl_sched_child_runs_first,
		.maxlen		= sizeof(unsigned int),
		.mode		= 0644,
		.proc_handler	= proc_dointvec,
	},
	{
		.procname	= "sched_wake_to_idle",
		.data		= &sysctl_sched_wake_to_idle,
		.maxlen		= sizeof(unsigned int),
		.mode		= 0644,
		.proc_handler	= proc_dointvec,
	},
#ifdef CONFIG_SCHED_DEBUG
	{
		.procname	= "sched_min_granularity_ns",
		.data		= &sysctl_sched_min_granularity,
		.maxlen		= sizeof(unsigned int),
		.mode		= 0644,
		.proc_handler	= sched_proc_update_handler,
		.extra1		= &min_sched_granularity_ns,
		.extra2		= &max_sched_granularity_ns,
	},
	{
		.procname	= "sched_latency_ns",
		.data		= &sysctl_sched_latency,
		.maxlen		= sizeof(unsigned int),
		.mode		= 0644,
		.proc_handler	= sched_proc_update_handler,
		.extra1		= &min_sched_granularity_ns,
		.extra2		= &max_sched_granularity_ns,
	},
	{
		.procname	= "sched_wakeup_granularity_ns",
		.data		= &sysctl_sched_wakeup_granularity,
		.maxlen		= sizeof(unsigned int),
		.mode		= 0644,
		.proc_handler	= sched_proc_update_handler,
		.extra1		= &min_wakeup_granularity_ns,
		.extra2		= &max_wakeup_granularity_ns,
	},
	{
		.procname	= "sched_tunable_scaling",
		.data		= &sysctl_sched_tunable_scaling,
		.maxlen		= sizeof(enum sched_tunable_scaling),
		.mode		= 0644,
		.proc_handler	= sched_proc_update_handler,
		.extra1		= &min_sched_tunable_scaling,
		.extra2		= &max_sched_tunable_scaling,
	},
	{
		.procname	= "sched_migration_cost",
		.data		= &sysctl_sched_migration_cost,
		.maxlen		= sizeof(unsigned int),
		.mode		= 0644,
		.proc_handler	= proc_dointvec,
	},
	{
		.procname	= "sched_nr_migrate",
		.data		= &sysctl_sched_nr_migrate,
		.maxlen		= sizeof(unsigned int),
		.mode		= 0644,
		.proc_handler	= proc_dointvec,
	},
	{
		.procname	= "sched_time_avg",
		.data		= &sysctl_sched_time_avg,
		.maxlen		= sizeof(unsigned int),
		.mode		= 0644,
		.proc_handler	= proc_dointvec,
	},
	{
		.procname	= "sched_shares_window",
		.data		= &sysctl_sched_shares_window,
		.maxlen		= sizeof(unsigned int),
		.mode		= 0644,
		.proc_handler	= proc_dointvec,
	},
	{
		.procname	= "timer_migration",
		.data		= &sysctl_timer_migration,
		.maxlen		= sizeof(unsigned int),
		.mode		= 0644,
		.proc_handler	= proc_dointvec_minmax,
		.extra1		= &zero,
		.extra2		= &one,
	},
#endif
	{
		.procname	= "sched_rt_period_us",
		.data		= &sysctl_sched_rt_period,
		.maxlen		= sizeof(unsigned int),
		.mode		= 0644,
		.proc_handler	= sched_rt_handler,
	},
	{
		.procname	= "sched_rt_runtime_us",
		.data		= &sysctl_sched_rt_runtime,
		.maxlen		= sizeof(int),
		.mode		= 0644,
		.proc_handler	= sched_rt_handler,
	},
#ifdef CONFIG_SCHED_AUTOGROUP
	{
		.procname	= "sched_autogroup_enabled",
		.data		= &sysctl_sched_autogroup_enabled,
		.maxlen		= sizeof(unsigned int),
		.mode		= 0644,
		.proc_handler	= proc_dointvec_minmax,
		.extra1		= &zero,
		.extra2		= &one,
	},
#endif
#ifdef CONFIG_CFS_BANDWIDTH
	{
		.procname	= "sched_cfs_bandwidth_slice_us",
		.data		= &sysctl_sched_cfs_bandwidth_slice,
		.maxlen		= sizeof(unsigned int),
		.mode		= 0644,
		.proc_handler	= proc_dointvec_minmax,
		.extra1		= &one,
	},
#endif
#ifdef CONFIG_PROVE_LOCKING
	{
		.procname	= "prove_locking",
		.data		= &prove_locking,
		.maxlen		= sizeof(int),
		.mode		= 0644,
		.proc_handler	= proc_dointvec,
	},
#endif
#ifdef CONFIG_LOCK_STAT
	{
		.procname	= "lock_stat",
		.data		= &lock_stat,
		.maxlen		= sizeof(int),
		.mode		= 0644,
		.proc_handler	= proc_dointvec,
	},
#endif
	{
		.procname	= "panic",
		.data		= &panic_timeout,
		.maxlen		= sizeof(int),
		.mode		= 0644,
		.proc_handler	= proc_dointvec,
	},
	{
		.procname	= "core_uses_pid",
		.data		= &core_uses_pid,
		.maxlen		= sizeof(int),
		.mode		= 0644,
		.proc_handler	= proc_dointvec,
	},
	{
		.procname	= "core_pattern",
		.data		= core_pattern,
		.maxlen		= CORENAME_MAX_SIZE,
		.mode		= 0644,
		.proc_handler	= proc_dostring,
	},
	{
		.procname	= "core_pipe_limit",
		.data		= &core_pipe_limit,
		.maxlen		= sizeof(unsigned int),
		.mode		= 0644,
		.proc_handler	= proc_dointvec,
	},
#ifdef CONFIG_PROC_SYSCTL
	{
		.procname	= "tainted",
		.maxlen 	= sizeof(long),
		.mode		= 0644,
		.proc_handler	= proc_taint,
	},
#endif
#ifdef CONFIG_LATENCYTOP
	{
		.procname	= "latencytop",
		.data		= &latencytop_enabled,
		.maxlen		= sizeof(int),
		.mode		= 0644,
		.proc_handler	= proc_dointvec,
	},
#endif
#ifdef CONFIG_BLK_DEV_INITRD
	{
		.procname	= "real-root-dev",
		.data		= &real_root_dev,
		.maxlen		= sizeof(int),
		.mode		= 0644,
		.proc_handler	= proc_dointvec,
	},
#endif
	{
		.procname	= "print-fatal-signals",
		.data		= &print_fatal_signals,
		.maxlen		= sizeof(int),
		.mode		= 0644,
		.proc_handler	= proc_dointvec,
	},
#ifdef CONFIG_SPARC
	{
		.procname	= "reboot-cmd",
		.data		= reboot_command,
		.maxlen		= 256,
		.mode		= 0644,
		.proc_handler	= proc_dostring,
	},
	{
		.procname	= "stop-a",
		.data		= &stop_a_enabled,
		.maxlen		= sizeof (int),
		.mode		= 0644,
		.proc_handler	= proc_dointvec,
	},
	{
		.procname	= "scons-poweroff",
		.data		= &scons_pwroff,
		.maxlen		= sizeof (int),
		.mode		= 0644,
		.proc_handler	= proc_dointvec,
	},
#endif
#ifdef CONFIG_SPARC64
	{
		.procname	= "tsb-ratio",
		.data		= &sysctl_tsb_ratio,
		.maxlen		= sizeof (int),
		.mode		= 0644,
		.proc_handler	= proc_dointvec,
	},
#endif
#ifdef __hppa__
	{
		.procname	= "soft-power",
		.data		= &pwrsw_enabled,
		.maxlen		= sizeof (int),
	 	.mode		= 0644,
		.proc_handler	= proc_dointvec,
	},
	{
		.procname	= "unaligned-trap",
		.data		= &unaligned_enabled,
		.maxlen		= sizeof (int),
		.mode		= 0644,
		.proc_handler	= proc_dointvec,
	},
#endif
	{
		.procname	= "ctrl-alt-del",
		.data		= &C_A_D,
		.maxlen		= sizeof(int),
		.mode		= 0644,
		.proc_handler	= proc_dointvec,
	},
#ifdef CONFIG_FUNCTION_TRACER
	{
		.procname	= "ftrace_enabled",
		.data		= &ftrace_enabled,
		.maxlen		= sizeof(int),
		.mode		= 0644,
		.proc_handler	= ftrace_enable_sysctl,
	},
#endif
#ifdef CONFIG_STACK_TRACER
	{
		.procname	= "stack_tracer_enabled",
		.data		= &stack_tracer_enabled,
		.maxlen		= sizeof(int),
		.mode		= 0644,
		.proc_handler	= stack_trace_sysctl,
	},
#endif
#ifdef CONFIG_TRACING
	{
		.procname	= "ftrace_dump_on_oops",
		.data		= &ftrace_dump_on_oops,
		.maxlen		= sizeof(int),
		.mode		= 0644,
		.proc_handler	= proc_dointvec,
	},
#endif
#ifdef CONFIG_MODULES
	{
		.procname	= "modprobe",
		.data		= &modprobe_path,
		.maxlen		= KMOD_PATH_LEN,
		.mode		= 0644,
		.proc_handler	= proc_dostring,
	},
	{
		.procname	= "modules_disabled",
		.data		= &modules_disabled,
		.maxlen		= sizeof(int),
		.mode		= 0644,
		/* only handle a transition from default "0" to "1" */
		.proc_handler	= proc_dointvec_minmax,
		.extra1		= &one,
		.extra2		= &one,
	},
#endif
#ifdef CONFIG_HOTPLUG
	{
		.procname	= "hotplug",
		.data		= &uevent_helper,
		.maxlen		= UEVENT_HELPER_PATH_LEN,
		.mode		= 0644,
		.proc_handler	= proc_dostring,
	},
#endif
#ifdef CONFIG_CHR_DEV_SG
	{
		.procname	= "sg-big-buff",
		.data		= &sg_big_buff,
		.maxlen		= sizeof (int),
		.mode		= 0444,
		.proc_handler	= proc_dointvec,
	},
#endif
#ifdef CONFIG_BSD_PROCESS_ACCT
	{
		.procname	= "acct",
		.data		= &acct_parm,
		.maxlen		= 3*sizeof(int),
		.mode		= 0644,
		.proc_handler	= proc_dointvec,
	},
#endif
#ifdef CONFIG_MAGIC_SYSRQ
	{
		.procname	= "sysrq",
		.data		= &__sysrq_enabled,
		.maxlen		= sizeof (int),
		.mode		= 0644,
		.proc_handler	= sysrq_sysctl_handler,
	},
#endif
#ifdef CONFIG_PROC_SYSCTL
	{
		.procname	= "cad_pid",
		.data		= NULL,
		.maxlen		= sizeof (int),
		.mode		= 0600,
		.proc_handler	= proc_do_cad_pid,
	},
#endif
	{
		.procname	= "threads-max",
		.data		= &max_threads,
		.maxlen		= sizeof(int),
		.mode		= 0644,
		.proc_handler	= proc_dointvec,
	},
	{
		.procname	= "random",
		.mode		= 0555,
		.child		= random_table,
	},
	{
		.procname	= "usermodehelper",
		.mode		= 0555,
		.child		= usermodehelper_table,
	},
	{
		.procname	= "overflowuid",
		.data		= &overflowuid,
		.maxlen		= sizeof(int),
		.mode		= 0644,
		.proc_handler	= proc_dointvec_minmax,
		.extra1		= &minolduid,
		.extra2		= &maxolduid,
	},
	{
		.procname	= "overflowgid",
		.data		= &overflowgid,
		.maxlen		= sizeof(int),
		.mode		= 0644,
		.proc_handler	= proc_dointvec_minmax,
		.extra1		= &minolduid,
		.extra2		= &maxolduid,
	},
#ifdef CONFIG_S390
#ifdef CONFIG_MATHEMU
	{
		.procname	= "ieee_emulation_warnings",
		.data		= &sysctl_ieee_emulation_warnings,
		.maxlen		= sizeof(int),
		.mode		= 0644,
		.proc_handler	= proc_dointvec,
	},
#endif
	{
		.procname	= "userprocess_debug",
		.data		= &show_unhandled_signals,
		.maxlen		= sizeof(int),
		.mode		= 0644,
		.proc_handler	= proc_dointvec,
	},
#endif
	{
		.procname	= "pid_max",
		.data		= &pid_max,
		.maxlen		= sizeof (int),
		.mode		= 0644,
		.proc_handler	= proc_dointvec_minmax,
		.extra1		= &pid_max_min,
		.extra2		= &pid_max_max,
	},
	{
		.procname	= "panic_on_oops",
		.data		= &panic_on_oops,
		.maxlen		= sizeof(int),
		.mode		= 0644,
		.proc_handler	= proc_dointvec,
	},
#if defined CONFIG_PRINTK
	{
		.procname	= "printk",
		.data		= &console_loglevel,
		.maxlen		= 4*sizeof(int),
		.mode		= 0644,
		.proc_handler	= proc_dointvec,
	},
	{
		.procname	= "printk_ratelimit",
		.data		= &printk_ratelimit_state.interval,
		.maxlen		= sizeof(int),
		.mode		= 0644,
		.proc_handler	= proc_dointvec_jiffies,
	},
	{
		.procname	= "printk_ratelimit_burst",
		.data		= &printk_ratelimit_state.burst,
		.maxlen		= sizeof(int),
		.mode		= 0644,
		.proc_handler	= proc_dointvec,
	},
	{
		.procname	= "printk_delay",
		.data		= &printk_delay_msec,
		.maxlen		= sizeof(int),
		.mode		= 0644,
		.proc_handler	= proc_dointvec_minmax,
		.extra1		= &zero,
		.extra2		= &ten_thousand,
	},
	{
		.procname	= "dmesg_restrict",
		.data		= &dmesg_restrict,
		.maxlen		= sizeof(int),
		.mode		= 0644,
		.proc_handler	= proc_dointvec_minmax_sysadmin,
		.extra1		= &zero,
		.extra2		= &one,
	},
	{
		.procname	= "kptr_restrict",
		.data		= &kptr_restrict,
		.maxlen		= sizeof(int),
		.mode		= 0644,
		.proc_handler	= proc_dointvec_minmax_sysadmin,
		.extra1		= &zero,
		.extra2		= &two,
	},
#endif
	{
		.procname	= "ngroups_max",
		.data		= &ngroups_max,
		.maxlen		= sizeof (int),
		.mode		= 0444,
		.proc_handler	= proc_dointvec,
	},
	{
		.procname	= "cap_last_cap",
		.data		= (void *)&cap_last_cap,
		.maxlen		= sizeof(int),
		.mode		= 0444,
		.proc_handler	= proc_dointvec,
	},
#if defined(CONFIG_LOCKUP_DETECTOR)
	{
		.procname       = "watchdog",
		.data           = &watchdog_enabled,
		.maxlen         = sizeof (int),
		.mode           = 0644,
		.proc_handler   = proc_dowatchdog,
		.extra1		= &zero,
		.extra2		= &one,
	},
	{
		.procname	= "watchdog_thresh",
		.data		= &watchdog_thresh,
		.maxlen		= sizeof(int),
		.mode		= 0644,
		.proc_handler	= proc_dowatchdog,
		.extra1		= &neg_one,
		.extra2		= &sixty,
	},
	{
		.procname	= "softlockup_panic",
		.data		= &softlockup_panic,
		.maxlen		= sizeof(int),
		.mode		= 0644,
		.proc_handler	= proc_dointvec_minmax,
		.extra1		= &zero,
		.extra2		= &one,
	},
	{
		.procname       = "nmi_watchdog",
		.data           = &watchdog_enabled,
		.maxlen         = sizeof (int),
		.mode           = 0644,
		.proc_handler   = proc_dowatchdog,
		.extra1		= &zero,
		.extra2		= &one,
	},
#endif
#if defined(CONFIG_X86_LOCAL_APIC) && defined(CONFIG_X86)
	{
		.procname       = "unknown_nmi_panic",
		.data           = &unknown_nmi_panic,
		.maxlen         = sizeof (int),
		.mode           = 0644,
		.proc_handler   = proc_dointvec,
	},
#endif
#if defined(CONFIG_X86)
	{
		.procname	= "panic_on_unrecovered_nmi",
		.data		= &panic_on_unrecovered_nmi,
		.maxlen		= sizeof(int),
		.mode		= 0644,
		.proc_handler	= proc_dointvec,
	},
	{
		.procname	= "panic_on_io_nmi",
		.data		= &panic_on_io_nmi,
		.maxlen		= sizeof(int),
		.mode		= 0644,
		.proc_handler	= proc_dointvec,
	},
#ifdef CONFIG_DEBUG_STACKOVERFLOW
	{
		.procname	= "panic_on_stackoverflow",
		.data		= &sysctl_panic_on_stackoverflow,
		.maxlen		= sizeof(int),
		.mode		= 0644,
		.proc_handler	= proc_dointvec,
	},
#endif
	{
		.procname	= "bootloader_type",
		.data		= &bootloader_type,
		.maxlen		= sizeof (int),
		.mode		= 0444,
		.proc_handler	= proc_dointvec,
	},
	{
		.procname	= "bootloader_version",
		.data		= &bootloader_version,
		.maxlen		= sizeof (int),
		.mode		= 0444,
		.proc_handler	= proc_dointvec,
	},
	{
		.procname	= "kstack_depth_to_print",
		.data		= &kstack_depth_to_print,
		.maxlen		= sizeof(int),
		.mode		= 0644,
		.proc_handler	= proc_dointvec,
	},
	{
		.procname	= "io_delay_type",
		.data		= &io_delay_type,
		.maxlen		= sizeof(int),
		.mode		= 0644,
		.proc_handler	= proc_dointvec,
	},
#endif
#if defined(CONFIG_MMU)
	{
		.procname	= "randomize_va_space",
		.data		= &randomize_va_space,
		.maxlen		= sizeof(int),
		.mode		= 0644,
		.proc_handler	= proc_dointvec,
	},
#endif
#if defined(CONFIG_S390) && defined(CONFIG_SMP)
	{
		.procname	= "spin_retry",
		.data		= &spin_retry,
		.maxlen		= sizeof (int),
		.mode		= 0644,
		.proc_handler	= proc_dointvec,
	},
#endif
#if	defined(CONFIG_ACPI_SLEEP) && defined(CONFIG_X86)
	{
		.procname	= "acpi_video_flags",
		.data		= &acpi_realmode_flags,
		.maxlen		= sizeof (unsigned long),
		.mode		= 0644,
		.proc_handler	= proc_doulongvec_minmax,
	},
#endif
#ifdef CONFIG_IA64
	{
		.procname	= "ignore-unaligned-usertrap",
		.data		= &no_unaligned_warning,
		.maxlen		= sizeof (int),
	 	.mode		= 0644,
		.proc_handler	= proc_dointvec,
	},
	{
		.procname	= "unaligned-dump-stack",
		.data		= &unaligned_dump_stack,
		.maxlen		= sizeof (int),
		.mode		= 0644,
		.proc_handler	= proc_dointvec,
	},
#endif
#ifdef CONFIG_DETECT_HUNG_TASK
	{
		.procname	= "hung_task_panic",
		.data		= &sysctl_hung_task_panic,
		.maxlen		= sizeof(int),
		.mode		= 0644,
		.proc_handler	= proc_dointvec_minmax,
		.extra1		= &zero,
		.extra2		= &one,
	},
	{
		.procname	= "hung_task_check_count",
		.data		= &sysctl_hung_task_check_count,
		.maxlen		= sizeof(unsigned long),
		.mode		= 0644,
		.proc_handler	= proc_doulongvec_minmax,
	},
	{
		.procname	= "hung_task_timeout_secs",
		.data		= &sysctl_hung_task_timeout_secs,
		.maxlen		= sizeof(unsigned long),
		.mode		= 0644,
		.proc_handler	= proc_dohung_task_timeout_secs,
	},
	{
		.procname	= "hung_task_warnings",
		.data		= &sysctl_hung_task_warnings,
		.maxlen		= sizeof(unsigned long),
		.mode		= 0644,
		.proc_handler	= proc_doulongvec_minmax,
	},
#endif
#ifdef CONFIG_COMPAT
	{
		.procname	= "compat-log",
		.data		= &compat_log,
		.maxlen		= sizeof (int),
	 	.mode		= 0644,
		.proc_handler	= proc_dointvec,
	},
#endif
#ifdef CONFIG_RT_MUTEXES
	{
		.procname	= "max_lock_depth",
		.data		= &max_lock_depth,
		.maxlen		= sizeof(int),
		.mode		= 0644,
		.proc_handler	= proc_dointvec,
	},
#endif
	{
		.procname	= "poweroff_cmd",
		.data		= &poweroff_cmd,
		.maxlen		= POWEROFF_CMD_PATH_LEN,
		.mode		= 0644,
		.proc_handler	= proc_dostring,
	},
#ifdef CONFIG_KEYS
	{
		.procname	= "keys",
		.mode		= 0555,
		.child		= key_sysctls,
	},
#endif
#ifdef CONFIG_RCU_TORTURE_TEST
	{
		.procname       = "rcutorture_runnable",
		.data           = &rcutorture_runnable,
		.maxlen         = sizeof(int),
		.mode           = 0644,
		.proc_handler	= proc_dointvec,
	},
#endif
#ifdef CONFIG_PERF_EVENTS
	/*
	 * User-space scripts rely on the existence of this file
	 * as a feature check for perf_events being enabled.
	 *
	 * So it's an ABI, do not remove!
	 */
	{
		.procname	= "perf_event_paranoid",
		.data		= &sysctl_perf_event_paranoid,
		.maxlen		= sizeof(sysctl_perf_event_paranoid),
		.mode		= 0644,
		.proc_handler	= proc_dointvec,
	},
	{
		.procname	= "perf_event_mlock_kb",
		.data		= &sysctl_perf_event_mlock,
		.maxlen		= sizeof(sysctl_perf_event_mlock),
		.mode		= 0644,
		.proc_handler	= proc_dointvec,
	},
	{
		.procname	= "perf_event_max_sample_rate",
		.data		= &sysctl_perf_event_sample_rate,
		.maxlen		= sizeof(sysctl_perf_event_sample_rate),
		.mode		= 0644,
		.proc_handler	= perf_proc_update_handler,
	},
#endif
#ifdef CONFIG_KMEMCHECK
	{
		.procname	= "kmemcheck",
		.data		= &kmemcheck_enabled,
		.maxlen		= sizeof(int),
		.mode		= 0644,
		.proc_handler	= proc_dointvec,
	},
#endif
#ifdef CONFIG_BLOCK
	{
		.procname	= "blk_iopoll",
		.data		= &blk_iopoll_enabled,
		.maxlen		= sizeof(int),
		.mode		= 0644,
		.proc_handler	= proc_dointvec,
	},
#endif
<<<<<<< HEAD
#ifdef CONFIG_ARM
	{
		.procname	= "boot_reason",
		.data		= &boot_reason,
		.maxlen		= sizeof(int),
		.mode		= 0444,
		.proc_handler	= proc_dointvec,
	},

	{
		.procname	= "cold_boot",
		.data		= &cold_boot,
		.maxlen		= sizeof(int),
		.mode		= 0444,
		.proc_handler	= proc_dointvec,
	},
#endif
/*
 * NOTE: do not add new entries to this table unless you have read
 * Documentation/sysctl/ctl_unnumbered.txt
 */
=======
#ifdef CONFIG_ARCH_MMAP_RND_BITS
	{
		.procname	= "mmap_rnd_bits",
		.data		= &mmap_rnd_bits,
		.maxlen		= sizeof(mmap_rnd_bits),
		.mode		= 0644,
		.proc_handler	= proc_dointvec_minmax,
		.extra1		= &mmap_rnd_bits_min,
		.extra2		= &mmap_rnd_bits_max,
	},
#endif
>>>>>>> 10a793e6
	{ }
};

static struct ctl_table vm_table[] = {
	{
		.procname	= "overcommit_memory",
		.data		= &sysctl_overcommit_memory,
		.maxlen		= sizeof(sysctl_overcommit_memory),
		.mode		= 0644,
		.proc_handler	= proc_dointvec_minmax,
		.extra1		= &zero,
		.extra2		= &two,
	},
	{
		.procname	= "panic_on_oom",
		.data		= &sysctl_panic_on_oom,
		.maxlen		= sizeof(sysctl_panic_on_oom),
		.mode		= 0644,
		.proc_handler	= proc_dointvec_minmax,
		.extra1		= &zero,
		.extra2		= &two,
	},
	{
		.procname	= "oom_kill_allocating_task",
		.data		= &sysctl_oom_kill_allocating_task,
		.maxlen		= sizeof(sysctl_oom_kill_allocating_task),
		.mode		= 0644,
		.proc_handler	= proc_dointvec,
	},
	{
		.procname	= "oom_dump_tasks",
		.data		= &sysctl_oom_dump_tasks,
		.maxlen		= sizeof(sysctl_oom_dump_tasks),
		.mode		= 0644,
		.proc_handler	= proc_dointvec,
	},
	{
		.procname	= "overcommit_ratio",
		.data		= &sysctl_overcommit_ratio,
		.maxlen		= sizeof(sysctl_overcommit_ratio),
		.mode		= 0644,
		.proc_handler	= proc_dointvec,
	},
	{
		.procname	= "page-cluster", 
		.data		= &page_cluster,
		.maxlen		= sizeof(int),
		.mode		= 0644,
		.proc_handler	= proc_dointvec_minmax,
		.extra1		= &zero,
	},
	{
		.procname	= "dirty_background_ratio",
		.data		= &dirty_background_ratio,
		.maxlen		= sizeof(dirty_background_ratio),
		.mode		= 0644,
		.proc_handler	= dirty_background_ratio_handler,
		.extra1		= &zero,
		.extra2		= &one_hundred,
	},
	{
		.procname	= "dirty_background_bytes",
		.data		= &dirty_background_bytes,
		.maxlen		= sizeof(dirty_background_bytes),
		.mode		= 0644,
		.proc_handler	= dirty_background_bytes_handler,
		.extra1		= &one_ul,
	},
	{
		.procname	= "dirty_ratio",
		.data		= &vm_dirty_ratio,
		.maxlen		= sizeof(vm_dirty_ratio),
		.mode		= 0644,
		.proc_handler	= dirty_ratio_handler,
		.extra1		= &zero,
		.extra2		= &one_hundred,
	},
	{
		.procname	= "dirty_bytes",
		.data		= &vm_dirty_bytes,
		.maxlen		= sizeof(vm_dirty_bytes),
		.mode		= 0644,
		.proc_handler	= dirty_bytes_handler,
		.extra1		= &dirty_bytes_min,
	},
	{
		.procname	= "dirty_writeback_centisecs",
		.data		= &dirty_writeback_interval,
		.maxlen		= sizeof(dirty_writeback_interval),
		.mode		= 0644,
		.proc_handler	= dirty_writeback_centisecs_handler,
	},
	{
		.procname	= "dirty_expire_centisecs",
		.data		= &dirty_expire_interval,
		.maxlen		= sizeof(dirty_expire_interval),
		.mode		= 0644,
		.proc_handler	= proc_dointvec_minmax,
		.extra1		= &zero,
	},
	{
		.procname	= "nr_pdflush_threads",
		.data		= &nr_pdflush_threads,
		.maxlen		= sizeof nr_pdflush_threads,
		.mode		= 0444 /* read-only*/,
		.proc_handler	= proc_dointvec,
	},
	{
		.procname	= "swappiness",
		.data		= &vm_swappiness,
		.maxlen		= sizeof(vm_swappiness),
		.mode		= 0644,
		.proc_handler	= proc_dointvec_minmax,
		.extra1		= &zero,
		.extra2		= &one_hundred,
	},
#ifdef CONFIG_HUGETLB_PAGE
	{
		.procname	= "nr_hugepages",
		.data		= NULL,
		.maxlen		= sizeof(unsigned long),
		.mode		= 0644,
		.proc_handler	= hugetlb_sysctl_handler,
		.extra1		= (void *)&hugetlb_zero,
		.extra2		= (void *)&hugetlb_infinity,
	},
#ifdef CONFIG_NUMA
	{
		.procname       = "nr_hugepages_mempolicy",
		.data           = NULL,
		.maxlen         = sizeof(unsigned long),
		.mode           = 0644,
		.proc_handler   = &hugetlb_mempolicy_sysctl_handler,
		.extra1		= (void *)&hugetlb_zero,
		.extra2		= (void *)&hugetlb_infinity,
	},
#endif
	 {
		.procname	= "hugetlb_shm_group",
		.data		= &sysctl_hugetlb_shm_group,
		.maxlen		= sizeof(gid_t),
		.mode		= 0644,
		.proc_handler	= proc_dointvec,
	 },
	 {
		.procname	= "hugepages_treat_as_movable",
		.data		= &hugepages_treat_as_movable,
		.maxlen		= sizeof(int),
		.mode		= 0644,
		.proc_handler	= hugetlb_treat_movable_handler,
	},
	{
		.procname	= "nr_overcommit_hugepages",
		.data		= NULL,
		.maxlen		= sizeof(unsigned long),
		.mode		= 0644,
		.proc_handler	= hugetlb_overcommit_handler,
		.extra1		= (void *)&hugetlb_zero,
		.extra2		= (void *)&hugetlb_infinity,
	},
#endif
	{
		.procname	= "lowmem_reserve_ratio",
		.data		= &sysctl_lowmem_reserve_ratio,
		.maxlen		= sizeof(sysctl_lowmem_reserve_ratio),
		.mode		= 0644,
		.proc_handler	= lowmem_reserve_ratio_sysctl_handler,
	},
	{
		.procname	= "drop_caches",
		.data		= &sysctl_drop_caches,
		.maxlen		= sizeof(int),
		.mode		= 0644,
		.proc_handler	= drop_caches_sysctl_handler,
		.extra1		= &one,
		.extra2		= &three,
	},
#ifdef CONFIG_COMPACTION
	{
		.procname	= "compact_memory",
		.data		= &sysctl_compact_memory,
		.maxlen		= sizeof(int),
		.mode		= 0200,
		.proc_handler	= sysctl_compaction_handler,
	},
	{
		.procname	= "extfrag_threshold",
		.data		= &sysctl_extfrag_threshold,
		.maxlen		= sizeof(int),
		.mode		= 0644,
		.proc_handler	= sysctl_extfrag_handler,
		.extra1		= &min_extfrag_threshold,
		.extra2		= &max_extfrag_threshold,
	},

#endif /* CONFIG_COMPACTION */
	{
		.procname	= "min_free_kbytes",
		.data		= &min_free_kbytes,
		.maxlen		= sizeof(min_free_kbytes),
		.mode		= 0644,
		.proc_handler	= min_free_kbytes_sysctl_handler,
		.extra1		= &zero,
	},
	{
		.procname	= "extra_free_kbytes",
		.data		= &extra_free_kbytes,
		.maxlen		= sizeof(extra_free_kbytes),
		.mode		= 0644,
		.proc_handler	= min_free_kbytes_sysctl_handler,
		.extra1		= &zero,
	},
	{
		.procname	= "min_free_order_shift",
		.data		= &min_free_order_shift,
		.maxlen		= sizeof(min_free_order_shift),
		.mode		= 0644,
		.proc_handler	= &proc_dointvec
	},
	{
		.procname	= "percpu_pagelist_fraction",
		.data		= &percpu_pagelist_fraction,
		.maxlen		= sizeof(percpu_pagelist_fraction),
		.mode		= 0644,
		.proc_handler	= percpu_pagelist_fraction_sysctl_handler,
		.extra1		= &min_percpu_pagelist_fract,
	},
#ifdef CONFIG_MMU
	{
		.procname	= "max_map_count",
		.data		= &sysctl_max_map_count,
		.maxlen		= sizeof(sysctl_max_map_count),
		.mode		= 0644,
		.proc_handler	= proc_dointvec_minmax,
		.extra1		= &zero,
	},
#else
	{
		.procname	= "nr_trim_pages",
		.data		= &sysctl_nr_trim_pages,
		.maxlen		= sizeof(sysctl_nr_trim_pages),
		.mode		= 0644,
		.proc_handler	= proc_dointvec_minmax,
		.extra1		= &zero,
	},
#endif
	{
		.procname	= "laptop_mode",
		.data		= &laptop_mode,
		.maxlen		= sizeof(laptop_mode),
		.mode		= 0644,
		.proc_handler	= proc_dointvec_jiffies,
	},
	{
		.procname	= "block_dump",
		.data		= &block_dump,
		.maxlen		= sizeof(block_dump),
		.mode		= 0644,
		.proc_handler	= proc_dointvec,
		.extra1		= &zero,
	},
	{
		.procname	= "vfs_cache_pressure",
		.data		= &sysctl_vfs_cache_pressure,
		.maxlen		= sizeof(sysctl_vfs_cache_pressure),
		.mode		= 0644,
		.proc_handler	= proc_dointvec,
		.extra1		= &zero,
	},
#ifdef HAVE_ARCH_PICK_MMAP_LAYOUT
	{
		.procname	= "legacy_va_layout",
		.data		= &sysctl_legacy_va_layout,
		.maxlen		= sizeof(sysctl_legacy_va_layout),
		.mode		= 0644,
		.proc_handler	= proc_dointvec,
		.extra1		= &zero,
	},
#endif
#ifdef CONFIG_NUMA
	{
		.procname	= "zone_reclaim_mode",
		.data		= &zone_reclaim_mode,
		.maxlen		= sizeof(zone_reclaim_mode),
		.mode		= 0644,
		.proc_handler	= proc_dointvec,
		.extra1		= &zero,
	},
	{
		.procname	= "min_unmapped_ratio",
		.data		= &sysctl_min_unmapped_ratio,
		.maxlen		= sizeof(sysctl_min_unmapped_ratio),
		.mode		= 0644,
		.proc_handler	= sysctl_min_unmapped_ratio_sysctl_handler,
		.extra1		= &zero,
		.extra2		= &one_hundred,
	},
	{
		.procname	= "min_slab_ratio",
		.data		= &sysctl_min_slab_ratio,
		.maxlen		= sizeof(sysctl_min_slab_ratio),
		.mode		= 0644,
		.proc_handler	= sysctl_min_slab_ratio_sysctl_handler,
		.extra1		= &zero,
		.extra2		= &one_hundred,
	},
#endif
#ifdef CONFIG_SMP
	{
		.procname	= "stat_interval",
		.data		= &sysctl_stat_interval,
		.maxlen		= sizeof(sysctl_stat_interval),
		.mode		= 0644,
		.proc_handler	= proc_dointvec_jiffies,
	},
#endif
#ifdef CONFIG_MMU
	{
		.procname	= "mmap_min_addr",
		.data		= &dac_mmap_min_addr,
		.maxlen		= sizeof(unsigned long),
		.mode		= 0644,
		.proc_handler	= mmap_min_addr_handler,
	},
#endif
#ifdef CONFIG_NUMA
	{
		.procname	= "numa_zonelist_order",
		.data		= &numa_zonelist_order,
		.maxlen		= NUMA_ZONELIST_ORDER_LEN,
		.mode		= 0644,
		.proc_handler	= numa_zonelist_order_handler,
	},
#endif
#if (defined(CONFIG_X86_32) && !defined(CONFIG_UML))|| \
   (defined(CONFIG_SUPERH) && defined(CONFIG_VSYSCALL))
	{
		.procname	= "vdso_enabled",
		.data		= &vdso_enabled,
		.maxlen		= sizeof(vdso_enabled),
		.mode		= 0644,
		.proc_handler	= proc_dointvec,
		.extra1		= &zero,
	},
#endif
#ifdef CONFIG_HIGHMEM
	{
		.procname	= "highmem_is_dirtyable",
		.data		= &vm_highmem_is_dirtyable,
		.maxlen		= sizeof(vm_highmem_is_dirtyable),
		.mode		= 0644,
		.proc_handler	= proc_dointvec_minmax,
		.extra1		= &zero,
		.extra2		= &one,
	},
#endif
	{
		.procname	= "scan_unevictable_pages",
		.data		= &scan_unevictable_pages,
		.maxlen		= sizeof(scan_unevictable_pages),
		.mode		= 0644,
		.proc_handler	= scan_unevictable_handler,
	},
#ifdef CONFIG_MEMORY_FAILURE
	{
		.procname	= "memory_failure_early_kill",
		.data		= &sysctl_memory_failure_early_kill,
		.maxlen		= sizeof(sysctl_memory_failure_early_kill),
		.mode		= 0644,
		.proc_handler	= proc_dointvec_minmax,
		.extra1		= &zero,
		.extra2		= &one,
	},
	{
		.procname	= "memory_failure_recovery",
		.data		= &sysctl_memory_failure_recovery,
		.maxlen		= sizeof(sysctl_memory_failure_recovery),
		.mode		= 0644,
		.proc_handler	= proc_dointvec_minmax,
		.extra1		= &zero,
		.extra2		= &one,
	},
#endif
	{ }
};

#if defined(CONFIG_BINFMT_MISC) || defined(CONFIG_BINFMT_MISC_MODULE)
static struct ctl_table binfmt_misc_table[] = {
	{ }
};
#endif

static struct ctl_table fs_table[] = {
	{
		.procname	= "inode-nr",
		.data		= &inodes_stat,
		.maxlen		= 2*sizeof(int),
		.mode		= 0444,
		.proc_handler	= proc_nr_inodes,
	},
	{
		.procname	= "inode-state",
		.data		= &inodes_stat,
		.maxlen		= 7*sizeof(int),
		.mode		= 0444,
		.proc_handler	= proc_nr_inodes,
	},
	{
		.procname	= "file-nr",
		.data		= &files_stat,
		.maxlen		= sizeof(files_stat),
		.mode		= 0444,
		.proc_handler	= proc_nr_files,
	},
	{
		.procname	= "file-max",
		.data		= &files_stat.max_files,
		.maxlen		= sizeof(files_stat.max_files),
		.mode		= 0644,
		.proc_handler	= proc_doulongvec_minmax,
	},
	{
		.procname	= "nr_open",
		.data		= &sysctl_nr_open,
		.maxlen		= sizeof(int),
		.mode		= 0644,
		.proc_handler	= proc_dointvec_minmax,
		.extra1		= &sysctl_nr_open_min,
		.extra2		= &sysctl_nr_open_max,
	},
	{
		.procname	= "dentry-state",
		.data		= &dentry_stat,
		.maxlen		= 6*sizeof(int),
		.mode		= 0444,
		.proc_handler	= proc_nr_dentry,
	},
	{
		.procname	= "overflowuid",
		.data		= &fs_overflowuid,
		.maxlen		= sizeof(int),
		.mode		= 0644,
		.proc_handler	= proc_dointvec_minmax,
		.extra1		= &minolduid,
		.extra2		= &maxolduid,
	},
	{
		.procname	= "overflowgid",
		.data		= &fs_overflowgid,
		.maxlen		= sizeof(int),
		.mode		= 0644,
		.proc_handler	= proc_dointvec_minmax,
		.extra1		= &minolduid,
		.extra2		= &maxolduid,
	},
#ifdef CONFIG_FILE_LOCKING
	{
		.procname	= "leases-enable",
		.data		= &leases_enable,
		.maxlen		= sizeof(int),
		.mode		= 0644,
		.proc_handler	= proc_dointvec,
	},
#endif
#ifdef CONFIG_DNOTIFY
	{
		.procname	= "dir-notify-enable",
		.data		= &dir_notify_enable,
		.maxlen		= sizeof(int),
		.mode		= 0644,
		.proc_handler	= proc_dointvec,
	},
#endif
#ifdef CONFIG_MMU
#ifdef CONFIG_FILE_LOCKING
	{
		.procname	= "lease-break-time",
		.data		= &lease_break_time,
		.maxlen		= sizeof(int),
		.mode		= 0644,
		.proc_handler	= proc_dointvec,
	},
#endif
#ifdef CONFIG_AIO
	{
		.procname	= "aio-nr",
		.data		= &aio_nr,
		.maxlen		= sizeof(aio_nr),
		.mode		= 0444,
		.proc_handler	= proc_doulongvec_minmax,
	},
	{
		.procname	= "aio-max-nr",
		.data		= &aio_max_nr,
		.maxlen		= sizeof(aio_max_nr),
		.mode		= 0644,
		.proc_handler	= proc_doulongvec_minmax,
	},
#endif /* CONFIG_AIO */
#ifdef CONFIG_INOTIFY_USER
	{
		.procname	= "inotify",
		.mode		= 0555,
		.child		= inotify_table,
	},
#endif	
#ifdef CONFIG_EPOLL
	{
		.procname	= "epoll",
		.mode		= 0555,
		.child		= epoll_table,
	},
#endif
#endif
	{
		.procname	= "suid_dumpable",
		.data		= &suid_dumpable,
		.maxlen		= sizeof(int),
		.mode		= 0644,
		.proc_handler	= proc_dointvec_minmax,
		.extra1		= &zero,
		.extra2		= &two,
	},
#if defined(CONFIG_BINFMT_MISC) || defined(CONFIG_BINFMT_MISC_MODULE)
	{
		.procname	= "binfmt_misc",
		.mode		= 0555,
		.child		= binfmt_misc_table,
	},
#endif
	{
		.procname	= "pipe-max-size",
		.data		= &pipe_max_size,
		.maxlen		= sizeof(int),
		.mode		= 0644,
		.proc_handler	= &pipe_proc_fn,
		.extra1		= &pipe_min_size,
	},
	{ }
};

static struct ctl_table debug_table[] = {
#if defined(CONFIG_X86) || defined(CONFIG_PPC) || defined(CONFIG_SPARC) || \
    defined(CONFIG_S390) || defined(CONFIG_TILE)
	{
		.procname	= "exception-trace",
		.data		= &show_unhandled_signals,
		.maxlen		= sizeof(int),
		.mode		= 0644,
		.proc_handler	= proc_dointvec
	},
#endif
#if defined(CONFIG_OPTPROBES)
	{
		.procname	= "kprobes-optimization",
		.data		= &sysctl_kprobes_optimization,
		.maxlen		= sizeof(int),
		.mode		= 0644,
		.proc_handler	= proc_kprobes_optimization_handler,
		.extra1		= &zero,
		.extra2		= &one,
	},
#endif
	{ }
};

static struct ctl_table dev_table[] = {
	{ }
};

int __init sysctl_init(void)
{
	register_sysctl_table(sysctl_base_table);
	return 0;
}

#endif /* CONFIG_SYSCTL */

/*
 * /proc/sys support
 */

#ifdef CONFIG_PROC_SYSCTL

static int _proc_do_string(void* data, int maxlen, int write,
			   void __user *buffer,
			   size_t *lenp, loff_t *ppos)
{
	size_t len;
	char __user *p;
	char c;

	if (!data || !maxlen || !*lenp) {
		*lenp = 0;
		return 0;
	}

	if (write) {
		len = 0;
		p = buffer;
		while (len < *lenp) {
			if (get_user(c, p++))
				return -EFAULT;
			if (c == 0 || c == '\n')
				break;
			len++;
		}
		if (len >= maxlen)
			len = maxlen-1;
		if(copy_from_user(data, buffer, len))
			return -EFAULT;
		((char *) data)[len] = 0;
		*ppos += *lenp;
	} else {
		len = strlen(data);
		if (len > maxlen)
			len = maxlen;

		if (*ppos > len) {
			*lenp = 0;
			return 0;
		}

		data += *ppos;
		len  -= *ppos;

		if (len > *lenp)
			len = *lenp;
		if (len)
			if(copy_to_user(buffer, data, len))
				return -EFAULT;
		if (len < *lenp) {
			if(put_user('\n', ((char __user *) buffer) + len))
				return -EFAULT;
			len++;
		}
		*lenp = len;
		*ppos += len;
	}
	return 0;
}

/**
 * proc_dostring - read a string sysctl
 * @table: the sysctl table
 * @write: %TRUE if this is a write to the sysctl file
 * @buffer: the user buffer
 * @lenp: the size of the user buffer
 * @ppos: file position
 *
 * Reads/writes a string from/to the user buffer. If the kernel
 * buffer provided is not large enough to hold the string, the
 * string is truncated. The copied string is %NULL-terminated.
 * If the string is being read by the user process, it is copied
 * and a newline '\n' is added. It is truncated if the buffer is
 * not large enough.
 *
 * Returns 0 on success.
 */
int proc_dostring(struct ctl_table *table, int write,
		  void __user *buffer, size_t *lenp, loff_t *ppos)
{
	return _proc_do_string(table->data, table->maxlen, write,
			       buffer, lenp, ppos);
}

static size_t proc_skip_spaces(char **buf)
{
	size_t ret;
	char *tmp = skip_spaces(*buf);
	ret = tmp - *buf;
	*buf = tmp;
	return ret;
}

static void proc_skip_char(char **buf, size_t *size, const char v)
{
	while (*size) {
		if (**buf != v)
			break;
		(*size)--;
		(*buf)++;
	}
}

#define TMPBUFLEN 22
/**
 * proc_get_long - reads an ASCII formatted integer from a user buffer
 *
 * @buf: a kernel buffer
 * @size: size of the kernel buffer
 * @val: this is where the number will be stored
 * @neg: set to %TRUE if number is negative
 * @perm_tr: a vector which contains the allowed trailers
 * @perm_tr_len: size of the perm_tr vector
 * @tr: pointer to store the trailer character
 *
 * In case of success %0 is returned and @buf and @size are updated with
 * the amount of bytes read. If @tr is non-NULL and a trailing
 * character exists (size is non-zero after returning from this
 * function), @tr is updated with the trailing character.
 */
static int proc_get_long(char **buf, size_t *size,
			  unsigned long *val, bool *neg,
			  const char *perm_tr, unsigned perm_tr_len, char *tr)
{
	int len;
	char *p, tmp[TMPBUFLEN];

	if (!*size)
		return -EINVAL;

	len = *size;
	if (len > TMPBUFLEN - 1)
		len = TMPBUFLEN - 1;

	memcpy(tmp, *buf, len);

	tmp[len] = 0;
	p = tmp;
	if (*p == '-' && *size > 1) {
		*neg = true;
		p++;
	} else
		*neg = false;
	if (!isdigit(*p))
		return -EINVAL;

	*val = simple_strtoul(p, &p, 0);

	len = p - tmp;

	/* We don't know if the next char is whitespace thus we may accept
	 * invalid integers (e.g. 1234...a) or two integers instead of one
	 * (e.g. 123...1). So lets not allow such large numbers. */
	if (len == TMPBUFLEN - 1)
		return -EINVAL;

	if (len < *size && perm_tr_len && !memchr(perm_tr, *p, perm_tr_len))
		return -EINVAL;

	if (tr && (len < *size))
		*tr = *p;

	*buf += len;
	*size -= len;

	return 0;
}

/**
 * proc_put_long - converts an integer to a decimal ASCII formatted string
 *
 * @buf: the user buffer
 * @size: the size of the user buffer
 * @val: the integer to be converted
 * @neg: sign of the number, %TRUE for negative
 *
 * In case of success %0 is returned and @buf and @size are updated with
 * the amount of bytes written.
 */
static int proc_put_long(void __user **buf, size_t *size, unsigned long val,
			  bool neg)
{
	int len;
	char tmp[TMPBUFLEN], *p = tmp;

	sprintf(p, "%s%lu", neg ? "-" : "", val);
	len = strlen(tmp);
	if (len > *size)
		len = *size;
	if (copy_to_user(*buf, tmp, len))
		return -EFAULT;
	*size -= len;
	*buf += len;
	return 0;
}
#undef TMPBUFLEN

static int proc_put_char(void __user **buf, size_t *size, char c)
{
	if (*size) {
		char __user **buffer = (char __user **)buf;
		if (put_user(c, *buffer))
			return -EFAULT;
		(*size)--, (*buffer)++;
		*buf = *buffer;
	}
	return 0;
}

static int do_proc_dointvec_conv(bool *negp, unsigned long *lvalp,
				 int *valp,
				 int write, void *data)
{
	if (write) {
		*valp = *negp ? -*lvalp : *lvalp;
	} else {
		int val = *valp;
		if (val < 0) {
			*negp = true;
			*lvalp = (unsigned long)-val;
		} else {
			*negp = false;
			*lvalp = (unsigned long)val;
		}
	}
	return 0;
}

static const char proc_wspace_sep[] = { ' ', '\t', '\n' };

static int __do_proc_dointvec(void *tbl_data, struct ctl_table *table,
		  int write, void __user *buffer,
		  size_t *lenp, loff_t *ppos,
		  int (*conv)(bool *negp, unsigned long *lvalp, int *valp,
			      int write, void *data),
		  void *data)
{
	int *i, vleft, first = 1, err = 0;
	unsigned long page = 0;
	size_t left;
	char *kbuf;
	
	if (!tbl_data || !table->maxlen || !*lenp || (*ppos && !write)) {
		*lenp = 0;
		return 0;
	}
	
	i = (int *) tbl_data;
	vleft = table->maxlen / sizeof(*i);
	left = *lenp;

	if (!conv)
		conv = do_proc_dointvec_conv;

	if (write) {
		if (left > PAGE_SIZE - 1)
			left = PAGE_SIZE - 1;
		page = __get_free_page(GFP_TEMPORARY);
		kbuf = (char *) page;
		if (!kbuf)
			return -ENOMEM;
		if (copy_from_user(kbuf, buffer, left)) {
			err = -EFAULT;
			goto free;
		}
		kbuf[left] = 0;
	}

	for (; left && vleft--; i++, first=0) {
		unsigned long lval;
		bool neg;

		if (write) {
			left -= proc_skip_spaces(&kbuf);

			if (!left)
				break;
			err = proc_get_long(&kbuf, &left, &lval, &neg,
					     proc_wspace_sep,
					     sizeof(proc_wspace_sep), NULL);
			if (err)
				break;
			if (conv(&neg, &lval, i, 1, data)) {
				err = -EINVAL;
				break;
			}
		} else {
			if (conv(&neg, &lval, i, 0, data)) {
				err = -EINVAL;
				break;
			}
			if (!first)
				err = proc_put_char(&buffer, &left, '\t');
			if (err)
				break;
			err = proc_put_long(&buffer, &left, lval, neg);
			if (err)
				break;
		}
	}

	if (!write && !first && left && !err)
		err = proc_put_char(&buffer, &left, '\n');
	if (write && !err && left)
		left -= proc_skip_spaces(&kbuf);
free:
	if (write) {
		free_page(page);
		if (first)
			return err ? : -EINVAL;
	}
	*lenp -= left;
	*ppos += *lenp;
	return err;
}

static int do_proc_dointvec(struct ctl_table *table, int write,
		  void __user *buffer, size_t *lenp, loff_t *ppos,
		  int (*conv)(bool *negp, unsigned long *lvalp, int *valp,
			      int write, void *data),
		  void *data)
{
	return __do_proc_dointvec(table->data, table, write,
			buffer, lenp, ppos, conv, data);
}

/**
 * proc_dointvec - read a vector of integers
 * @table: the sysctl table
 * @write: %TRUE if this is a write to the sysctl file
 * @buffer: the user buffer
 * @lenp: the size of the user buffer
 * @ppos: file position
 *
 * Reads/writes up to table->maxlen/sizeof(unsigned int) integer
 * values from/to the user buffer, treated as an ASCII string. 
 *
 * Returns 0 on success.
 */
int proc_dointvec(struct ctl_table *table, int write,
		     void __user *buffer, size_t *lenp, loff_t *ppos)
{
    return do_proc_dointvec(table,write,buffer,lenp,ppos,
		    	    NULL,NULL);
}

/*
 * Taint values can only be increased
 * This means we can safely use a temporary.
 */
static int proc_taint(struct ctl_table *table, int write,
			       void __user *buffer, size_t *lenp, loff_t *ppos)
{
	struct ctl_table t;
	unsigned long tmptaint = get_taint();
	int err;

	if (write && !capable(CAP_SYS_ADMIN))
		return -EPERM;

	t = *table;
	t.data = &tmptaint;
	err = proc_doulongvec_minmax(&t, write, buffer, lenp, ppos);
	if (err < 0)
		return err;

	if (write) {
		/*
		 * Poor man's atomic or. Not worth adding a primitive
		 * to everyone's atomic.h for this
		 */
		int i;
		for (i = 0; i < BITS_PER_LONG && tmptaint >> i; i++) {
			if ((tmptaint >> i) & 1)
				add_taint(i);
		}
	}

	return err;
}

#ifdef CONFIG_PRINTK
static int proc_dointvec_minmax_sysadmin(struct ctl_table *table, int write,
				void __user *buffer, size_t *lenp, loff_t *ppos)
{
	if (write && !capable(CAP_SYS_ADMIN))
		return -EPERM;

	return proc_dointvec_minmax(table, write, buffer, lenp, ppos);
}
#endif

struct do_proc_dointvec_minmax_conv_param {
	int *min;
	int *max;
};

static int do_proc_dointvec_minmax_conv(bool *negp, unsigned long *lvalp,
					int *valp,
					int write, void *data)
{
	struct do_proc_dointvec_minmax_conv_param *param = data;
	if (write) {
		int val = *negp ? -*lvalp : *lvalp;
		if ((param->min && *param->min > val) ||
		    (param->max && *param->max < val))
			return -EINVAL;
		*valp = val;
	} else {
		int val = *valp;
		if (val < 0) {
			*negp = true;
			*lvalp = (unsigned long)-val;
		} else {
			*negp = false;
			*lvalp = (unsigned long)val;
		}
	}
	return 0;
}

/**
 * proc_dointvec_minmax - read a vector of integers with min/max values
 * @table: the sysctl table
 * @write: %TRUE if this is a write to the sysctl file
 * @buffer: the user buffer
 * @lenp: the size of the user buffer
 * @ppos: file position
 *
 * Reads/writes up to table->maxlen/sizeof(unsigned int) integer
 * values from/to the user buffer, treated as an ASCII string.
 *
 * This routine will ensure the values are within the range specified by
 * table->extra1 (min) and table->extra2 (max).
 *
 * Returns 0 on success.
 */
int proc_dointvec_minmax(struct ctl_table *table, int write,
		  void __user *buffer, size_t *lenp, loff_t *ppos)
{
	struct do_proc_dointvec_minmax_conv_param param = {
		.min = (int *) table->extra1,
		.max = (int *) table->extra2,
	};
	return do_proc_dointvec(table, write, buffer, lenp, ppos,
				do_proc_dointvec_minmax_conv, &param);
}

static int __do_proc_doulongvec_minmax(void *data, struct ctl_table *table, int write,
				     void __user *buffer,
				     size_t *lenp, loff_t *ppos,
				     unsigned long convmul,
				     unsigned long convdiv)
{
	unsigned long *i, *min, *max;
	int vleft, first = 1, err = 0;
	unsigned long page = 0;
	size_t left;
	char *kbuf;

	if (!data || !table->maxlen || !*lenp || (*ppos && !write)) {
		*lenp = 0;
		return 0;
	}

	i = (unsigned long *) data;
	min = (unsigned long *) table->extra1;
	max = (unsigned long *) table->extra2;
	vleft = table->maxlen / sizeof(unsigned long);
	left = *lenp;

	if (write) {
		if (left > PAGE_SIZE - 1)
			left = PAGE_SIZE - 1;
		page = __get_free_page(GFP_TEMPORARY);
		kbuf = (char *) page;
		if (!kbuf)
			return -ENOMEM;
		if (copy_from_user(kbuf, buffer, left)) {
			err = -EFAULT;
			goto free;
		}
		kbuf[left] = 0;
	}

	for (; left && vleft--; i++, first = 0) {
		unsigned long val;

		if (write) {
			bool neg;

			left -= proc_skip_spaces(&kbuf);

			err = proc_get_long(&kbuf, &left, &val, &neg,
					     proc_wspace_sep,
					     sizeof(proc_wspace_sep), NULL);
			if (err)
				break;
			if (neg)
				continue;
			if ((min && val < *min) || (max && val > *max))
				continue;
			*i = val;
		} else {
			val = convdiv * (*i) / convmul;
			if (!first)
				err = proc_put_char(&buffer, &left, '\t');
			err = proc_put_long(&buffer, &left, val, false);
			if (err)
				break;
		}
	}

	if (!write && !first && left && !err)
		err = proc_put_char(&buffer, &left, '\n');
	if (write && !err)
		left -= proc_skip_spaces(&kbuf);
free:
	if (write) {
		free_page(page);
		if (first)
			return err ? : -EINVAL;
	}
	*lenp -= left;
	*ppos += *lenp;
	return err;
}

static int do_proc_doulongvec_minmax(struct ctl_table *table, int write,
				     void __user *buffer,
				     size_t *lenp, loff_t *ppos,
				     unsigned long convmul,
				     unsigned long convdiv)
{
	return __do_proc_doulongvec_minmax(table->data, table, write,
			buffer, lenp, ppos, convmul, convdiv);
}

/**
 * proc_doulongvec_minmax - read a vector of long integers with min/max values
 * @table: the sysctl table
 * @write: %TRUE if this is a write to the sysctl file
 * @buffer: the user buffer
 * @lenp: the size of the user buffer
 * @ppos: file position
 *
 * Reads/writes up to table->maxlen/sizeof(unsigned long) unsigned long
 * values from/to the user buffer, treated as an ASCII string.
 *
 * This routine will ensure the values are within the range specified by
 * table->extra1 (min) and table->extra2 (max).
 *
 * Returns 0 on success.
 */
int proc_doulongvec_minmax(struct ctl_table *table, int write,
			   void __user *buffer, size_t *lenp, loff_t *ppos)
{
    return do_proc_doulongvec_minmax(table, write, buffer, lenp, ppos, 1l, 1l);
}

/**
 * proc_doulongvec_ms_jiffies_minmax - read a vector of millisecond values with min/max values
 * @table: the sysctl table
 * @write: %TRUE if this is a write to the sysctl file
 * @buffer: the user buffer
 * @lenp: the size of the user buffer
 * @ppos: file position
 *
 * Reads/writes up to table->maxlen/sizeof(unsigned long) unsigned long
 * values from/to the user buffer, treated as an ASCII string. The values
 * are treated as milliseconds, and converted to jiffies when they are stored.
 *
 * This routine will ensure the values are within the range specified by
 * table->extra1 (min) and table->extra2 (max).
 *
 * Returns 0 on success.
 */
int proc_doulongvec_ms_jiffies_minmax(struct ctl_table *table, int write,
				      void __user *buffer,
				      size_t *lenp, loff_t *ppos)
{
    return do_proc_doulongvec_minmax(table, write, buffer,
				     lenp, ppos, HZ, 1000l);
}


static int do_proc_dointvec_jiffies_conv(bool *negp, unsigned long *lvalp,
					 int *valp,
					 int write, void *data)
{
	if (write) {
		if (*lvalp > LONG_MAX / HZ)
			return 1;
		*valp = *negp ? -(*lvalp*HZ) : (*lvalp*HZ);
	} else {
		int val = *valp;
		unsigned long lval;
		if (val < 0) {
			*negp = true;
			lval = (unsigned long)-val;
		} else {
			*negp = false;
			lval = (unsigned long)val;
		}
		*lvalp = lval / HZ;
	}
	return 0;
}

static int do_proc_dointvec_userhz_jiffies_conv(bool *negp, unsigned long *lvalp,
						int *valp,
						int write, void *data)
{
	if (write) {
		if (USER_HZ < HZ && *lvalp > (LONG_MAX / HZ) * USER_HZ)
			return 1;
		*valp = clock_t_to_jiffies(*negp ? -*lvalp : *lvalp);
	} else {
		int val = *valp;
		unsigned long lval;
		if (val < 0) {
			*negp = true;
			lval = (unsigned long)-val;
		} else {
			*negp = false;
			lval = (unsigned long)val;
		}
		*lvalp = jiffies_to_clock_t(lval);
	}
	return 0;
}

static int do_proc_dointvec_ms_jiffies_conv(bool *negp, unsigned long *lvalp,
					    int *valp,
					    int write, void *data)
{
	if (write) {
		*valp = msecs_to_jiffies(*negp ? -*lvalp : *lvalp);
	} else {
		int val = *valp;
		unsigned long lval;
		if (val < 0) {
			*negp = true;
			lval = (unsigned long)-val;
		} else {
			*negp = false;
			lval = (unsigned long)val;
		}
		*lvalp = jiffies_to_msecs(lval);
	}
	return 0;
}

/**
 * proc_dointvec_jiffies - read a vector of integers as seconds
 * @table: the sysctl table
 * @write: %TRUE if this is a write to the sysctl file
 * @buffer: the user buffer
 * @lenp: the size of the user buffer
 * @ppos: file position
 *
 * Reads/writes up to table->maxlen/sizeof(unsigned int) integer
 * values from/to the user buffer, treated as an ASCII string. 
 * The values read are assumed to be in seconds, and are converted into
 * jiffies.
 *
 * Returns 0 on success.
 */
int proc_dointvec_jiffies(struct ctl_table *table, int write,
			  void __user *buffer, size_t *lenp, loff_t *ppos)
{
    return do_proc_dointvec(table,write,buffer,lenp,ppos,
		    	    do_proc_dointvec_jiffies_conv,NULL);
}

/**
 * proc_dointvec_userhz_jiffies - read a vector of integers as 1/USER_HZ seconds
 * @table: the sysctl table
 * @write: %TRUE if this is a write to the sysctl file
 * @buffer: the user buffer
 * @lenp: the size of the user buffer
 * @ppos: pointer to the file position
 *
 * Reads/writes up to table->maxlen/sizeof(unsigned int) integer
 * values from/to the user buffer, treated as an ASCII string. 
 * The values read are assumed to be in 1/USER_HZ seconds, and 
 * are converted into jiffies.
 *
 * Returns 0 on success.
 */
int proc_dointvec_userhz_jiffies(struct ctl_table *table, int write,
				 void __user *buffer, size_t *lenp, loff_t *ppos)
{
    return do_proc_dointvec(table,write,buffer,lenp,ppos,
		    	    do_proc_dointvec_userhz_jiffies_conv,NULL);
}

/**
 * proc_dointvec_ms_jiffies - read a vector of integers as 1 milliseconds
 * @table: the sysctl table
 * @write: %TRUE if this is a write to the sysctl file
 * @buffer: the user buffer
 * @lenp: the size of the user buffer
 * @ppos: file position
 * @ppos: the current position in the file
 *
 * Reads/writes up to table->maxlen/sizeof(unsigned int) integer
 * values from/to the user buffer, treated as an ASCII string. 
 * The values read are assumed to be in 1/1000 seconds, and 
 * are converted into jiffies.
 *
 * Returns 0 on success.
 */
int proc_dointvec_ms_jiffies(struct ctl_table *table, int write,
			     void __user *buffer, size_t *lenp, loff_t *ppos)
{
	return do_proc_dointvec(table, write, buffer, lenp, ppos,
				do_proc_dointvec_ms_jiffies_conv, NULL);
}

static int proc_do_cad_pid(struct ctl_table *table, int write,
			   void __user *buffer, size_t *lenp, loff_t *ppos)
{
	struct pid *new_pid;
	pid_t tmp;
	int r;

	tmp = pid_vnr(cad_pid);

	r = __do_proc_dointvec(&tmp, table, write, buffer,
			       lenp, ppos, NULL, NULL);
	if (r || !write)
		return r;

	new_pid = find_get_pid(tmp);
	if (!new_pid)
		return -ESRCH;

	put_pid(xchg(&cad_pid, new_pid));
	return 0;
}

/**
 * proc_do_large_bitmap - read/write from/to a large bitmap
 * @table: the sysctl table
 * @write: %TRUE if this is a write to the sysctl file
 * @buffer: the user buffer
 * @lenp: the size of the user buffer
 * @ppos: file position
 *
 * The bitmap is stored at table->data and the bitmap length (in bits)
 * in table->maxlen.
 *
 * We use a range comma separated format (e.g. 1,3-4,10-10) so that
 * large bitmaps may be represented in a compact manner. Writing into
 * the file will clear the bitmap then update it with the given input.
 *
 * Returns 0 on success.
 */
int proc_do_large_bitmap(struct ctl_table *table, int write,
			 void __user *buffer, size_t *lenp, loff_t *ppos)
{
	int err = 0;
	bool first = 1;
	size_t left = *lenp;
	unsigned long bitmap_len = table->maxlen;
	unsigned long *bitmap = (unsigned long *) table->data;
	unsigned long *tmp_bitmap = NULL;
	char tr_a[] = { '-', ',', '\n' }, tr_b[] = { ',', '\n', 0 }, c;

	if (!bitmap_len || !left || (*ppos && !write)) {
		*lenp = 0;
		return 0;
	}

	if (write) {
		unsigned long page = 0;
		char *kbuf;

		if (left > PAGE_SIZE - 1)
			left = PAGE_SIZE - 1;

		page = __get_free_page(GFP_TEMPORARY);
		kbuf = (char *) page;
		if (!kbuf)
			return -ENOMEM;
		if (copy_from_user(kbuf, buffer, left)) {
			free_page(page);
			return -EFAULT;
                }
		kbuf[left] = 0;

		tmp_bitmap = kzalloc(BITS_TO_LONGS(bitmap_len) * sizeof(unsigned long),
				     GFP_KERNEL);
		if (!tmp_bitmap) {
			free_page(page);
			return -ENOMEM;
		}
		proc_skip_char(&kbuf, &left, '\n');
		while (!err && left) {
			unsigned long val_a, val_b;
			bool neg;

			err = proc_get_long(&kbuf, &left, &val_a, &neg, tr_a,
					     sizeof(tr_a), &c);
			if (err)
				break;
			if (val_a >= bitmap_len || neg) {
				err = -EINVAL;
				break;
			}

			val_b = val_a;
			if (left) {
				kbuf++;
				left--;
			}

			if (c == '-') {
				err = proc_get_long(&kbuf, &left, &val_b,
						     &neg, tr_b, sizeof(tr_b),
						     &c);
				if (err)
					break;
				if (val_b >= bitmap_len || neg ||
				    val_a > val_b) {
					err = -EINVAL;
					break;
				}
				if (left) {
					kbuf++;
					left--;
				}
			}

			bitmap_set(tmp_bitmap, val_a, val_b - val_a + 1);
			first = 0;
			proc_skip_char(&kbuf, &left, '\n');
		}
		free_page(page);
	} else {
		unsigned long bit_a, bit_b = 0;

		while (left) {
			bit_a = find_next_bit(bitmap, bitmap_len, bit_b);
			if (bit_a >= bitmap_len)
				break;
			bit_b = find_next_zero_bit(bitmap, bitmap_len,
						   bit_a + 1) - 1;

			if (!first) {
				err = proc_put_char(&buffer, &left, ',');
				if (err)
					break;
			}
			err = proc_put_long(&buffer, &left, bit_a, false);
			if (err)
				break;
			if (bit_a != bit_b) {
				err = proc_put_char(&buffer, &left, '-');
				if (err)
					break;
				err = proc_put_long(&buffer, &left, bit_b, false);
				if (err)
					break;
			}

			first = 0; bit_b++;
		}
		if (!err)
			err = proc_put_char(&buffer, &left, '\n');
	}

	if (!err) {
		if (write) {
			if (*ppos)
				bitmap_or(bitmap, bitmap, tmp_bitmap, bitmap_len);
			else
				bitmap_copy(bitmap, tmp_bitmap, bitmap_len);
		}
		kfree(tmp_bitmap);
		*lenp -= left;
		*ppos += *lenp;
		return 0;
	} else {
		kfree(tmp_bitmap);
		return err;
	}
}

#else /* CONFIG_PROC_SYSCTL */

int proc_dostring(struct ctl_table *table, int write,
		  void __user *buffer, size_t *lenp, loff_t *ppos)
{
	return -ENOSYS;
}

int proc_dointvec(struct ctl_table *table, int write,
		  void __user *buffer, size_t *lenp, loff_t *ppos)
{
	return -ENOSYS;
}

int proc_dointvec_minmax(struct ctl_table *table, int write,
		    void __user *buffer, size_t *lenp, loff_t *ppos)
{
	return -ENOSYS;
}

int proc_dointvec_jiffies(struct ctl_table *table, int write,
		    void __user *buffer, size_t *lenp, loff_t *ppos)
{
	return -ENOSYS;
}

int proc_dointvec_userhz_jiffies(struct ctl_table *table, int write,
		    void __user *buffer, size_t *lenp, loff_t *ppos)
{
	return -ENOSYS;
}

int proc_dointvec_ms_jiffies(struct ctl_table *table, int write,
			     void __user *buffer, size_t *lenp, loff_t *ppos)
{
	return -ENOSYS;
}

int proc_doulongvec_minmax(struct ctl_table *table, int write,
		    void __user *buffer, size_t *lenp, loff_t *ppos)
{
	return -ENOSYS;
}

int proc_doulongvec_ms_jiffies_minmax(struct ctl_table *table, int write,
				      void __user *buffer,
				      size_t *lenp, loff_t *ppos)
{
    return -ENOSYS;
}


#endif /* CONFIG_PROC_SYSCTL */

/*
 * No sense putting this after each symbol definition, twice,
 * exception granted :-)
 */
EXPORT_SYMBOL(proc_dointvec);
EXPORT_SYMBOL(proc_dointvec_jiffies);
EXPORT_SYMBOL(proc_dointvec_minmax);
EXPORT_SYMBOL(proc_dointvec_userhz_jiffies);
EXPORT_SYMBOL(proc_dointvec_ms_jiffies);
EXPORT_SYMBOL(proc_dostring);
EXPORT_SYMBOL(proc_doulongvec_minmax);
EXPORT_SYMBOL(proc_doulongvec_ms_jiffies_minmax);<|MERGE_RESOLUTION|>--- conflicted
+++ resolved
@@ -1003,7 +1003,6 @@
 		.proc_handler	= proc_dointvec,
 	},
 #endif
-<<<<<<< HEAD
 #ifdef CONFIG_ARM
 	{
 		.procname	= "boot_reason",
@@ -1021,11 +1020,6 @@
 		.proc_handler	= proc_dointvec,
 	},
 #endif
-/*
- * NOTE: do not add new entries to this table unless you have read
- * Documentation/sysctl/ctl_unnumbered.txt
- */
-=======
 #ifdef CONFIG_ARCH_MMAP_RND_BITS
 	{
 		.procname	= "mmap_rnd_bits",
@@ -1037,7 +1031,6 @@
 		.extra2		= &mmap_rnd_bits_max,
 	},
 #endif
->>>>>>> 10a793e6
 	{ }
 };
 
