--- conflicted
+++ resolved
@@ -95,38 +95,6 @@
 	do_div(elapsed_msecs64, NSEC_PER_MSEC);
 	elapsed_msecs = elapsed_msecs64;
 
-<<<<<<< HEAD
-	if (todo) {
-		/* This does not unfreeze processes that are already frozen
-		 * (we have slightly ugly calling convention in that respect,
-		 * and caller must call thaw_processes() if something fails),
-		 * but it cleans up leftover PF_FREEZE requests.
-		 */
-		if(wakeup) {
-			printk("\n");
-			printk(KERN_ERR "Freezing of %s aborted\n",
-					user_only ? "user space " : "tasks ");
-		}
-		else {
-			printk("\n");
-			printk(KERN_ERR "Freezing of tasks %s after %d.%02d seconds "
-			       "(%d tasks refusing to freeze, wq_busy=%d):\n",
-			       wakeup ? "aborted" : "failed",
-			       elapsed_csecs / 100, elapsed_csecs % 100,
-			       todo - wq_busy, wq_busy);
-		}
-
-		if (!wakeup) {
-			read_lock(&tasklist_lock);
-			do_each_thread(g, p) {
-				if (p != current && !freezer_should_skip(p)
-				    && freezing(p) && !frozen(p) &&
-				    elapsed_csecs > 100)
-					sched_show_task(p);
-			} while_each_thread(g, p);
-			read_unlock(&tasklist_lock);
-		}
-=======
 	if (wakeup) {
 		printk("\n");
 		printk(KERN_ERR "Freezing of tasks aborted after %d.%03d seconds",
@@ -145,7 +113,6 @@
 				sched_show_task(p);
 		} while_each_thread(g, p);
 		read_unlock(&tasklist_lock);
->>>>>>> 10a793e6
 	} else {
 		printk("(elapsed %d.%03d seconds) ", elapsed_msecs / 1000,
 			elapsed_msecs % 1000);
