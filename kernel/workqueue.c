--- conflicted
+++ resolved
@@ -1229,13 +1229,8 @@
 	 * warning may trigger spuriously.  Check iff trustee is idle.
 	 */
 	WARN_ON_ONCE(gcwq->trustee_state == TRUSTEE_DONE &&
-<<<<<<< HEAD
 		     pool->nr_workers == pool->nr_idle &&
 		     atomic_read(get_pool_nr_running(pool)));
-=======
-		     gcwq->nr_workers == gcwq->nr_idle &&
-		     atomic_read(get_gcwq_nr_running(gcwq->cpu)));
->>>>>>> 10a793e6
 }
 
 /**
@@ -1749,28 +1744,15 @@
 		*nextp = n;
 }
 
-static void cwq_activate_delayed_work(struct work_struct *work)
-{
-<<<<<<< HEAD
+static void cwq_activate_first_delayed(struct cpu_workqueue_struct *cwq)
+{
 	struct work_struct *work = list_first_entry(&cwq->delayed_works,
-						    struct work_struct, entry);
-=======
-	struct cpu_workqueue_struct *cwq = get_work_cwq(work);
-	struct list_head *pos = gcwq_determine_ins_pos(cwq->gcwq, cwq);
->>>>>>> 10a793e6
+			struct work_struct, entry);
 
 	trace_workqueue_activate_work(work);
 	move_linked_works(work, &cwq->pool->worklist, NULL);
 	__clear_bit(WORK_STRUCT_DELAYED_BIT, work_data_bits(work));
 	cwq->nr_active++;
-}
-
-static void cwq_activate_first_delayed(struct cpu_workqueue_struct *cwq)
-{
-	struct work_struct *work = list_first_entry(&cwq->delayed_works,
-						    struct work_struct, entry);
-
-	cwq_activate_delayed_work(work);
 }
 
 /**
@@ -2661,18 +2643,6 @@
 		smp_rmb();
 		if (gcwq == get_work_gcwq(work)) {
 			debug_work_deactivate(work);
-
-			/*
-			 * A delayed work item cannot be grabbed directly
-			 * because it might have linked NO_COLOR work items
-			 * which, if left on the delayed_list, will confuse
-			 * cwq->nr_active management later on and cause
-			 * stall.  Make sure the work item is activated
-			 * before grabbing.
-			 */
-			if (*work_data_bits(work) & WORK_STRUCT_DELAYED)
-				cwq_activate_delayed_work(work);
-
 			list_del_init(&work->entry);
 			cwq_dec_nr_in_flight(get_work_cwq(work),
 				get_work_color(work),
