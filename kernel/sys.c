--- conflicted
+++ resolved
@@ -1226,11 +1226,7 @@
 			rest++;
 		}
 		v = ((LINUX_VERSION_CODE >> 8) & 0xff) + 40;
-<<<<<<< HEAD
-		copy = min(sizeof(buf), max_t(size_t, 1, len));
-=======
 		copy = clamp_t(size_t, len, 1, sizeof(buf));
->>>>>>> 10a793e6
 		copy = scnprintf(buf, copy, "2.6.%u%s", v, rest);
 		ret = copy_to_user(release, buf, copy + 1);
 	}
@@ -1938,11 +1934,7 @@
 			tmp = end;
 
 		/* Here vma->vm_start <= start < tmp <= (end|vma->vm_end). */
-<<<<<<< HEAD
-		error = prctl_update_vma_anon_name(vma, &prev, start, end,
-=======
 		error = prctl_update_vma_anon_name(vma, &prev, start, tmp,
->>>>>>> 10a793e6
 				(const char __user *)arg);
 		if (error)
 			return error;
@@ -2181,8 +2173,6 @@
 			put_task_struct(tsk);
 			error = 0;
 			break;
-<<<<<<< HEAD
-=======
 		case PR_SET_NO_NEW_PRIVS:
 			if (arg2 != 1 || arg3 || arg4 || arg5)
 				return -EINVAL;
@@ -2193,7 +2183,6 @@
 			if (arg2 || arg3 || arg4 || arg5)
 				return -EINVAL;
 			return task_no_new_privs(current) ? 1 : 0;
->>>>>>> 10a793e6
 		default:
 			error = -EINVAL;
 			break;
