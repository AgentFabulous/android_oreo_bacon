/*
 * Copyright (C) 2010 The Android Open Source Project
 *
 * Licensed under the Apache License, Version 2.0 (the "License");
 * you may not use this file except in compliance with the License.
 * You may obtain a copy of the License at
 *
 *      http://www.apache.org/licenses/LICENSE-2.0
 *
 * Unless required by applicable law or agreed to in writing, software
 * distributed under the License is distributed on an "AS IS" BASIS,
 * WITHOUT WARRANTIES OR CONDITIONS OF ANY KIND, either express or implied.
 * See the License for the specific language governing permissions and
 * limitations under the License.
 */

package com.android.server.connectivity;

import static android.hardware.usb.UsbManager.USB_CONNECTED;
import static android.hardware.usb.UsbManager.USB_FUNCTION_RNDIS;
import static android.net.wifi.WifiManager.EXTRA_WIFI_AP_STATE;
import static android.net.wifi.WifiManager.WIFI_AP_STATE_DISABLED;

import android.app.Notification;
import android.app.NotificationManager;
import android.app.PendingIntent;
import android.bluetooth.BluetoothAdapter;
import android.bluetooth.BluetoothPan;
import android.bluetooth.BluetoothProfile;
import android.bluetooth.BluetoothProfile.ServiceListener;
import android.content.BroadcastReceiver;
import android.content.ComponentName;
import android.content.Context;
import android.content.Intent;
import android.content.IntentFilter;
import android.content.pm.PackageManager;
import android.content.res.Resources;
import android.hardware.usb.UsbManager;
import android.net.ConnectivityManager;
import android.net.INetworkPolicyManager;
import android.net.INetworkStatsService;
import android.net.LinkProperties;
import android.net.Network;
import android.net.NetworkCapabilities;
import android.net.NetworkInfo;
import android.net.NetworkRequest;
import android.net.NetworkState;
import android.net.NetworkUtils;
import android.net.RouteInfo;
import android.net.wifi.WifiManager;
import android.os.Binder;
import android.os.Bundle;
import android.os.INetworkManagementService;
import android.os.Looper;
import android.os.Message;
import android.os.Parcel;
import android.os.RemoteException;
import android.os.ResultReceiver;
import android.os.UserHandle;
import android.provider.Settings;
import android.telephony.CarrierConfigManager;
import android.telephony.TelephonyManager;
import android.text.TextUtils;
import android.util.ArrayMap;
import android.util.Log;
import android.util.SparseArray;

import com.android.internal.annotations.VisibleForTesting;
import com.android.internal.telephony.IccCardConstants;
import com.android.internal.telephony.TelephonyIntents;
import com.android.internal.util.IndentingPrintWriter;
import com.android.internal.util.MessageUtils;
import com.android.internal.util.Protocol;
import com.android.internal.util.State;
import com.android.internal.util.StateMachine;
import com.android.server.connectivity.tethering.IControlsTethering;
import com.android.server.connectivity.tethering.IPv6TetheringCoordinator;
import com.android.server.connectivity.tethering.IPv6TetheringInterfaceServices;
import com.android.server.connectivity.tethering.TetheringConfiguration;
import com.android.server.connectivity.tethering.TetherInterfaceStateMachine;
import com.android.server.connectivity.tethering.UpstreamNetworkMonitor;
import com.android.server.net.BaseNetworkObserver;

import java.io.FileDescriptor;
import java.io.PrintWriter;
import java.net.Inet4Address;
import java.net.InetAddress;
import java.util.ArrayList;
import java.util.Arrays;
import java.util.Collection;
import java.util.HashMap;
import java.util.Iterator;
import java.util.concurrent.atomic.AtomicInteger;


/**
 * @hide
 *
 * This class holds much of the business logic to allow Android devices
 * to act as IP gateways via USB, BT, and WiFi interfaces.
 */
public class Tethering extends BaseNetworkObserver implements IControlsTethering {

    private final Context mContext;
    private final static String TAG = "Tethering";
    private final static boolean DBG = false;
    private final static boolean VDBG = false;

    protected static final String DISABLE_PROVISIONING_SYSPROP_KEY = "net.tethering.noprovisioning";

    private static final Class[] messageClasses = {
            Tethering.class, TetherMasterSM.class, TetherInterfaceStateMachine.class
    };
    private static final SparseArray<String> sMagicDecoderRing =
            MessageUtils.findMessageNames(messageClasses);

    private volatile TetheringConfiguration mConfig;

    // used to synchronize public access to members
    private final Object mPublicSync;

    private final INetworkManagementService mNMService;
    private final INetworkStatsService mStatsService;
    private final INetworkPolicyManager mPolicyManager;
    private final Looper mLooper;
    private final MockableSystemProperties mSystemProperties;

    private static class TetherState {
        public final TetherInterfaceStateMachine mStateMachine;
        public int mLastState;
        public int mLastError;
        public TetherState(TetherInterfaceStateMachine sm) {
            mStateMachine = sm;
            // Assume all state machines start out available and with no errors.
            mLastState = IControlsTethering.STATE_AVAILABLE;
            mLastError = ConnectivityManager.TETHER_ERROR_NO_ERROR;
        }
    }
    private final ArrayMap<String, TetherState> mTetherStates;

    private final BroadcastReceiver mStateReceiver;

    // {@link ComponentName} of the Service used to run tether provisioning.
    private static final ComponentName TETHER_SERVICE = ComponentName.unflattenFromString(Resources
            .getSystem().getString(com.android.internal.R.string.config_wifi_tether_enable));

    private final StateMachine mTetherMasterSM;
    private final UpstreamNetworkMonitor mUpstreamNetworkMonitor;
    private String mCurrentUpstreamIface;

    private Notification.Builder mTetheredNotificationBuilder;
    private int mLastNotificationId;

    private boolean mRndisEnabled;       // track the RNDIS function enabled state
    private boolean mUsbTetherRequested; // true if USB tethering should be started
                                         // when RNDIS is enabled

    // True iff WiFi tethering should be started when soft AP is ready.
    private boolean mWifiTetherRequested;

    public Tethering(Context context, INetworkManagementService nmService,
            INetworkStatsService statsService, INetworkPolicyManager policyManager,
            Looper looper, MockableSystemProperties systemProperties) {
        mContext = context;
        mNMService = nmService;
        mStatsService = statsService;
        mPolicyManager = policyManager;
        mLooper = looper;
        mSystemProperties = systemProperties;

        mPublicSync = new Object();

        mTetherStates = new ArrayMap<>();

        mTetherMasterSM = new TetherMasterSM("TetherMaster", mLooper);
        mTetherMasterSM.start();

        mUpstreamNetworkMonitor = new UpstreamNetworkMonitor(
                mContext, mTetherMasterSM, TetherMasterSM.EVENT_UPSTREAM_CALLBACK);

        mStateReceiver = new StateReceiver();
        IntentFilter filter = new IntentFilter();
        filter.addAction(UsbManager.ACTION_USB_STATE);
        filter.addAction(ConnectivityManager.CONNECTIVITY_ACTION);
        filter.addAction(WifiManager.WIFI_AP_STATE_CHANGED_ACTION);
        filter.addAction(Intent.ACTION_CONFIGURATION_CHANGED);
        mContext.registerReceiver(mStateReceiver, filter, null, mTetherMasterSM.getHandler());

        filter = new IntentFilter();
        filter.addAction(Intent.ACTION_MEDIA_SHARED);
        filter.addAction(Intent.ACTION_MEDIA_UNSHARED);
        filter.addDataScheme("file");
        mContext.registerReceiver(mStateReceiver, filter, null, mTetherMasterSM.getHandler());

        // load device config info
        updateConfiguration();
    }

    // We can't do this once in the Tethering() constructor and cache the value, because the
    // CONNECTIVITY_SERVICE is registered only after the Tethering() constructor has completed.
    private ConnectivityManager getConnectivityManager() {
        return (ConnectivityManager) mContext.getSystemService(Context.CONNECTIVITY_SERVICE);
    }

    private void updateConfiguration() {
        mConfig = new TetheringConfiguration(mContext);
    }

    @Override
    public void interfaceStatusChanged(String iface, boolean up) {
        // Never called directly: only called from interfaceLinkStateChanged.
        // See NetlinkHandler.cpp:71.
        if (VDBG) Log.d(TAG, "interfaceStatusChanged " + iface + ", " + up);
        synchronized (mPublicSync) {
            int interfaceType = ifaceNameToType(iface);
            if (interfaceType == ConnectivityManager.TETHERING_INVALID) {
                return;
            }

            TetherState tetherState = mTetherStates.get(iface);
            if (up) {
                if (tetherState == null) {
                    trackNewTetherableInterface(iface, interfaceType);
                }
            } else {
                if (interfaceType == ConnectivityManager.TETHERING_BLUETOOTH) {
                    tetherState.mStateMachine.sendMessage(
                            TetherInterfaceStateMachine.CMD_INTERFACE_DOWN);
                    mTetherStates.remove(iface);
                } else {
                    // Ignore usb0 down after enabling RNDIS.
                    // We will handle disconnect in interfaceRemoved.
                    // Similarly, ignore interface down for WiFi.  We monitor WiFi AP status
                    // through the WifiManager.WIFI_AP_STATE_CHANGED_ACTION intent.
                    if (VDBG) Log.d(TAG, "ignore interface down for " + iface);
                }
            }
        }
    }

    @Override
    public void interfaceLinkStateChanged(String iface, boolean up) {
        interfaceStatusChanged(iface, up);
    }

    private int ifaceNameToType(String iface) {
        final TetheringConfiguration cfg = mConfig;

        if (cfg.isWifi(iface)) {
            return ConnectivityManager.TETHERING_WIFI;
        } else if (cfg.isUsb(iface)) {
            return ConnectivityManager.TETHERING_USB;
        } else if (cfg.isBluetooth(iface)) {
            return ConnectivityManager.TETHERING_BLUETOOTH;
        }
        return ConnectivityManager.TETHERING_INVALID;
    }

    @Override
    public void interfaceAdded(String iface) {
        if (VDBG) Log.d(TAG, "interfaceAdded " + iface);
        synchronized (mPublicSync) {
            int interfaceType = ifaceNameToType(iface);
            if (interfaceType == ConnectivityManager.TETHERING_INVALID) {
                if (VDBG) Log.d(TAG, iface + " is not a tetherable iface, ignoring");
                return;
            }

            TetherState tetherState = mTetherStates.get(iface);
            if (tetherState == null) {
                trackNewTetherableInterface(iface, interfaceType);
            } else {
                if (VDBG) Log.d(TAG, "active iface (" + iface + ") reported as added, ignoring");
            }
        }
    }

    @Override
    public void interfaceRemoved(String iface) {
        if (VDBG) Log.d(TAG, "interfaceRemoved " + iface);
        synchronized (mPublicSync) {
            TetherState tetherState = mTetherStates.get(iface);
            if (tetherState == null) {
                if (VDBG) {
                    Log.e(TAG, "attempting to remove unknown iface (" + iface + "), ignoring");
                }
                return;
            }
            tetherState.mStateMachine.sendMessage(TetherInterfaceStateMachine.CMD_INTERFACE_DOWN);
            mTetherStates.remove(iface);
        }
    }

    public void startTethering(int type, ResultReceiver receiver,
            boolean showProvisioningUi) {
        if (!isTetherProvisioningRequired()) {
            enableTetheringInternal(type, true, receiver);
            return;
        }

        if (showProvisioningUi) {
            runUiTetherProvisioningAndEnable(type, receiver);
        } else {
            runSilentTetherProvisioningAndEnable(type, receiver);
        }
    }

    public void stopTethering(int type) {
        enableTetheringInternal(type, false, null);
        if (isTetherProvisioningRequired()) {
            cancelTetherProvisioningRechecks(type);
        }
    }

    /**
     * Check if the device requires a provisioning check in order to enable tethering.
     *
     * @return a boolean - {@code true} indicating tether provisioning is required by the carrier.
     */
    @VisibleForTesting
    protected boolean isTetherProvisioningRequired() {
        String[] provisionApp = mContext.getResources().getStringArray(
                com.android.internal.R.array.config_mobile_hotspot_provision_app);
        if (mSystemProperties.getBoolean(DISABLE_PROVISIONING_SYSPROP_KEY, false)
                || provisionApp == null) {
            return false;
        }

        // Check carrier config for entitlement checks
        final CarrierConfigManager configManager = (CarrierConfigManager) mContext
             .getSystemService(Context.CARRIER_CONFIG_SERVICE);
        if (configManager != null && configManager.getConfig() != null) {
            // we do have a CarrierConfigManager and it has a config.
            boolean isEntitlementCheckRequired = configManager.getConfig().getBoolean(
                    CarrierConfigManager.KEY_REQUIRE_ENTITLEMENT_CHECKS_BOOL);
            if (!isEntitlementCheckRequired) {
                return false;
            }
        }
        return (provisionApp.length == 2);
    }

    /**
     * Enables or disables tethering for the given type. This should only be called once
     * provisioning has succeeded or is not necessary. It will also schedule provisioning rechecks
     * for the specified interface.
     */
    private void enableTetheringInternal(int type, boolean enable, ResultReceiver receiver) {
        boolean isProvisioningRequired = enable && isTetherProvisioningRequired();
        int result;
        switch (type) {
            case ConnectivityManager.TETHERING_WIFI:
                result = setWifiTethering(enable);
                if (isProvisioningRequired && result == ConnectivityManager.TETHER_ERROR_NO_ERROR) {
                    scheduleProvisioningRechecks(type);
                }
                sendTetherResult(receiver, result);
                break;
            case ConnectivityManager.TETHERING_USB:
                result = setUsbTethering(enable);
                if (isProvisioningRequired && result == ConnectivityManager.TETHER_ERROR_NO_ERROR) {
                    scheduleProvisioningRechecks(type);
                }
                sendTetherResult(receiver, result);
                break;
            case ConnectivityManager.TETHERING_BLUETOOTH:
                setBluetoothTethering(enable, receiver);
                break;
            default:
                Log.w(TAG, "Invalid tether type.");
                sendTetherResult(receiver, ConnectivityManager.TETHER_ERROR_UNKNOWN_IFACE);
        }
    }

    private void sendTetherResult(ResultReceiver receiver, int result) {
        if (receiver != null) {
            receiver.send(result, null);
        }
    }

    private int setWifiTethering(final boolean enable) {
        synchronized (mPublicSync) {
            mWifiTetherRequested = enable;
            final WifiManager wifiManager =
                    (WifiManager) mContext.getSystemService(Context.WIFI_SERVICE);
            if (wifiManager.setWifiApEnabled(null /* use existing wifi config */, enable)) {
                return ConnectivityManager.TETHER_ERROR_NO_ERROR;
            }
            return ConnectivityManager.TETHER_ERROR_MASTER_ERROR;
        }
    }

    private void setBluetoothTethering(final boolean enable, final ResultReceiver receiver) {
        final BluetoothAdapter adapter = BluetoothAdapter.getDefaultAdapter();
        if (adapter == null || !adapter.isEnabled()) {
            Log.w(TAG, "Tried to enable bluetooth tethering with null or disabled adapter. null: " +
                    (adapter == null));
            sendTetherResult(receiver, ConnectivityManager.TETHER_ERROR_SERVICE_UNAVAIL);
            return;
        }

        adapter.getProfileProxy(mContext, new ServiceListener() {
            @Override
            public void onServiceDisconnected(int profile) { }

            @Override
            public void onServiceConnected(int profile, BluetoothProfile proxy) {
                ((BluetoothPan) proxy).setBluetoothTethering(enable);
                // TODO: Enabling bluetooth tethering can fail asynchronously here.
                // We should figure out a way to bubble up that failure instead of sending success.
                int result = ((BluetoothPan) proxy).isTetheringOn() == enable ?
                        ConnectivityManager.TETHER_ERROR_NO_ERROR :
                        ConnectivityManager.TETHER_ERROR_MASTER_ERROR;
                sendTetherResult(receiver, result);
                if (enable && isTetherProvisioningRequired()) {
                    scheduleProvisioningRechecks(ConnectivityManager.TETHERING_BLUETOOTH);
                }
                adapter.closeProfileProxy(BluetoothProfile.PAN, proxy);
            }
        }, BluetoothProfile.PAN);
    }

    private void runUiTetherProvisioningAndEnable(int type, ResultReceiver receiver) {
        ResultReceiver proxyReceiver = getProxyReceiver(type, receiver);
        sendUiTetherProvisionIntent(type, proxyReceiver);
    }

    private void sendUiTetherProvisionIntent(int type, ResultReceiver receiver) {
        Intent intent = new Intent(Settings.ACTION_TETHER_PROVISIONING);
        intent.putExtra(ConnectivityManager.EXTRA_ADD_TETHER_TYPE, type);
        intent.putExtra(ConnectivityManager.EXTRA_PROVISION_CALLBACK, receiver);
        final long ident = Binder.clearCallingIdentity();
        try {
            mContext.startActivityAsUser(intent, UserHandle.CURRENT);
        } finally {
            Binder.restoreCallingIdentity(ident);
        }
    }

    /**
     * Creates a proxy {@link ResultReceiver} which enables tethering if the provisioning result
     * is successful before firing back up to the wrapped receiver.
     *
     * @param type The type of tethering being enabled.
     * @param receiver A ResultReceiver which will be called back with an int resultCode.
     * @return The proxy receiver.
     */
    private ResultReceiver getProxyReceiver(final int type, final ResultReceiver receiver) {
        ResultReceiver rr = new ResultReceiver(null) {
            @Override
            protected void onReceiveResult(int resultCode, Bundle resultData) {
                // If provisioning is successful, enable tethering, otherwise just send the error.
                if (resultCode == ConnectivityManager.TETHER_ERROR_NO_ERROR) {
                    enableTetheringInternal(type, true, receiver);
                } else {
                    sendTetherResult(receiver, resultCode);
                }
            }
        };

        // The following is necessary to avoid unmarshalling issues when sending the receiver
        // across processes.
        Parcel parcel = Parcel.obtain();
        rr.writeToParcel(parcel,0);
        parcel.setDataPosition(0);
        ResultReceiver receiverForSending = ResultReceiver.CREATOR.createFromParcel(parcel);
        parcel.recycle();
        return receiverForSending;
    }

    private void scheduleProvisioningRechecks(int type) {
        Intent intent = new Intent();
        intent.putExtra(ConnectivityManager.EXTRA_ADD_TETHER_TYPE, type);
        intent.putExtra(ConnectivityManager.EXTRA_SET_ALARM, true);
        intent.setComponent(TETHER_SERVICE);
        final long ident = Binder.clearCallingIdentity();
        try {
            mContext.startServiceAsUser(intent, UserHandle.CURRENT);
        } finally {
            Binder.restoreCallingIdentity(ident);
        }
    }

    private void runSilentTetherProvisioningAndEnable(int type, ResultReceiver receiver) {
        ResultReceiver proxyReceiver = getProxyReceiver(type, receiver);
        sendSilentTetherProvisionIntent(type, proxyReceiver);
    }

    private void sendSilentTetherProvisionIntent(int type, ResultReceiver receiver) {
        Intent intent = new Intent();
        intent.putExtra(ConnectivityManager.EXTRA_ADD_TETHER_TYPE, type);
        intent.putExtra(ConnectivityManager.EXTRA_RUN_PROVISION, true);
        intent.putExtra(ConnectivityManager.EXTRA_PROVISION_CALLBACK, receiver);
        intent.setComponent(TETHER_SERVICE);
        final long ident = Binder.clearCallingIdentity();
        try {
            mContext.startServiceAsUser(intent, UserHandle.CURRENT);
        } finally {
            Binder.restoreCallingIdentity(ident);
        }
    }

    private void cancelTetherProvisioningRechecks(int type) {
        if (getConnectivityManager().isTetheringSupported()) {
            Intent intent = new Intent();
            intent.putExtra(ConnectivityManager.EXTRA_REM_TETHER_TYPE, type);
            intent.setComponent(TETHER_SERVICE);
            final long ident = Binder.clearCallingIdentity();
            try {
                mContext.startServiceAsUser(intent, UserHandle.CURRENT);
            } finally {
                Binder.restoreCallingIdentity(ident);
            }
        }
    }

    public int tether(String iface) {
        if (DBG) Log.d(TAG, "Tethering " + iface);
        synchronized (mPublicSync) {
            TetherState tetherState = mTetherStates.get(iface);
            if (tetherState == null) {
                Log.e(TAG, "Tried to Tether an unknown iface: " + iface + ", ignoring");
                return ConnectivityManager.TETHER_ERROR_UNKNOWN_IFACE;
            }
            // Ignore the error status of the interface.  If the interface is available,
            // the errors are referring to past tethering attempts anyway.
            if (tetherState.mLastState != IControlsTethering.STATE_AVAILABLE) {
                Log.e(TAG, "Tried to Tether an unavailable iface: " + iface + ", ignoring");
                return ConnectivityManager.TETHER_ERROR_UNAVAIL_IFACE;
            }
            tetherState.mStateMachine.sendMessage(TetherInterfaceStateMachine.CMD_TETHER_REQUESTED);
            return ConnectivityManager.TETHER_ERROR_NO_ERROR;
        }
    }

    public int untether(String iface) {
        if (DBG) Log.d(TAG, "Untethering " + iface);
        synchronized (mPublicSync) {
            TetherState tetherState = mTetherStates.get(iface);
            if (tetherState == null) {
                Log.e(TAG, "Tried to Untether an unknown iface :" + iface + ", ignoring");
                return ConnectivityManager.TETHER_ERROR_UNKNOWN_IFACE;
            }
            if (tetherState.mLastState != IControlsTethering.STATE_TETHERED) {
                Log.e(TAG, "Tried to untether an untethered iface :" + iface + ", ignoring");
                return ConnectivityManager.TETHER_ERROR_UNAVAIL_IFACE;
            }
            tetherState.mStateMachine.sendMessage(
                    TetherInterfaceStateMachine.CMD_TETHER_UNREQUESTED);
            return ConnectivityManager.TETHER_ERROR_NO_ERROR;
        }
    }

    public void untetherAll() {
        stopTethering(ConnectivityManager.TETHERING_WIFI);
        stopTethering(ConnectivityManager.TETHERING_USB);
        stopTethering(ConnectivityManager.TETHERING_BLUETOOTH);
    }

    public int getLastTetherError(String iface) {
        synchronized (mPublicSync) {
            TetherState tetherState = mTetherStates.get(iface);
            if (tetherState == null) {
                Log.e(TAG, "Tried to getLastTetherError on an unknown iface :" + iface +
                        ", ignoring");
                return ConnectivityManager.TETHER_ERROR_UNKNOWN_IFACE;
            }
            return tetherState.mLastError;
        }
    }

    private void sendTetherStateChangedBroadcast() {
        if (!getConnectivityManager().isTetheringSupported()) return;

        ArrayList<String> availableList = new ArrayList<String>();
        ArrayList<String> activeList = new ArrayList<String>();
        ArrayList<String> erroredList = new ArrayList<String>();

        boolean wifiTethered = false;
        boolean usbTethered = false;
        boolean bluetoothTethered = false;

        final TetheringConfiguration cfg = mConfig;

        synchronized (mPublicSync) {
            for (int i = 0; i < mTetherStates.size(); i++) {
                TetherState tetherState = mTetherStates.valueAt(i);
                String iface = mTetherStates.keyAt(i);
                if (tetherState.mLastError != ConnectivityManager.TETHER_ERROR_NO_ERROR) {
                    erroredList.add(iface);
                } else if (tetherState.mLastState == IControlsTethering.STATE_AVAILABLE) {
                    availableList.add(iface);
                } else if (tetherState.mLastState == IControlsTethering.STATE_TETHERED) {
                    if (cfg.isUsb(iface)) {
                        usbTethered = true;
                    } else if (cfg.isWifi(iface)) {
                        wifiTethered = true;
                    } else if (cfg.isBluetooth(iface)) {
                        bluetoothTethered = true;
                    }
                    activeList.add(iface);
                }
            }
        }
        Intent broadcast = new Intent(ConnectivityManager.ACTION_TETHER_STATE_CHANGED);
        broadcast.addFlags(Intent.FLAG_RECEIVER_REPLACE_PENDING |
                Intent.FLAG_RECEIVER_REGISTERED_ONLY_BEFORE_BOOT);
        broadcast.putStringArrayListExtra(ConnectivityManager.EXTRA_AVAILABLE_TETHER,
                availableList);
        broadcast.putStringArrayListExtra(ConnectivityManager.EXTRA_ACTIVE_TETHER, activeList);
        broadcast.putStringArrayListExtra(ConnectivityManager.EXTRA_ERRORED_TETHER,
                erroredList);
        mContext.sendStickyBroadcastAsUser(broadcast, UserHandle.ALL);
        if (DBG) {
            Log.d(TAG, String.format(
                    "sendTetherStateChangedBroadcast avail=[%s] active=[%s] error=[%s]",
                    TextUtils.join(",", availableList),
                    TextUtils.join(",", activeList),
                    TextUtils.join(",", erroredList)));
        }

        if (usbTethered) {
            if (wifiTethered || bluetoothTethered) {
                showTetheredNotification(com.android.internal.R.drawable.stat_sys_tether_general);
            } else {
                showTetheredNotification(com.android.internal.R.drawable.stat_sys_tether_usb);
            }
        } else if (wifiTethered) {
            if (bluetoothTethered) {
                showTetheredNotification(com.android.internal.R.drawable.stat_sys_tether_general);
            } else {
                /* We now have a status bar icon for WifiTethering, so drop the notification */
                clearTetheredNotification();
            }
        } else if (bluetoothTethered) {
            showTetheredNotification(com.android.internal.R.drawable.stat_sys_tether_bluetooth);
        } else {
            clearTetheredNotification();
        }
    }

    private void showTetheredNotification(int icon) {
        NotificationManager notificationManager =
                (NotificationManager)mContext.getSystemService(Context.NOTIFICATION_SERVICE);
        if (notificationManager == null) {
            return;
        }

        if (mLastNotificationId != 0) {
            if (mLastNotificationId == icon) {
                return;
            }
            notificationManager.cancelAsUser(null, mLastNotificationId,
                    UserHandle.ALL);
            mLastNotificationId = 0;
        }

        Intent intent = new Intent();
        intent.setClassName("com.android.settings", "com.android.settings.TetherSettings");
        intent.setFlags(Intent.FLAG_ACTIVITY_NO_HISTORY);

        PendingIntent pi = PendingIntent.getActivityAsUser(mContext, 0, intent, 0,
                null, UserHandle.CURRENT);

        Resources r = Resources.getSystem();
        CharSequence title = r.getText(com.android.internal.R.string.tethered_notification_title);
        CharSequence message = r.getText(com.android.internal.R.string.
                tethered_notification_message);

        if (mTetheredNotificationBuilder == null) {
            mTetheredNotificationBuilder = new Notification.Builder(mContext);
            mTetheredNotificationBuilder.setWhen(0)
                    .setOngoing(true)
                    .setColor(mContext.getColor(
                            com.android.internal.R.color.system_notification_accent_color))
                    .setVisibility(Notification.VISIBILITY_PUBLIC)
                    .setCategory(Notification.CATEGORY_STATUS);
        }
        mTetheredNotificationBuilder.setSmallIcon(icon)
                .setContentTitle(title)
                .setContentText(message)
                .setContentIntent(pi);
        mLastNotificationId = icon;

        notificationManager.notifyAsUser(null, mLastNotificationId,
                mTetheredNotificationBuilder.build(), UserHandle.ALL);
    }

    private void clearTetheredNotification() {
        NotificationManager notificationManager =
            (NotificationManager)mContext.getSystemService(Context.NOTIFICATION_SERVICE);
        if (notificationManager != null && mLastNotificationId != 0) {
            notificationManager.cancelAsUser(null, mLastNotificationId,
                    UserHandle.ALL);
            mLastNotificationId = 0;
        }
    }

    private class StateReceiver extends BroadcastReceiver {
        @Override
        public void onReceive(Context content, Intent intent) {
            final String action = intent.getAction();
            if (action == null) return;

            if (action.equals(UsbManager.ACTION_USB_STATE)) {
                handleUsbAction(intent);
            } else if (action.equals(ConnectivityManager.CONNECTIVITY_ACTION)) {
                handleConnectivityAction(intent);
            } else if (action.equals(WifiManager.WIFI_AP_STATE_CHANGED_ACTION)) {
                handleWifiApAction(intent);
            } else if (action.equals(Intent.ACTION_CONFIGURATION_CHANGED)) {
                updateConfiguration();
            }
        }

        private void handleConnectivityAction(Intent intent) {
            final NetworkInfo networkInfo = (NetworkInfo)intent.getParcelableExtra(
                    ConnectivityManager.EXTRA_NETWORK_INFO);
            if (networkInfo == null ||
                    networkInfo.getDetailedState() == NetworkInfo.DetailedState.FAILED) {
                return;
            }

            if (VDBG) Log.d(TAG, "Tethering got CONNECTIVITY_ACTION: " + networkInfo.toString());
            mTetherMasterSM.sendMessage(TetherMasterSM.CMD_UPSTREAM_CHANGED);
        }

        private void handleUsbAction(Intent intent) {
            final boolean usbConnected = intent.getBooleanExtra(USB_CONNECTED, false);
            final boolean rndisEnabled = intent.getBooleanExtra(USB_FUNCTION_RNDIS, false);
            synchronized (Tethering.this.mPublicSync) {
                mRndisEnabled = rndisEnabled;
                // start tethering if we have a request pending
                if (usbConnected && mRndisEnabled && mUsbTetherRequested) {
                    tetherMatchingInterfaces(true, ConnectivityManager.TETHERING_USB);
                }
                mUsbTetherRequested = false;
            }
        }

        private void handleWifiApAction(Intent intent) {
            final int curState =  intent.getIntExtra(EXTRA_WIFI_AP_STATE, WIFI_AP_STATE_DISABLED);
            synchronized (Tethering.this.mPublicSync) {
                switch (curState) {
                    case WifiManager.WIFI_AP_STATE_ENABLING:
                        // We can see this state on the way to both enabled and failure states.
                        break;
                    case WifiManager.WIFI_AP_STATE_ENABLED:
                        // When the AP comes up and we've been requested to tether it, do so.
                        if (mWifiTetherRequested) {
                            tetherMatchingInterfaces(true, ConnectivityManager.TETHERING_WIFI);
                        }
                        break;
                    case WifiManager.WIFI_AP_STATE_DISABLED:
                    case WifiManager.WIFI_AP_STATE_DISABLING:
                    case WifiManager.WIFI_AP_STATE_FAILED:
                    default:
                        if (DBG) {
                            Log.d(TAG, "Canceling WiFi tethering request - AP_STATE=" +
                                curState);
                        }
                        // Tell appropriate interface state machines that they should tear
                        // themselves down.
                        for (int i = 0; i < mTetherStates.size(); i++) {
                            TetherInterfaceStateMachine tism =
                                    mTetherStates.valueAt(i).mStateMachine;
                            if (tism.interfaceType() == ConnectivityManager.TETHERING_WIFI) {
                                tism.sendMessage(
                                        TetherInterfaceStateMachine.CMD_TETHER_UNREQUESTED);
                                break;  // There should be at most one of these.
                            }
                        }
                        // Regardless of whether we requested this transition, the AP has gone
                        // down.  Don't try to tether again unless we're requested to do so.
                        mWifiTetherRequested = false;
                    break;
                }
            }
        }
    }

    private void tetherMatchingInterfaces(boolean enable, int interfaceType) {
        if (VDBG) Log.d(TAG, "tetherMatchingInterfaces(" + enable + ", " + interfaceType + ")");

        String[] ifaces = null;
        try {
            ifaces = mNMService.listInterfaces();
        } catch (Exception e) {
            Log.e(TAG, "Error listing Interfaces", e);
            return;
        }
        String chosenIface = null;
        if (ifaces != null) {
            for (String iface : ifaces) {
                if (ifaceNameToType(iface) == interfaceType) {
                    chosenIface = iface;
                    break;
                }
            }
        }
        if (chosenIface == null) {
            Log.e(TAG, "could not find iface of type " + interfaceType);
            return;
        }

        int result = (enable ? tether(chosenIface) : untether(chosenIface));
        if (result != ConnectivityManager.TETHER_ERROR_NO_ERROR) {
            Log.e(TAG, "unable start or stop tethering on iface " + chosenIface);
            return;
        }
    }

    public TetheringConfiguration getTetheringConfiguration() {
        return mConfig;
    }

    public boolean hasTetherableConfiguration() {
        final TetheringConfiguration cfg = mConfig;
        final boolean hasDownstreamConfiguration =
                (cfg.tetherableUsbRegexs.length != 0) ||
                (cfg.tetherableWifiRegexs.length != 0) ||
                (cfg.tetherableBluetoothRegexs.length != 0);
        final boolean hasUpstreamConfiguration = !cfg.preferredUpstreamIfaceTypes.isEmpty();

        return hasDownstreamConfiguration && hasUpstreamConfiguration;
    }

    // TODO - update callers to use getTetheringConfiguration(),
    // which has only final members.
    public String[] getTetherableUsbRegexs() {
        return copy(mConfig.tetherableUsbRegexs);
    }

    public String[] getTetherableWifiRegexs() {
        return copy(mConfig.tetherableWifiRegexs);
    }

    public String[] getTetherableBluetoothRegexs() {
        return copy(mConfig.tetherableBluetoothRegexs);
    }

    public int setUsbTethering(boolean enable) {
        if (VDBG) Log.d(TAG, "setUsbTethering(" + enable + ")");
        UsbManager usbManager = mContext.getSystemService(UsbManager.class);

        synchronized (mPublicSync) {
            if (enable) {
                if (mRndisEnabled) {
                    final long ident = Binder.clearCallingIdentity();
                    try {
                        tetherMatchingInterfaces(true, ConnectivityManager.TETHERING_USB);
                    } finally {
                        Binder.restoreCallingIdentity(ident);
                    }
                } else {
                    mUsbTetherRequested = true;
                    usbManager.setCurrentFunction(UsbManager.USB_FUNCTION_RNDIS, false);
                }
            } else {
                final long ident = Binder.clearCallingIdentity();
                try {
                    tetherMatchingInterfaces(false, ConnectivityManager.TETHERING_USB);
                } finally {
                    Binder.restoreCallingIdentity(ident);
                }
                if (mRndisEnabled) {
                    usbManager.setCurrentFunction(null, false);
                }
                mUsbTetherRequested = false;
            }
        }
        return ConnectivityManager.TETHER_ERROR_NO_ERROR;
    }

    // TODO review API - maybe return ArrayList<String> here and below?
    public String[] getTetheredIfaces() {
        ArrayList<String> list = new ArrayList<String>();
        synchronized (mPublicSync) {
            for (int i = 0; i < mTetherStates.size(); i++) {
                TetherState tetherState = mTetherStates.valueAt(i);
                if (tetherState.mLastState == IControlsTethering.STATE_TETHERED) {
                    list.add(mTetherStates.keyAt(i));
                }
            }
        }
        return list.toArray(new String[list.size()]);
    }

    public String[] getTetherableIfaces() {
        ArrayList<String> list = new ArrayList<String>();
        synchronized (mPublicSync) {
            for (int i = 0; i < mTetherStates.size(); i++) {
                TetherState tetherState = mTetherStates.valueAt(i);
                if (tetherState.mLastState == IControlsTethering.STATE_AVAILABLE) {
                    list.add(mTetherStates.keyAt(i));
                }
            }
        }
        return list.toArray(new String[list.size()]);
    }

    public String[] getTetheredDhcpRanges() {
        return mConfig.dhcpRanges;
    }

    public String[] getErroredIfaces() {
        ArrayList<String> list = new ArrayList<String>();
        synchronized (mPublicSync) {
            for (int i = 0; i < mTetherStates.size(); i++) {
                TetherState tetherState = mTetherStates.valueAt(i);
                if (tetherState.mLastError != ConnectivityManager.TETHER_ERROR_NO_ERROR) {
                    list.add(mTetherStates.keyAt(i));
                }
            }
        }
        return list.toArray(new String[list.size()]);
    }

    private void maybeLogMessage(State state, int what) {
        if (DBG) {
            Log.d(TAG, state.getName() + " got " +
                    sMagicDecoderRing.get(what, Integer.toString(what)));
        }
    }

    // Needed because the canonical source of upstream truth is just the
    // upstream interface name, |mCurrentUpstreamIface|.  This is ripe for
    // future simplification, once the upstream Network is canonical.
    boolean pertainsToCurrentUpstream(NetworkState ns) {
        if (ns != null && ns.linkProperties != null && mCurrentUpstreamIface != null) {
            for (String ifname : ns.linkProperties.getAllInterfaceNames()) {
                if (mCurrentUpstreamIface.equals(ifname)) {
                    return true;
                }
            }
        }
        return false;
    }

    class TetherMasterSM extends StateMachine {
        private static final int BASE_MASTER                    = Protocol.BASE_TETHERING;
        // an interface SM has requested Tethering
        static final int CMD_TETHER_MODE_REQUESTED              = BASE_MASTER + 1;
        // an interface SM has unrequested Tethering
        static final int CMD_TETHER_MODE_UNREQUESTED            = BASE_MASTER + 2;
        // upstream connection change - do the right thing
        static final int CMD_UPSTREAM_CHANGED                   = BASE_MASTER + 3;
        // we don't have a valid upstream conn, check again after a delay
        static final int CMD_RETRY_UPSTREAM                     = BASE_MASTER + 4;
        // Events from NetworkCallbacks that we process on the master state
        // machine thread on behalf of the UpstreamNetworkMonitor.
        static final int EVENT_UPSTREAM_CALLBACK                = BASE_MASTER + 5;

        private State mInitialState;
        private State mTetherModeAliveState;

        private State mSetIpForwardingEnabledErrorState;
        private State mSetIpForwardingDisabledErrorState;
        private State mStartTetheringErrorState;
        private State mStopTetheringErrorState;
        private State mSetDnsForwardersErrorState;

        // This list is a little subtle.  It contains all the interfaces that currently are
        // requesting tethering, regardless of whether these interfaces are still members of
        // mTetherStates.  This allows us to maintain the following predicates:
        //
        // 1) mTetherStates contains the set of all currently existing, tetherable, link state up
        //    interfaces.
        // 2) mNotifyList contains all state machines that may have outstanding tethering state
        //    that needs to be torn down.
        //
        // Because we excise interfaces immediately from mTetherStates, we must maintain mNotifyList
        // so that the garbage collector does not clean up the state machine before it has a chance
        // to tear itself down.
        private final ArrayList<TetherInterfaceStateMachine> mNotifyList;
        private final IPv6TetheringCoordinator mIPv6TetheringCoordinator;

        private static final int UPSTREAM_SETTLE_TIME_MS     = 10000;

        TetherMasterSM(String name, Looper looper) {
            super(name, looper);

            //Add states
            mInitialState = new InitialState();
            addState(mInitialState);
            mTetherModeAliveState = new TetherModeAliveState();
            addState(mTetherModeAliveState);

            mSetIpForwardingEnabledErrorState = new SetIpForwardingEnabledErrorState();
            addState(mSetIpForwardingEnabledErrorState);
            mSetIpForwardingDisabledErrorState = new SetIpForwardingDisabledErrorState();
            addState(mSetIpForwardingDisabledErrorState);
            mStartTetheringErrorState = new StartTetheringErrorState();
            addState(mStartTetheringErrorState);
            mStopTetheringErrorState = new StopTetheringErrorState();
            addState(mStopTetheringErrorState);
            mSetDnsForwardersErrorState = new SetDnsForwardersErrorState();
            addState(mSetDnsForwardersErrorState);

            mNotifyList = new ArrayList<>();
            mIPv6TetheringCoordinator = new IPv6TetheringCoordinator(mNotifyList);
            setInitialState(mInitialState);
        }

        class TetherMasterUtilState extends State {
            @Override
            public boolean processMessage(Message m) {
                return false;
            }

            protected boolean requestUpstreamMobileConnection() {
                mUpstreamNetworkMonitor.updateMobileRequiresDun(mConfig.isDunRequired);
                mUpstreamNetworkMonitor.registerMobileNetworkRequest();
                return true;
            }

            protected void unrequestUpstreamMobileConnection() {
                mUpstreamNetworkMonitor.releaseMobileNetworkRequest();
            }

            protected boolean turnOnMasterTetherSettings() {
                final TetheringConfiguration cfg = mConfig;
                try {
                    mNMService.setIpForwardingEnabled(true);
                } catch (Exception e) {
                    transitionTo(mSetIpForwardingEnabledErrorState);
                    return false;
                }
                try {
                    mNMService.startTethering(cfg.dhcpRanges);
                } catch (Exception e) {
                    try {
                        mNMService.stopTethering();
                        mNMService.startTethering(cfg.dhcpRanges);
                    } catch (Exception ee) {
                        transitionTo(mStartTetheringErrorState);
                        return false;
                    }
                }
                return true;
            }

            protected boolean turnOffMasterTetherSettings() {
                try {
                    mNMService.stopTethering();
                } catch (Exception e) {
                    transitionTo(mStopTetheringErrorState);
                    return false;
                }
                try {
                    mNMService.setIpForwardingEnabled(false);
                } catch (Exception e) {
                    transitionTo(mSetIpForwardingDisabledErrorState);
                    return false;
                }
                transitionTo(mInitialState);
                return true;
            }

            protected void chooseUpstreamType(boolean tryCell) {
                final ConnectivityManager cm = getConnectivityManager();
                int upType = ConnectivityManager.TYPE_NONE;
                String iface = null;

                updateConfiguration(); // TODO - remove?

                final TetheringConfiguration cfg = mConfig;
                if (VDBG) {
                    Log.d(TAG, "chooseUpstreamType has upstream iface types:");
                    for (Integer netType : cfg.preferredUpstreamIfaceTypes) {
                        Log.d(TAG, " " + netType);
                    }
                }

                for (Integer netType : cfg.preferredUpstreamIfaceTypes) {
                    NetworkInfo info = cm.getNetworkInfo(netType.intValue());
                    // TODO: if the network is suspended we should consider
                    // that to be the same as connected here.
                    if ((info != null) && info.isConnected()) {
                        upType = netType.intValue();
                        break;
                    }
                }

                final int preferredUpstreamMobileApn = cfg.isDunRequired
                        ? ConnectivityManager.TYPE_MOBILE_DUN
                        : ConnectivityManager.TYPE_MOBILE_HIPRI;
                if (DBG) {
                    Log.d(TAG, "chooseUpstreamType(" + tryCell + "),"
                            + " preferredApn="
                            + ConnectivityManager.getNetworkTypeName(preferredUpstreamMobileApn)
                            + ", got type="
                            + ConnectivityManager.getNetworkTypeName(upType));
                }

                switch (upType) {
                    case ConnectivityManager.TYPE_MOBILE_DUN:
                    case ConnectivityManager.TYPE_MOBILE_HIPRI:
                        // If we're on DUN, put our own grab on it.
                        requestUpstreamMobileConnection();
                        break;
                    case ConnectivityManager.TYPE_NONE:
                        if (tryCell && requestUpstreamMobileConnection()) {
                            // We think mobile should be coming up; don't set a retry.
                        } else {
                            sendMessageDelayed(CMD_RETRY_UPSTREAM, UPSTREAM_SETTLE_TIME_MS);
                        }
                        break;
                    default:
                        /* If we've found an active upstream connection that's not DUN/HIPRI
                         * we should stop any outstanding DUN/HIPRI start requests.
                         *
                         * If we found NONE we don't want to do this as we want any previous
                         * requests to keep trying to bring up something we can use.
                         */
                        unrequestUpstreamMobileConnection();
                        break;
                }

                Network network = null;
                if (upType != ConnectivityManager.TYPE_NONE) {
                    LinkProperties linkProperties = cm.getLinkProperties(upType);
                    if (linkProperties != null) {
                        // Find the interface with the default IPv4 route. It may be the
                        // interface described by linkProperties, or one of the interfaces
                        // stacked on top of it.
                        Log.i(TAG, "Finding IPv4 upstream interface on: " + linkProperties);
                        RouteInfo ipv4Default = RouteInfo.selectBestRoute(
                            linkProperties.getAllRoutes(), Inet4Address.ANY);
                        if (ipv4Default != null) {
                            iface = ipv4Default.getInterface();
                            Log.i(TAG, "Found interface " + ipv4Default.getInterface());
                        } else {
                            Log.i(TAG, "No IPv4 upstream interface, giving up.");
                        }
                    }

                    if (iface != null) {
                        network = cm.getNetworkForType(upType);
                        if (network == null) {
                            Log.e(TAG, "No Network for upstream type " + upType + "!");
                        }
                        setDnsForwarders(network, linkProperties);
                    }
                }
                notifyTetheredOfNewUpstreamIface(iface);
                NetworkState ns = mUpstreamNetworkMonitor.lookup(network);
                if (ns != null && pertainsToCurrentUpstream(ns)) {
                    // If we already have NetworkState for this network examine
                    // it immediately, because there likely will be no second
                    // EVENT_ON_AVAILABLE (it was already received).
                    handleNewUpstreamNetworkState(ns);
                } else if (mCurrentUpstreamIface == null) {
                    // There are no available upstream networks, or none that
                    // have an IPv4 default route (current metric for success).
                    handleNewUpstreamNetworkState(null);
                }
            }

            protected void setDnsForwarders(final Network network, final LinkProperties lp) {
                // TODO: Set v4 and/or v6 DNS per available connectivity.
                String[] dnsServers = mConfig.defaultIPv4DNS;
                final Collection<InetAddress> dnses = lp.getDnsServers();
                // TODO: Properly support the absence of DNS servers.
                if (dnses != null && !dnses.isEmpty()) {
                    // TODO: remove this invocation of NetworkUtils.makeStrings().
                    dnsServers = NetworkUtils.makeStrings(dnses);
                }
                if (VDBG) {
                    Log.d(TAG, "Setting DNS forwarders: Network=" + network +
                           ", dnsServers=" + Arrays.toString(dnsServers));
                }
                try {
                    mNMService.setDnsForwarders(network, dnsServers);
                } catch (Exception e) {
                    // TODO: Investigate how this can fail and what exactly
                    // happens if/when such failures occur.
                    Log.e(TAG, "Setting DNS forwarders failed!");
                    transitionTo(mSetDnsForwardersErrorState);
                }
            }

            protected void notifyTetheredOfNewUpstreamIface(String ifaceName) {
                if (DBG) Log.d(TAG, "Notifying tethered with upstream=" + ifaceName);
                mCurrentUpstreamIface = ifaceName;
                for (TetherInterfaceStateMachine sm : mNotifyList) {
                    sm.sendMessage(TetherInterfaceStateMachine.CMD_TETHER_CONNECTION_CHANGED,
                            ifaceName);
                }
            }

            protected void handleNewUpstreamNetworkState(NetworkState ns) {
                mIPv6TetheringCoordinator.updateUpstreamNetworkState(ns);
            }
        }

        private class SimChangeListener {
            private final Context mContext;
            private final AtomicInteger mSimBcastGenerationNumber;
            private BroadcastReceiver mBroadcastReceiver;

            SimChangeListener(Context ctx) {
                mContext = ctx;
                mSimBcastGenerationNumber = new AtomicInteger(0);
            }

            public int generationNumber() {
                return mSimBcastGenerationNumber.get();
            }

            public void startListening() {
                if (DBG) Log.d(TAG, "startListening for SIM changes");

                if (mBroadcastReceiver != null) return;

                mBroadcastReceiver = new SimChangeBroadcastReceiver(
                        mSimBcastGenerationNumber.incrementAndGet());
                final IntentFilter filter = new IntentFilter();
                filter.addAction(TelephonyIntents.ACTION_SIM_STATE_CHANGED);

                mContext.registerReceiver(mBroadcastReceiver, filter, null,
                        mTetherMasterSM.getHandler());
            }

            public void stopListening() {
                if (DBG) Log.d(TAG, "stopListening for SIM changes");

                if (mBroadcastReceiver == null) return;

                mSimBcastGenerationNumber.incrementAndGet();
                mContext.unregisterReceiver(mBroadcastReceiver);
                mBroadcastReceiver = null;
            }

            public boolean hasMobileHotspotProvisionApp() {
                try {
                    if (!mContext.getResources().getString(com.android.internal.R.string.
                            config_mobile_hotspot_provision_app_no_ui).isEmpty()) {
                        Log.d(TAG, "re-evaluate provisioning");
                        return true;
                    }
                } catch (Resources.NotFoundException e) {}
                Log.d(TAG, "no prov-check needed for new SIM");
                return false;
            }

<<<<<<< HEAD
            private boolean isSimCardAbsent(String state) {
                return IccCardConstants.INTENT_VALUE_ICC_ABSENT.equals(state);
            }
=======
            // used to check the sim state transition from non-loaded to loaded
            private boolean mSimNotLoadedSeen = false;
>>>>>>> e06c03d8

            private boolean isSimCardLoaded(String state) {
                return IccCardConstants.INTENT_VALUE_ICC_LOADED.equals(state);
            }

            private void startProvisionIntent(int tetherType) {
                final Intent startProvIntent = new Intent();
                startProvIntent.putExtra(ConnectivityManager.EXTRA_ADD_TETHER_TYPE, tetherType);
                startProvIntent.putExtra(ConnectivityManager.EXTRA_RUN_PROVISION, true);
                startProvIntent.setComponent(TETHER_SERVICE);
                mContext.startServiceAsUser(startProvIntent, UserHandle.CURRENT);
            }

            private class SimChangeBroadcastReceiver extends BroadcastReceiver {
                // used to verify this receiver is still current
                final private int mGenerationNumber;

                // we're interested in edge-triggered LOADED notifications, so
                // ignore LOADED unless we saw an ABSENT state first
                private boolean mSimAbsentSeen = false;

<<<<<<< HEAD
                public SimChangeBroadcastReceiver(int generationNumber) {
                    mGenerationNumber = generationNumber;
                }

                @Override
                public void onReceive(Context context, Intent intent) {
                    final int currentGenerationNumber = mSimBcastGenerationNumber.get();

                    if (DBG) {
                        Log.d(TAG, "simchange mGenerationNumber=" + mGenerationNumber +
                                ", current generationNumber=" + currentGenerationNumber);
                    }
                    if (mGenerationNumber != currentGenerationNumber) return;

                    final String state = intent.getStringExtra(
                            IccCardConstants.INTENT_KEY_ICC_STATE);
                    Log.d(TAG, "got Sim changed to state " + state + ", mSimAbsentSeen=" +
                            mSimAbsentSeen);

                    if (isSimCardAbsent(state)) {
                        if (!mSimAbsentSeen) mSimAbsentSeen = true;
                        return;
                    }

                    if (isSimCardLoaded(state) && mSimAbsentSeen) {
                        mSimAbsentSeen = false;

                        if (!hasMobileHotspotProvisionApp()) return;

                        ArrayList<Integer> tethered = new ArrayList<Integer>();
                        synchronized (mPublicSync) {
                            for (int i = 0; i < mTetherStates.size(); i++) {
                                TetherState tetherState = mTetherStates.valueAt(i);
                                if (tetherState.mLastState != IControlsTethering.STATE_TETHERED) {
                                    continue;  // Skip interfaces that aren't tethered.
                                }
                                String iface = mTetherStates.keyAt(i);
                                int interfaceType = ifaceNameToType(iface);
                                if (interfaceType != ConnectivityManager.TETHERING_INVALID) {
                                    tethered.add(new Integer(interfaceType));
=======
                Log.d(TAG, "got Sim changed to state " + state + ", mSimNotLoadedSeen=" +
                        mSimNotLoadedSeen);
                if (!mSimNotLoadedSeen && !IccCardConstants.INTENT_VALUE_ICC_LOADED.equals(state)) {
                    mSimNotLoadedSeen = true;
                }

                if (mSimNotLoadedSeen && IccCardConstants.INTENT_VALUE_ICC_LOADED.equals(state)) {
                    mSimNotLoadedSeen = false;
                    try {
                        if (mContext.getResources().getString(com.android.internal.R.string.
                                config_mobile_hotspot_provision_app_no_ui).isEmpty() == false) {
                            ArrayList<Integer> tethered = new ArrayList<Integer>();
                            synchronized (mPublicSync) {
                                for (int i = 0; i < mTetherStates.size(); i++) {
                                    TetherState tetherState = mTetherStates.valueAt(i);
                                    if (tetherState.mLastState !=
                                            IControlsTethering.STATE_TETHERED) {
                                        continue;  // Skip interfaces that aren't tethered.
                                    }
                                    String iface = mTetherStates.keyAt(i);
                                    int interfaceType = ifaceNameToType(iface);
                                    if (interfaceType != ConnectivityManager.TETHERING_INVALID) {
                                        tethered.add(new Integer(interfaceType));
                                    }
>>>>>>> e06c03d8
                                }
                            }
                        }

                        for (int tetherType : tethered) {
                            startProvisionIntent(tetherType);
                        }
                    }
                }
            }
        }

        class InitialState extends TetherMasterUtilState {
            @Override
            public boolean processMessage(Message message) {
                maybeLogMessage(this, message.what);
                boolean retValue = true;
                switch (message.what) {
                    case CMD_TETHER_MODE_REQUESTED:
                        TetherInterfaceStateMachine who = (TetherInterfaceStateMachine)message.obj;
                        if (VDBG) Log.d(TAG, "Tether Mode requested by " + who);
                        if (mNotifyList.indexOf(who) < 0) {
                            mNotifyList.add(who);
                            mIPv6TetheringCoordinator.addActiveDownstream(who);
                        }
                        transitionTo(mTetherModeAliveState);
                        break;
                    case CMD_TETHER_MODE_UNREQUESTED:
                        who = (TetherInterfaceStateMachine)message.obj;
                        if (VDBG) Log.d(TAG, "Tether Mode unrequested by " + who);
                        mNotifyList.remove(who);
                        mIPv6TetheringCoordinator.removeActiveDownstream(who);
                        break;
                    default:
                        retValue = false;
                        break;
                }
                return retValue;
            }
        }

        class TetherModeAliveState extends TetherMasterUtilState {
            final SimChangeListener simChange = new SimChangeListener(mContext);
            boolean mTryCell = true;
            @Override
            public void enter() {
                // TODO: examine if we should check the return value.
                turnOnMasterTetherSettings(); // may transition us out
                simChange.startListening();
                mUpstreamNetworkMonitor.start();

                mTryCell = true;  // better try something first pass or crazy tests cases will fail
                chooseUpstreamType(mTryCell);
                mTryCell = !mTryCell;
            }

            @Override
            public void exit() {
                unrequestUpstreamMobileConnection();
                mUpstreamNetworkMonitor.stop();
                simChange.stopListening();
                notifyTetheredOfNewUpstreamIface(null);
                handleNewUpstreamNetworkState(null);
            }

            @Override
            public boolean processMessage(Message message) {
                maybeLogMessage(this, message.what);
                boolean retValue = true;
                switch (message.what) {
                    case CMD_TETHER_MODE_REQUESTED: {
                        TetherInterfaceStateMachine who = (TetherInterfaceStateMachine)message.obj;
                        if (VDBG) Log.d(TAG, "Tether Mode requested by " + who);
                        if (mNotifyList.indexOf(who) < 0) {
                            mNotifyList.add(who);
                            mIPv6TetheringCoordinator.addActiveDownstream(who);
                        }
                        who.sendMessage(TetherInterfaceStateMachine.CMD_TETHER_CONNECTION_CHANGED,
                                mCurrentUpstreamIface);
                        break;
                    }
                    case CMD_TETHER_MODE_UNREQUESTED: {
                        TetherInterfaceStateMachine who = (TetherInterfaceStateMachine)message.obj;
                        if (VDBG) Log.d(TAG, "Tether Mode unrequested by " + who);
                        if (mNotifyList.remove(who)) {
                            if (DBG) Log.d(TAG, "TetherModeAlive removing notifyee " + who);
                            if (mNotifyList.isEmpty()) {
                                turnOffMasterTetherSettings(); // transitions appropriately
                            } else {
                                if (DBG) {
                                    Log.d(TAG, "TetherModeAlive still has " + mNotifyList.size() +
                                            " live requests:");
                                    for (TetherInterfaceStateMachine o : mNotifyList) {
                                        Log.d(TAG, "  " + o);
                                    }
                                }
                            }
                        } else {
                           Log.e(TAG, "TetherModeAliveState UNREQUESTED has unknown who: " + who);
                        }
                        mIPv6TetheringCoordinator.removeActiveDownstream(who);
                        break;
                    }
                    case CMD_UPSTREAM_CHANGED:
                        // need to try DUN immediately if Wifi goes down
                        mTryCell = true;
                        chooseUpstreamType(mTryCell);
                        mTryCell = !mTryCell;
                        break;
                    case CMD_RETRY_UPSTREAM:
                        chooseUpstreamType(mTryCell);
                        mTryCell = !mTryCell;
                        break;
                    case EVENT_UPSTREAM_CALLBACK: {
                        final NetworkState ns = (NetworkState) message.obj;

                        if (ns == null || !pertainsToCurrentUpstream(ns)) {
                            // TODO: In future, this is where upstream evaluation and selection
                            // could be handled for notifications which include sufficient data.
                            // For example, after CONNECTIVITY_ACTION listening is removed, here
                            // is where we could observe a Wi-Fi network becoming available and
                            // passing validation.
                            if (mCurrentUpstreamIface == null) {
                                // If we have no upstream interface, try to run through upstream
                                // selection again.  If, for example, IPv4 connectivity has shown up
                                // after IPv6 (e.g., 464xlat became available) we want the chance to
                                // notice and act accordingly.
                                chooseUpstreamType(false);
                            }
                            break;
                        }

                        switch (message.arg1) {
                            case UpstreamNetworkMonitor.EVENT_ON_AVAILABLE:
                                // The default network changed, or DUN connected
                                // before this callback was processed. Updates
                                // for the current NetworkCapabilities and
                                // LinkProperties have been requested (default
                                // request) or are being sent shortly (DUN). Do
                                // nothing until they arrive; if no updates
                                // arrive there's nothing to do.
                                break;
                            case UpstreamNetworkMonitor.EVENT_ON_CAPABILITIES:
                                handleNewUpstreamNetworkState(ns);
                                break;
                            case UpstreamNetworkMonitor.EVENT_ON_LINKPROPERTIES:
                                setDnsForwarders(ns.network, ns.linkProperties);
                                handleNewUpstreamNetworkState(ns);
                                break;
                            case UpstreamNetworkMonitor.EVENT_ON_LOST:
                                // TODO: Re-evaluate possible upstreams. Currently upstream
                                // reevaluation is triggered via received CONNECTIVITY_ACTION
                                // broadcasts that result in being passed a
                                // TetherMasterSM.CMD_UPSTREAM_CHANGED.
                                handleNewUpstreamNetworkState(null);
                                break;
                            default:
                                break;
                        }
                        break;
                    }
                    default:
                        retValue = false;
                        break;
                }
                return retValue;
            }
        }

        class ErrorState extends State {
            int mErrorNotification;
            @Override
            public boolean processMessage(Message message) {
                boolean retValue = true;
                switch (message.what) {
                    case CMD_TETHER_MODE_REQUESTED:
                        TetherInterfaceStateMachine who = (TetherInterfaceStateMachine)message.obj;
                        who.sendMessage(mErrorNotification);
                        break;
                    default:
                       retValue = false;
                }
                return retValue;
            }
            void notify(int msgType) {
                mErrorNotification = msgType;
                for (TetherInterfaceStateMachine sm : mNotifyList) {
                    sm.sendMessage(msgType);
                }
            }

        }
        class SetIpForwardingEnabledErrorState extends ErrorState {
            @Override
            public void enter() {
                Log.e(TAG, "Error in setIpForwardingEnabled");
                notify(TetherInterfaceStateMachine.CMD_IP_FORWARDING_ENABLE_ERROR);
            }
        }

        class SetIpForwardingDisabledErrorState extends ErrorState {
            @Override
            public void enter() {
                Log.e(TAG, "Error in setIpForwardingDisabled");
                notify(TetherInterfaceStateMachine.CMD_IP_FORWARDING_DISABLE_ERROR);
            }
        }

        class StartTetheringErrorState extends ErrorState {
            @Override
            public void enter() {
                Log.e(TAG, "Error in startTethering");
                notify(TetherInterfaceStateMachine.CMD_START_TETHERING_ERROR);
                try {
                    mNMService.setIpForwardingEnabled(false);
                } catch (Exception e) {}
            }
        }

        class StopTetheringErrorState extends ErrorState {
            @Override
            public void enter() {
                Log.e(TAG, "Error in stopTethering");
                notify(TetherInterfaceStateMachine.CMD_STOP_TETHERING_ERROR);
                try {
                    mNMService.setIpForwardingEnabled(false);
                } catch (Exception e) {}
            }
        }

        class SetDnsForwardersErrorState extends ErrorState {
            @Override
            public void enter() {
                Log.e(TAG, "Error in setDnsForwarders");
                notify(TetherInterfaceStateMachine.CMD_SET_DNS_FORWARDERS_ERROR);
                try {
                    mNMService.stopTethering();
                } catch (Exception e) {}
                try {
                    mNMService.setIpForwardingEnabled(false);
                } catch (Exception e) {}
            }
        }
    }

    @Override
    public void dump(FileDescriptor fd, PrintWriter writer, String[] args) {
        // Binder.java closes the resource for us.
        @SuppressWarnings("resource")
        final IndentingPrintWriter pw = new IndentingPrintWriter(writer, "  ");
        if (mContext.checkCallingOrSelfPermission(
                android.Manifest.permission.DUMP) != PackageManager.PERMISSION_GRANTED) {
            pw.println("Permission Denial: can't dump ConnectivityService.Tether " +
                    "from from pid=" + Binder.getCallingPid() + ", uid=" +
                    Binder.getCallingUid());
                    return;
        }

        pw.println("Tethering:");
        pw.increaseIndent();
        final TetheringConfiguration cfg = mConfig;
        pw.print("preferredUpstreamIfaceTypes:");
        synchronized (mPublicSync) {
            for (Integer netType : cfg.preferredUpstreamIfaceTypes) {
                pw.print(" " + ConnectivityManager.getNetworkTypeName(netType));
            }
            pw.println();

            pw.println("Tether state:");
            pw.increaseIndent();
            for (int i = 0; i < mTetherStates.size(); i++) {
                final String iface = mTetherStates.keyAt(i);
                final TetherState tetherState = mTetherStates.valueAt(i);
                pw.print(iface + " - ");

                switch (tetherState.mLastState) {
                    case IControlsTethering.STATE_UNAVAILABLE:
                        pw.print("UnavailableState");
                        break;
                    case IControlsTethering.STATE_AVAILABLE:
                        pw.print("AvailableState");
                        break;
                    case IControlsTethering.STATE_TETHERED:
                        pw.print("TetheredState");
                        break;
                    default:
                        pw.print("UnknownState");
                        break;
                }
                pw.println(" - lastError = " + tetherState.mLastError);
            }
            pw.decreaseIndent();
        }
        pw.decreaseIndent();
    }

    @Override
    public void notifyInterfaceStateChange(String iface, TetherInterfaceStateMachine who,
                                           int state, int error) {
        synchronized (mPublicSync) {
            TetherState tetherState = mTetherStates.get(iface);
            if (tetherState != null && tetherState.mStateMachine.equals(who)) {
                tetherState.mLastState = state;
                tetherState.mLastError = error;
            } else {
                if (DBG) Log.d(TAG, "got notification from stale iface " + iface);
            }
        }

        if (DBG) {
            Log.d(TAG, "iface " + iface + " notified that it was in state " + state +
                    " with error " + error);
        }

        try {
            // Notify that we're tethering (or not) this interface.
            // This is how data saver for instance knows if the user explicitly
            // turned on tethering (thus keeping us from being in data saver mode).
            mPolicyManager.onTetheringChanged(iface, state == IControlsTethering.STATE_TETHERED);
        } catch (RemoteException e) {
            // Not really very much we can do here.
        }

        switch (state) {
            case IControlsTethering.STATE_UNAVAILABLE:
            case IControlsTethering.STATE_AVAILABLE:
                mTetherMasterSM.sendMessage(TetherMasterSM.CMD_TETHER_MODE_UNREQUESTED, who);
                break;
            case IControlsTethering.STATE_TETHERED:
                mTetherMasterSM.sendMessage(TetherMasterSM.CMD_TETHER_MODE_REQUESTED, who);
                break;
        }
        sendTetherStateChangedBroadcast();
    }

    private void trackNewTetherableInterface(String iface, int interfaceType) {
        TetherState tetherState;
        tetherState = new TetherState(new TetherInterfaceStateMachine(iface, mLooper,
                interfaceType, mNMService, mStatsService, this,
                new IPv6TetheringInterfaceServices(iface, mNMService)));
        mTetherStates.put(iface, tetherState);
        tetherState.mStateMachine.start();
    }

    private static String[] copy(String[] strarray) {
        return Arrays.copyOf(strarray, strarray.length);
    }
}<|MERGE_RESOLUTION|>--- conflicted
+++ resolved
@@ -1244,15 +1244,6 @@
                 return false;
             }
 
-<<<<<<< HEAD
-            private boolean isSimCardAbsent(String state) {
-                return IccCardConstants.INTENT_VALUE_ICC_ABSENT.equals(state);
-            }
-=======
-            // used to check the sim state transition from non-loaded to loaded
-            private boolean mSimNotLoadedSeen = false;
->>>>>>> e06c03d8
-
             private boolean isSimCardLoaded(String state) {
                 return IccCardConstants.INTENT_VALUE_ICC_LOADED.equals(state);
             }
@@ -1269,11 +1260,9 @@
                 // used to verify this receiver is still current
                 final private int mGenerationNumber;
 
-                // we're interested in edge-triggered LOADED notifications, so
-                // ignore LOADED unless we saw an ABSENT state first
-                private boolean mSimAbsentSeen = false;
-
-<<<<<<< HEAD
+                // used to check the sim state transition from non-loaded to loaded
+                private boolean mSimNotLoadedSeen = false;
+
                 public SimChangeBroadcastReceiver(int generationNumber) {
                     mGenerationNumber = generationNumber;
                 }
@@ -1290,16 +1279,16 @@
 
                     final String state = intent.getStringExtra(
                             IccCardConstants.INTENT_KEY_ICC_STATE);
-                    Log.d(TAG, "got Sim changed to state " + state + ", mSimAbsentSeen=" +
-                            mSimAbsentSeen);
-
-                    if (isSimCardAbsent(state)) {
-                        if (!mSimAbsentSeen) mSimAbsentSeen = true;
+                    Log.d(TAG, "got Sim changed to state " + state + ", mSimNotLoadedSeen=" +
+                            mSimNotLoadedSeen);
+
+                    if (!isSimCardLoaded(state)) {
+                        if (!mSimNotLoadedSeen) mSimNotLoadedSeen = true;
                         return;
                     }
 
-                    if (isSimCardLoaded(state) && mSimAbsentSeen) {
-                        mSimAbsentSeen = false;
+                    if (isSimCardLoaded(state) && mSimNotLoadedSeen) {
+                        mSimNotLoadedSeen = false;
 
                         if (!hasMobileHotspotProvisionApp()) return;
 
@@ -1314,32 +1303,6 @@
                                 int interfaceType = ifaceNameToType(iface);
                                 if (interfaceType != ConnectivityManager.TETHERING_INVALID) {
                                     tethered.add(new Integer(interfaceType));
-=======
-                Log.d(TAG, "got Sim changed to state " + state + ", mSimNotLoadedSeen=" +
-                        mSimNotLoadedSeen);
-                if (!mSimNotLoadedSeen && !IccCardConstants.INTENT_VALUE_ICC_LOADED.equals(state)) {
-                    mSimNotLoadedSeen = true;
-                }
-
-                if (mSimNotLoadedSeen && IccCardConstants.INTENT_VALUE_ICC_LOADED.equals(state)) {
-                    mSimNotLoadedSeen = false;
-                    try {
-                        if (mContext.getResources().getString(com.android.internal.R.string.
-                                config_mobile_hotspot_provision_app_no_ui).isEmpty() == false) {
-                            ArrayList<Integer> tethered = new ArrayList<Integer>();
-                            synchronized (mPublicSync) {
-                                for (int i = 0; i < mTetherStates.size(); i++) {
-                                    TetherState tetherState = mTetherStates.valueAt(i);
-                                    if (tetherState.mLastState !=
-                                            IControlsTethering.STATE_TETHERED) {
-                                        continue;  // Skip interfaces that aren't tethered.
-                                    }
-                                    String iface = mTetherStates.keyAt(i);
-                                    int interfaceType = ifaceNameToType(iface);
-                                    if (interfaceType != ConnectivityManager.TETHERING_INVALID) {
-                                        tethered.add(new Integer(interfaceType));
-                                    }
->>>>>>> e06c03d8
                                 }
                             }
                         }
