--- conflicted
+++ resolved
@@ -2827,7 +2827,6 @@
 
     // MIXER
     nsecs_t lastWarning = 0;
-    nsecs_t mixStartNs = 0;
 
     // DUPLICATING
     // FIXME could this be made local to while loop?
@@ -3032,7 +3031,6 @@
         if (mBytesRemaining == 0) {
             mCurrentWriteLength = 0;
             if (mMixerStatus == MIXER_TRACKS_READY) {
-                mixStartNs = systemTime();
                 // threadLoop_mix() sets mCurrentWriteLength
                 threadLoop_mix();
             } else if ((mMixerStatus != MIXER_DRAIN_TRACK)
@@ -3173,13 +3171,9 @@
                         // 2. threadLoop_mix (significant for heavy mixing, especially
                         //                    on low tier processors)
 
-<<<<<<< HEAD
-                        const int32_t deltaMs = (now - mixStartNs)/ 1000000;
-=======
                         // it's OK if deltaMs is an overestimate.
                         const int32_t deltaMs =
                                 (lastWriteFinished - previousLastWriteFinished) / 1000000;
->>>>>>> 8572ee13
                         const int32_t throttleMs = mHalfBufferMs - deltaMs;
                         if ((signed)mHalfBufferMs >= throttleMs && throttleMs > 0) {
                             usleep(throttleMs * 1000);
