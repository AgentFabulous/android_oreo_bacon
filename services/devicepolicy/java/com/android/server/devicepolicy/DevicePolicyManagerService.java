--- conflicted
+++ resolved
@@ -9182,7 +9182,6 @@
     }
 
     /**
-<<<<<<< HEAD
      * Force update internal persistent state from Settings.Secure.USER_SETUP_COMPLETE.
      *
      * It's added for testing only. Please use this API carefully if it's used by other system app
@@ -9246,7 +9245,10 @@
             } catch (RemoteException e) {
                 throw new IllegalStateException("Failed requesting backup service state.", e);
             }
-=======
+        }
+    }
+
+    /**
      * Return true if a given user has any accounts that'll prevent installing a device or profile
      * owner {@code owner}.
      * - If the user has no accounts, then return false.
@@ -9320,7 +9322,6 @@
         } catch (Exception e) {
             Log.w(LOG_TAG, "Failed to get account feature", e);
             return false;
->>>>>>> 37ad4639
         }
     }
 }