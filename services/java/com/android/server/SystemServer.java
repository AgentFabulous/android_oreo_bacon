--- conflicted
+++ resolved
@@ -649,19 +649,12 @@
             ServiceManager.addService("vibrator", vibrator);
             traceEnd();
 
-<<<<<<< HEAD
-            traceBeginAndSlog("StartConsumerIrService");
-            consumerIr = new ConsumerIrService(context);
-            ServiceManager.addService(Context.CONSUMER_IR_SERVICE, consumerIr);
-            traceEnd();
-=======
             if (!disableConsumerIr) {
                 traceBeginAndSlog("StartConsumerIrService");
                 consumerIr = new ConsumerIrService(context);
                 ServiceManager.addService(Context.CONSUMER_IR_SERVICE, consumerIr);
-                Trace.traceEnd(Trace.TRACE_TAG_SYSTEM_SERVER);
-            }
->>>>>>> 15de376b
+                traceEnd();
+            }
 
             traceBeginAndSlog("StartAlarmManagerService");
             mSystemServiceManager.startService(AlarmManagerService.class);
