--- conflicted
+++ resolved
@@ -385,12 +385,6 @@
             for (int i = 0; i < N; i++) {
                 Alarm a = batch.get(i);
                 long whenElapsed = convertToElapsed(a.when, a.type);
-<<<<<<< HEAD
-                long maxElapsed = (a.whenElapsed == a.maxWhen)
-                        ? whenElapsed
-                                : maxTriggerTime(nowElapsed, whenElapsed, a.repeatInterval);
-                setImplLocked(a.type, a.when, whenElapsed, maxElapsed,
-=======
                 final long maxElapsed;
                 if (a.whenElapsed == a.maxWhen) {
                     // Exact
@@ -404,7 +398,6 @@
                             : maxTriggerTime(nowElapsed, whenElapsed, a.repeatInterval);
                 }
                 setImplLocked(a.type, a.when, whenElapsed, a.windowLength, maxElapsed,
->>>>>>> bac61807
                         a.repeatInterval, a.operation, batch.standalone, doValidate, a.workSource);
             }
         }
@@ -545,7 +538,6 @@
         if (type < RTC_WAKEUP || type > ELAPSED_REALTIME) {
             throw new IllegalArgumentException("Invalid alarm type " + type);
         }
-<<<<<<< HEAD
 
         if (triggerAtTime < 0) {
             final long who = Binder.getCallingUid();
@@ -555,17 +547,6 @@
             triggerAtTime = 0;
         }
 
-=======
-
-        if (triggerAtTime < 0) {
-            final long who = Binder.getCallingUid();
-            final long what = Binder.getCallingPid();
-            Slog.w(TAG, "Invalid alarm trigger time! " + triggerAtTime + " from uid=" + who
-                    + " pid=" + what);
-            triggerAtTime = 0;
-        }
-
->>>>>>> bac61807
         final long nowElapsed = SystemClock.elapsedRealtime();
         final long triggerElapsed = convertToElapsed(triggerAtTime, type);
         final long maxElapsed;
@@ -584,24 +565,11 @@
                         + " tElapsed=" + triggerElapsed + " maxElapsed=" + maxElapsed
                         + " interval=" + interval + " standalone=" + isStandalone);
             }
-<<<<<<< HEAD
-            setImplLocked(type, triggerAtTime, triggerElapsed, maxElapsed,
-=======
             setImplLocked(type, triggerAtTime, triggerElapsed, windowLength, maxElapsed,
->>>>>>> bac61807
                     interval, operation, isStandalone, true, workSource);
         }
     }
 
-<<<<<<< HEAD
-    private void setImplLocked(int type, long when, long whenElapsed, long maxWhen, long interval,
-            PendingIntent operation, boolean isStandalone, boolean doValidate,
-            WorkSource workSource) {
-        Alarm a = new Alarm(type, when, whenElapsed, maxWhen, interval, operation, workSource);
-        removeLocked(operation);
-
-        boolean reschedule;
-=======
     private void setImplLocked(int type, long when, long whenElapsed, long windowLength,
             long maxWhen, long interval, PendingIntent operation, boolean isStandalone,
             boolean doValidate, WorkSource workSource) {
@@ -609,23 +577,14 @@
                 operation, workSource);
         removeLocked(operation);
 
->>>>>>> bac61807
         int whichBatch = (isStandalone) ? -1 : attemptCoalesceLocked(whenElapsed, maxWhen);
         if (whichBatch < 0) {
             Batch batch = new Batch(a);
             batch.standalone = isStandalone;
-<<<<<<< HEAD
-            reschedule = addBatchLocked(mAlarmBatches, batch);
-        } else {
-            Batch batch = mAlarmBatches.get(whichBatch);
-            reschedule = batch.add(a);
-            if (reschedule) {
-=======
             addBatchLocked(mAlarmBatches, batch);
         } else {
             Batch batch = mAlarmBatches.get(whichBatch);
             if (batch.add(a)) {
->>>>>>> bac61807
                 // The start time of this batch advanced, so batch ordering may
                 // have just been broken.  Move it to where it now belongs.
                 mAlarmBatches.remove(whichBatch);
@@ -641,14 +600,10 @@
                         + " interval=" + interval + " op=" + operation
                         + " standalone=" + isStandalone);
                 rebatchAllAlarmsLocked(false);
-<<<<<<< HEAD
-                reschedule = true;
-            }
-        }
-
-        if (reschedule) {
-            rescheduleKernelAlarmsLocked();
-        }
+            }
+        }
+
+        rescheduleKernelAlarmsLocked();
     }
 
     private void logBatchesLocked() {
@@ -697,60 +652,6 @@
         return null;
     }
 
-=======
-            }
-        }
-
-        rescheduleKernelAlarmsLocked();
-    }
-
-    private void logBatchesLocked() {
-        ByteArrayOutputStream bs = new ByteArrayOutputStream(2048);
-        PrintWriter pw = new PrintWriter(bs);
-        final long nowRTC = System.currentTimeMillis();
-        final long nowELAPSED = SystemClock.elapsedRealtime();
-        final int NZ = mAlarmBatches.size();
-        for (int iz = 0; iz < NZ; iz++) {
-            Batch bz = mAlarmBatches.get(iz);
-            pw.append("Batch "); pw.print(iz); pw.append(": "); pw.println(bz);
-            dumpAlarmList(pw, bz.alarms, "  ", nowELAPSED, nowRTC);
-            pw.flush();
-            Slog.v(TAG, bs.toString());
-            bs.reset();
-        }
-    }
-
-    private boolean validateConsistencyLocked() {
-        if (DEBUG_VALIDATE) {
-            long lastTime = Long.MIN_VALUE;
-            final int N = mAlarmBatches.size();
-            for (int i = 0; i < N; i++) {
-                Batch b = mAlarmBatches.get(i);
-                if (b.start >= lastTime) {
-                    // duplicate start times are okay because of standalone batches
-                    lastTime = b.start;
-                } else {
-                    Slog.e(TAG, "CONSISTENCY FAILURE: Batch " + i + " is out of order");
-                    logBatchesLocked();
-                    return false;
-                }
-            }
-        }
-        return true;
-    }
-
-    private Batch findFirstWakeupBatchLocked() {
-        final int N = mAlarmBatches.size();
-        for (int i = 0; i < N; i++) {
-            Batch b = mAlarmBatches.get(i);
-            if (b.hasWakeups()) {
-                return b;
-            }
-        }
-        return null;
-    }
-
->>>>>>> bac61807
     private void rescheduleKernelAlarmsLocked() {
         // Schedule the next upcoming wakeup alarm.  If there is a deliverable batch
         // prior to that which contains no wakeups, we schedule that as well.
@@ -1150,11 +1051,7 @@
                     // Also schedule its next recurrence
                     final long delta = alarm.count * alarm.repeatInterval;
                     final long nextElapsed = alarm.whenElapsed + delta;
-<<<<<<< HEAD
-                    setImplLocked(alarm.type, alarm.when + delta, nextElapsed,
-=======
                     setImplLocked(alarm.type, alarm.when + delta, nextElapsed, alarm.windowLength,
->>>>>>> bac61807
                             maxTriggerTime(nowELAPSED, nextElapsed, alarm.repeatInterval),
                             alarm.repeatInterval, alarm.operation, batch.standalone, true,
                             alarm.workSource);
@@ -1185,29 +1082,19 @@
         public int type;
         public int count;
         public long when;
-<<<<<<< HEAD
-=======
         public long windowLength;
->>>>>>> bac61807
         public long whenElapsed;    // 'when' in the elapsed time base
         public long maxWhen;        // also in the elapsed time base
         public long repeatInterval;
         public PendingIntent operation;
         public WorkSource workSource;
         
-<<<<<<< HEAD
-        public Alarm(int _type, long _when, long _whenElapsed, long _maxWhen,
-=======
         public Alarm(int _type, long _when, long _whenElapsed, long _windowLength, long _maxWhen,
->>>>>>> bac61807
                 long _interval, PendingIntent _op, WorkSource _ws) {
             type = _type;
             when = _when;
             whenElapsed = _whenElapsed;
-<<<<<<< HEAD
-=======
             windowLength = _windowLength;
->>>>>>> bac61807
             maxWhen = _maxWhen;
             repeatInterval = _interval;
             operation = _op;
