/*
 * Copyright (C) 2011 The Android Open Source Project
 *
 * Licensed under the Apache License, Version 2.0 (the "License");
 * you may not use this file except in compliance with the License.
 * You may obtain a copy of the License at
 *
 *      http://www.apache.org/licenses/LICENSE-2.0
 *
 * Unless required by applicable law or agreed to in writing, software
 * distributed under the License is distributed on an "AS IS" BASIS,
 * WITHOUT WARRANTIES OR CONDITIONS OF ANY KIND, either express or implied.
 * See the License for the specific language governing permissions and
 * limitations under the License.
 */

package com.android.server.am;

import java.io.FileOutputStream;
import java.io.IOException;
import java.io.OutputStream;
import java.nio.ByteBuffer;

import android.app.ActivityManager;
import com.android.internal.util.MemInfoReader;
import com.android.server.wm.WindowManagerService;

import android.content.res.Resources;
import android.graphics.Point;
import android.os.SystemProperties;
import android.net.LocalSocketAddress;
import android.net.LocalSocket;
import android.util.Slog;
import android.view.Display;

/**
 * Activity manager code dealing with processes.
 */
final class ProcessList {
    // The minimum time we allow between crashes, for us to consider this
    // application to be bad and stop and its services and reject broadcasts.
    static final int MIN_CRASH_INTERVAL = 60*1000;

    // OOM adjustments for processes in various states:

    // Adjustment used in certain places where we don't know it yet.
    // (Generally this is something that is going to be cached, but we
    // don't know the exact value in the cached range to assign yet.)
    static final int UNKNOWN_ADJ = 16;

    // This is a process only hosting activities that are not visible,
    // so it can be killed without any disruption.
    static final int CACHED_APP_MAX_ADJ = 15;
    static final int CACHED_APP_MIN_ADJ = 9;

    // The B list of SERVICE_ADJ -- these are the old and decrepit
    // services that aren't as shiny and interesting as the ones in the A list.
    static final int SERVICE_B_ADJ = 8;

    // This is the process of the previous application that the user was in.
    // This process is kept above other things, because it is very common to
    // switch back to the previous app.  This is important both for recent
    // task switch (toggling between the two top recent apps) as well as normal
    // UI flow such as clicking on a URI in the e-mail app to view in the browser,
    // and then pressing back to return to e-mail.
    static final int PREVIOUS_APP_ADJ = 7;

    // This is a process holding the home application -- we want to try
    // avoiding killing it, even if it would normally be in the background,
    // because the user interacts with it so much.
    static final int HOME_APP_ADJ = 6;

    // This is a process holding an application service -- killing it will not
    // have much of an impact as far as the user is concerned.
    static final int SERVICE_ADJ = 5;

    // This is a process with a heavy-weight application.  It is in the
    // background, but we want to try to avoid killing it.  Value set in
    // system/rootdir/init.rc on startup.
    static final int HEAVY_WEIGHT_APP_ADJ = 4;

    // This is a process currently hosting a backup operation.  Killing it
    // is not entirely fatal but is generally a bad idea.
    static final int BACKUP_APP_ADJ = 3;

    // This is a process only hosting components that are perceptible to the
    // user, and we really want to avoid killing them, but they are not
    // immediately visible. An example is background music playback.
    static final int PERCEPTIBLE_APP_ADJ = 2;

    // This is a process only hosting activities that are visible to the
    // user, so we'd prefer they don't disappear.
    static final int VISIBLE_APP_ADJ = 1;

    // This is the process running the current foreground app.  We'd really
    // rather not kill it!
    static final int FOREGROUND_APP_ADJ = 0;

    // This is a system persistent process, such as telephony.  Definitely
    // don't want to kill it, but doing so is not completely fatal.
    static final int PERSISTENT_PROC_ADJ = -12;

    // The system process runs at the default adjustment.
    static final int SYSTEM_ADJ = -16;

    // Special code for native processes that are not being managed by the system (so
    // don't have an oom adj assigned by the system).
    static final int NATIVE_ADJ = -17;

    // Memory pages are 4K.
    static final int PAGE_SIZE = 4*1024;

    // The minimum number of cached apps we want to be able to keep around,
    // without empty apps being able to push them out of memory.
    static final int MIN_CACHED_APPS = 2;

    // The maximum number of cached processes we will keep around before killing them.
    // NOTE: this constant is *only* a control to not let us go too crazy with
    // keeping around processes on devices with large amounts of RAM.  For devices that
    // are tighter on RAM, the out of memory killer is responsible for killing background
    // processes as RAM is needed, and we should *never* be relying on this limit to
    // kill them.  Also note that this limit only applies to cached background processes;
    // we have no limit on the number of service, visible, foreground, or other such
    // processes and the number of those processes does not count against the cached
    // process limit.
    static final int MAX_CACHED_APPS = 24;

    // We allow empty processes to stick around for at most 30 minutes.
    static final long MAX_EMPTY_TIME = 30*60*1000;

    // The maximum number of empty app processes we will let sit around.
    private static final int MAX_EMPTY_APPS = computeEmptyProcessLimit(MAX_CACHED_APPS);

    // The number of empty apps at which we don't consider it necessary to do
    // memory trimming.
    static final int TRIM_EMPTY_APPS = MAX_EMPTY_APPS/2;

    // The number of cached at which we don't consider it necessary to do
    // memory trimming.
    static final int TRIM_CACHED_APPS = (MAX_CACHED_APPS-MAX_EMPTY_APPS)/2;

    // Threshold of number of cached+empty where we consider memory critical.
    static final int TRIM_CRITICAL_THRESHOLD = 3;

    // Threshold of number of cached+empty where we consider memory critical.
    static final int TRIM_LOW_THRESHOLD = 5;

    // We put empty content processes after any cached processes that have
    // been idle for less than 15 seconds.
    static final long CONTENT_APP_IDLE_OFFSET = 15*1000;

    // We put empty content processes after any cached processes that have
    // been idle for less than 120 seconds.
    static final long EMPTY_APP_IDLE_OFFSET = 120*1000;

    // Low Memory Killer Daemon command codes.
    // These must be kept in sync with the definitions in lmkd.c
    //
    // LMK_TARGET <minfree> <minkillprio> ... (up to 6 pairs)
    // LMK_PROCPRIO <pid> <prio>
    // LMK_PROCREMOVE <pid>
    static final byte LMK_TARGET = 0;
    static final byte LMK_PROCPRIO = 1;
    static final byte LMK_PROCREMOVE = 2;

    // These are the various interesting memory levels that we will give to
    // the OOM killer.  Note that the OOM killer only supports 6 slots, so we
    // can't give it a different value for every possible kind of process.
    private final int[] mOomAdj = new int[] {
            FOREGROUND_APP_ADJ, VISIBLE_APP_ADJ, PERCEPTIBLE_APP_ADJ,
            BACKUP_APP_ADJ, CACHED_APP_MIN_ADJ, CACHED_APP_MAX_ADJ
    };
    // These are the low-end OOM level limits.  This is appropriate for an
    // HVGA or smaller phone with less than 512MB.  Values are in KB.
    private final int[] mOomMinFreeLow = new int[] {
            8192, 12288, 16384,
            24576, 28672, 32768
    };
    // These are the high-end OOM level limits.  This is appropriate for a
    // 1280x800 or larger screen with around 1GB RAM.  Values are in KB.
    private final int[] mOomMinFreeHigh = new int[] {
            49152, 61440, 73728,
            86016, 98304, 122880
    };
    // The actual OOM killer memory levels we are using.
    private final int[] mOomMinFree = new int[mOomAdj.length];

    private final long mTotalMemMb;

    private long mCachedRestoreLevel;

    private boolean mHaveDisplaySize;

    private static LocalSocket sLmkdSocket;
    private static OutputStream sLmkdOutputStream;

    ProcessList() {
        MemInfoReader minfo = new MemInfoReader();
        minfo.readMemInfo();
        mTotalMemMb = minfo.getTotalSize()/(1024*1024);
        updateOomLevels(0, 0, false);
    }

    void applyDisplaySize(WindowManagerService wm) {
        if (!mHaveDisplaySize) {
            Point p = new Point();
            wm.getBaseDisplaySize(Display.DEFAULT_DISPLAY, p);
            if (p.x != 0 && p.y != 0) {
                updateOomLevels(p.x, p.y, true);
                mHaveDisplaySize = true;
            }
        }
    }

    private void updateOomLevels(int displayWidth, int displayHeight, boolean write) {
        // Scale buckets from avail memory: at 300MB we use the lowest values to
        // 700MB or more for the top values.
        float scaleMem = ((float)(mTotalMemMb-300))/(700-300);

        // Scale buckets from screen size.
        int minSize = 480*800;  //  384000
        int maxSize = 1280*800; // 1024000  230400 870400  .264
        float scaleDisp = ((float)(displayWidth*displayHeight)-minSize)/(maxSize-minSize);
        if (false) {
            Slog.i("XXXXXX", "scaleMem=" + scaleMem);
            Slog.i("XXXXXX", "scaleDisp=" + scaleDisp + " dw=" + displayWidth
                    + " dh=" + displayHeight);
        }

        float scale = scaleMem > scaleDisp ? scaleMem : scaleDisp;
        if (scale < 0) scale = 0;
        else if (scale > 1) scale = 1;
        int minfree_adj = Resources.getSystem().getInteger(
                com.android.internal.R.integer.config_lowMemoryKillerMinFreeKbytesAdjust);
        int minfree_abs = Resources.getSystem().getInteger(
                com.android.internal.R.integer.config_lowMemoryKillerMinFreeKbytesAbsolute);
        if (false) {
            Slog.i("XXXXXX", "minfree_adj=" + minfree_adj + " minfree_abs=" + minfree_abs);
        }

        for (int i=0; i<mOomAdj.length; i++) {
            int low = mOomMinFreeLow[i];
            int high = mOomMinFreeHigh[i];
            mOomMinFree[i] = (int)(low + ((high-low)*scale));
        }

        if (minfree_abs >= 0) {
            for (int i=0; i<mOomAdj.length; i++) {
                mOomMinFree[i] = (int)((float)minfree_abs * mOomMinFree[i] / mOomMinFree[mOomAdj.length - 1]);
            }
        }

        if (minfree_adj != 0) {
            for (int i=0; i<mOomAdj.length; i++) {
                mOomMinFree[i] += (int)((float)minfree_adj * mOomMinFree[i] / mOomMinFree[mOomAdj.length - 1]);
                if (mOomMinFree[i] < 0) {
                    mOomMinFree[i] = 0;
                }
            }
        }

<<<<<<< HEAD
=======
        // The maximum size we will restore a process from cached to background, when under
        // memory duress, is 1/3 the size we have reserved for kernel caches and other overhead
        // before killing background processes.
        mCachedRestoreLevel = (getMemLevel(ProcessList.CACHED_APP_MAX_ADJ)/1024) / 3;

        for (int i=0; i<mOomAdj.length; i++) {
            if (i > 0) {
                adjString.append(',');
                memString.append(',');
            }
            adjString.append(mOomAdj[i]);
            memString.append((mOomMinFree[i]*1024)/PAGE_SIZE);
        }

>>>>>>> 20021b30
        // Ask the kernel to try to keep enough memory free to allocate 3 full
        // screen 32bpp buffers without entering direct reclaim.
        int reserve = displayWidth * displayHeight * 4 * 3 / 1024;
        int reserve_adj = Resources.getSystem().getInteger(com.android.internal.R.integer.config_extraFreeKbytesAdjust);
        int reserve_abs = Resources.getSystem().getInteger(com.android.internal.R.integer.config_extraFreeKbytesAbsolute);

        if (reserve_abs >= 0) {
            reserve = reserve_abs;
        }

        if (reserve_adj != 0) {
            reserve += reserve_adj;
            if (reserve < 0) {
                reserve = 0;
            }
        }

        if (write) {
            ByteBuffer buf = ByteBuffer.allocate(4 * (2*mOomAdj.length + 1));
            buf.putInt(LMK_TARGET);
            for (int i=0; i<mOomAdj.length; i++) {
                buf.putInt((mOomMinFree[i]*1024)/PAGE_SIZE);
                buf.putInt(mOomAdj[i]);
            }

            writeLmkd(buf);
            SystemProperties.set("sys.sysctl.extra_free_kbytes", Integer.toString(reserve));
        }
        // GB: 2048,3072,4096,6144,7168,8192
        // HC: 8192,10240,12288,14336,16384,20480
    }

    public static int computeEmptyProcessLimit(int totalProcessLimit) {
        return (totalProcessLimit*2)/3;
    }

    private static String buildOomTag(String prefix, String space, int val, int base) {
        if (val == base) {
            if (space == null) return prefix;
            return prefix + "  ";
        }
        return prefix + "+" + Integer.toString(val-base);
    }

    public static String makeOomAdjString(int setAdj) {
        if (setAdj >= ProcessList.CACHED_APP_MIN_ADJ) {
            return buildOomTag("cch", "  ", setAdj, ProcessList.CACHED_APP_MIN_ADJ);
        } else if (setAdj >= ProcessList.SERVICE_B_ADJ) {
            return buildOomTag("svcb ", null, setAdj, ProcessList.SERVICE_B_ADJ);
        } else if (setAdj >= ProcessList.PREVIOUS_APP_ADJ) {
            return buildOomTag("prev ", null, setAdj, ProcessList.PREVIOUS_APP_ADJ);
        } else if (setAdj >= ProcessList.HOME_APP_ADJ) {
            return buildOomTag("home ", null, setAdj, ProcessList.HOME_APP_ADJ);
        } else if (setAdj >= ProcessList.SERVICE_ADJ) {
            return buildOomTag("svc  ", null, setAdj, ProcessList.SERVICE_ADJ);
        } else if (setAdj >= ProcessList.HEAVY_WEIGHT_APP_ADJ) {
            return buildOomTag("hvy  ", null, setAdj, ProcessList.HEAVY_WEIGHT_APP_ADJ);
        } else if (setAdj >= ProcessList.BACKUP_APP_ADJ) {
            return buildOomTag("bkup ", null, setAdj, ProcessList.BACKUP_APP_ADJ);
        } else if (setAdj >= ProcessList.PERCEPTIBLE_APP_ADJ) {
            return buildOomTag("prcp ", null, setAdj, ProcessList.PERCEPTIBLE_APP_ADJ);
        } else if (setAdj >= ProcessList.VISIBLE_APP_ADJ) {
            return buildOomTag("vis  ", null, setAdj, ProcessList.VISIBLE_APP_ADJ);
        } else if (setAdj >= ProcessList.FOREGROUND_APP_ADJ) {
            return buildOomTag("fore ", null, setAdj, ProcessList.FOREGROUND_APP_ADJ);
        } else if (setAdj >= ProcessList.PERSISTENT_PROC_ADJ) {
            return buildOomTag("pers ", null, setAdj, ProcessList.PERSISTENT_PROC_ADJ);
        } else if (setAdj >= ProcessList.SYSTEM_ADJ) {
            return buildOomTag("sys  ", null, setAdj, ProcessList.SYSTEM_ADJ);
        } else if (setAdj >= ProcessList.NATIVE_ADJ) {
            return buildOomTag("ntv  ", null, setAdj, ProcessList.NATIVE_ADJ);
        } else {
            return Integer.toString(setAdj);
        }
    }

    public static String makeProcStateString(int curProcState) {
        String procState;
        switch (curProcState) {
            case -1:
                procState = "N ";
                break;
            case ActivityManager.PROCESS_STATE_PERSISTENT:
                procState = "P ";
                break;
            case ActivityManager.PROCESS_STATE_PERSISTENT_UI:
                procState = "PU";
                break;
            case ActivityManager.PROCESS_STATE_TOP:
                procState = "T ";
                break;
            case ActivityManager.PROCESS_STATE_IMPORTANT_FOREGROUND:
                procState = "IF";
                break;
            case ActivityManager.PROCESS_STATE_IMPORTANT_BACKGROUND:
                procState = "IB";
                break;
            case ActivityManager.PROCESS_STATE_BACKUP:
                procState = "BU";
                break;
            case ActivityManager.PROCESS_STATE_HEAVY_WEIGHT:
                procState = "HW";
                break;
            case ActivityManager.PROCESS_STATE_SERVICE:
                procState = "S ";
                break;
            case ActivityManager.PROCESS_STATE_RECEIVER:
                procState = "R ";
                break;
            case ActivityManager.PROCESS_STATE_HOME:
                procState = "HO";
                break;
            case ActivityManager.PROCESS_STATE_LAST_ACTIVITY:
                procState = "LA";
                break;
            case ActivityManager.PROCESS_STATE_CACHED_ACTIVITY:
                procState = "CA";
                break;
            case ActivityManager.PROCESS_STATE_CACHED_ACTIVITY_CLIENT:
                procState = "Ca";
                break;
            case ActivityManager.PROCESS_STATE_CACHED_EMPTY:
                procState = "CE";
                break;
            default:
                procState = "??";
                break;
        }
        return procState;
    }

    public static void appendRamKb(StringBuilder sb, long ramKb) {
        for (int j=0, fact=10; j<6; j++, fact*=10) {
            if (ramKb < fact) {
                sb.append(' ');
            }
        }
        sb.append(ramKb);
    }

    // The minimum amount of time after a state change it is safe ro collect PSS.
    public static final int PSS_MIN_TIME_FROM_STATE_CHANGE = 15*1000;

    // The maximum amount of time we want to go between PSS collections.
    public static final int PSS_MAX_INTERVAL = 30*60*1000;

    // The minimum amount of time between successive PSS requests for *all* processes.
    public static final int PSS_ALL_INTERVAL = 10*60*1000;

    // The minimum amount of time between successive PSS requests for a process.
    private static final int PSS_SHORT_INTERVAL = 2*60*1000;

    // The amount of time until PSS when a process first becomes top.
    private static final int PSS_FIRST_TOP_INTERVAL = 10*1000;

    // The amount of time until PSS when a process first goes into the background.
    private static final int PSS_FIRST_BACKGROUND_INTERVAL = 20*1000;

    // The amount of time until PSS when a process first becomes cached.
    private static final int PSS_FIRST_CACHED_INTERVAL = 30*1000;

    // The amount of time until PSS when an important process stays in the same state.
    private static final int PSS_SAME_IMPORTANT_INTERVAL = 15*60*1000;

    // The amount of time until PSS when a service process stays in the same state.
    private static final int PSS_SAME_SERVICE_INTERVAL = 20*60*1000;

    // The amount of time until PSS when a cached process stays in the same state.
    private static final int PSS_SAME_CACHED_INTERVAL = 30*60*1000;

    public static final int PROC_MEM_PERSISTENT = 0;
    public static final int PROC_MEM_TOP = 1;
    public static final int PROC_MEM_IMPORTANT = 2;
    public static final int PROC_MEM_SERVICE = 3;
    public static final int PROC_MEM_CACHED = 4;

    private static final int[] sProcStateToProcMem = new int[] {
        PROC_MEM_PERSISTENT,            // ActivityManager.PROCESS_STATE_PERSISTENT
        PROC_MEM_PERSISTENT,            // ActivityManager.PROCESS_STATE_PERSISTENT_UI
        PROC_MEM_TOP,                   // ActivityManager.PROCESS_STATE_TOP
        PROC_MEM_IMPORTANT,             // ActivityManager.PROCESS_STATE_IMPORTANT_FOREGROUND
        PROC_MEM_IMPORTANT,             // ActivityManager.PROCESS_STATE_IMPORTANT_BACKGROUND
        PROC_MEM_IMPORTANT,             // ActivityManager.PROCESS_STATE_BACKUP
        PROC_MEM_IMPORTANT,             // ActivityManager.PROCESS_STATE_HEAVY_WEIGHT
        PROC_MEM_SERVICE,               // ActivityManager.PROCESS_STATE_SERVICE
        PROC_MEM_CACHED,                // ActivityManager.PROCESS_STATE_RECEIVER
        PROC_MEM_CACHED,                // ActivityManager.PROCESS_STATE_HOME
        PROC_MEM_CACHED,                // ActivityManager.PROCESS_STATE_LAST_ACTIVITY
        PROC_MEM_CACHED,                // ActivityManager.PROCESS_STATE_CACHED_ACTIVITY
        PROC_MEM_CACHED,                // ActivityManager.PROCESS_STATE_CACHED_ACTIVITY_CLIENT
        PROC_MEM_CACHED,                // ActivityManager.PROCESS_STATE_CACHED_EMPTY
    };

    private static final long[] sFirstAwakePssTimes = new long[] {
        PSS_SHORT_INTERVAL,             // ActivityManager.PROCESS_STATE_PERSISTENT
        PSS_SHORT_INTERVAL,             // ActivityManager.PROCESS_STATE_PERSISTENT_UI
        PSS_FIRST_TOP_INTERVAL,         // ActivityManager.PROCESS_STATE_TOP
        PSS_FIRST_BACKGROUND_INTERVAL,  // ActivityManager.PROCESS_STATE_IMPORTANT_FOREGROUND
        PSS_FIRST_BACKGROUND_INTERVAL,  // ActivityManager.PROCESS_STATE_IMPORTANT_BACKGROUND
        PSS_FIRST_BACKGROUND_INTERVAL,  // ActivityManager.PROCESS_STATE_BACKUP
        PSS_FIRST_BACKGROUND_INTERVAL,  // ActivityManager.PROCESS_STATE_HEAVY_WEIGHT
        PSS_FIRST_BACKGROUND_INTERVAL,  // ActivityManager.PROCESS_STATE_SERVICE
        PSS_FIRST_CACHED_INTERVAL,      // ActivityManager.PROCESS_STATE_RECEIVER
        PSS_FIRST_CACHED_INTERVAL,      // ActivityManager.PROCESS_STATE_HOME
        PSS_FIRST_CACHED_INTERVAL,      // ActivityManager.PROCESS_STATE_LAST_ACTIVITY
        PSS_FIRST_CACHED_INTERVAL,      // ActivityManager.PROCESS_STATE_CACHED_ACTIVITY
        PSS_FIRST_CACHED_INTERVAL,      // ActivityManager.PROCESS_STATE_CACHED_ACTIVITY_CLIENT
        PSS_FIRST_CACHED_INTERVAL,      // ActivityManager.PROCESS_STATE_CACHED_EMPTY
    };

    private static final long[] sSameAwakePssTimes = new long[] {
        PSS_SAME_IMPORTANT_INTERVAL,    // ActivityManager.PROCESS_STATE_PERSISTENT
        PSS_SAME_IMPORTANT_INTERVAL,    // ActivityManager.PROCESS_STATE_PERSISTENT_UI
        PSS_SHORT_INTERVAL,             // ActivityManager.PROCESS_STATE_TOP
        PSS_SAME_IMPORTANT_INTERVAL,    // ActivityManager.PROCESS_STATE_IMPORTANT_FOREGROUND
        PSS_SAME_IMPORTANT_INTERVAL,    // ActivityManager.PROCESS_STATE_IMPORTANT_BACKGROUND
        PSS_SAME_IMPORTANT_INTERVAL,    // ActivityManager.PROCESS_STATE_BACKUP
        PSS_SAME_IMPORTANT_INTERVAL,    // ActivityManager.PROCESS_STATE_HEAVY_WEIGHT
        PSS_SAME_SERVICE_INTERVAL,      // ActivityManager.PROCESS_STATE_SERVICE
        PSS_SAME_SERVICE_INTERVAL,      // ActivityManager.PROCESS_STATE_RECEIVER
        PSS_SAME_CACHED_INTERVAL,       // ActivityManager.PROCESS_STATE_HOME
        PSS_SAME_CACHED_INTERVAL,       // ActivityManager.PROCESS_STATE_LAST_ACTIVITY
        PSS_SAME_CACHED_INTERVAL,       // ActivityManager.PROCESS_STATE_CACHED_ACTIVITY
        PSS_SAME_CACHED_INTERVAL,       // ActivityManager.PROCESS_STATE_CACHED_ACTIVITY_CLIENT
        PSS_SAME_CACHED_INTERVAL,       // ActivityManager.PROCESS_STATE_CACHED_EMPTY
    };

    public static boolean procStatesDifferForMem(int procState1, int procState2) {
        return sProcStateToProcMem[procState1] != sProcStateToProcMem[procState2];
    }

    public static long computeNextPssTime(int procState, boolean first, boolean sleeping,
            long now) {
        final long[] table = sleeping
                ? (first
                        ? sFirstAwakePssTimes
                        : sSameAwakePssTimes)
                : (first
                        ? sFirstAwakePssTimes
                        : sSameAwakePssTimes);
        return now + table[procState];
    }

    long getMemLevel(int adjustment) {
        for (int i=0; i<mOomAdj.length; i++) {
            if (adjustment <= mOomAdj[i]) {
                return mOomMinFree[i] * 1024;
            }
        }
        return mOomMinFree[mOomAdj.length-1] * 1024;
    }

    /**
<<<<<<< HEAD
     * Set the out-of-memory badness adjustment for a process.
     *
     * @param pid The process identifier to set.
     * @param amt Adjustment value -- lmkd allows -16 to +15.
     *
     * {@hide}
     */
    public static final void setOomAdj(int pid, int amt) {
        if (amt == UNKNOWN_ADJ)
            return;

        ByteBuffer buf = ByteBuffer.allocate(4 * 3);
        buf.putInt(LMK_PROCPRIO);
        buf.putInt(pid);
        buf.putInt(amt);
        writeLmkd(buf);
    }

    /*
     * {@hide}
     */
    public static final void remove(int pid) {
        ByteBuffer buf = ByteBuffer.allocate(4 * 2);
        buf.putInt(LMK_PROCREMOVE);
        buf.putInt(pid);
        writeLmkd(buf);
    }

    private static boolean openLmkdSocket() {
=======
     * Return the maximum pss size in kb that we consider a process acceptable to
     * restore from its cached state for running in the background when RAM is low.
     */
    long getCachedRestoreThreshold() {
        return mCachedRestoreLevel;
    }

    private void writeFile(String path, String data) {
        FileOutputStream fos = null;
>>>>>>> 20021b30
        try {
            sLmkdSocket = new LocalSocket(LocalSocket.SOCKET_SEQPACKET);
            sLmkdSocket.connect(
                new LocalSocketAddress("lmkd",
                        LocalSocketAddress.Namespace.RESERVED));
            sLmkdOutputStream = sLmkdSocket.getOutputStream();
        } catch (IOException ex) {
            Slog.w(ActivityManagerService.TAG,
                   "lowmemorykiller daemon socket open failed");
            sLmkdSocket = null;
            return false;
        }

        return true;
    }

    private static void writeLmkd(ByteBuffer buf) {

        for (int i = 0; i < 3; i++) {
            if (sLmkdSocket == null) {
                    if (openLmkdSocket() == false) {
                        try {
                            Thread.sleep(1000);
                        } catch (InterruptedException ie) {
                        }
                        continue;
                    }
            }

            try {
                sLmkdOutputStream.write(buf.array(), 0, buf.position());
                return;
            } catch (IOException ex) {
                Slog.w(ActivityManagerService.TAG,
                       "Error writing to lowmemorykiller socket");

                try {
                    sLmkdSocket.close();
                } catch (IOException ex2) {
                }

                sLmkdSocket = null;
            }
        }
    }
}<|MERGE_RESOLUTION|>--- conflicted
+++ resolved
@@ -259,23 +259,11 @@
             }
         }
 
-<<<<<<< HEAD
-=======
         // The maximum size we will restore a process from cached to background, when under
         // memory duress, is 1/3 the size we have reserved for kernel caches and other overhead
         // before killing background processes.
         mCachedRestoreLevel = (getMemLevel(ProcessList.CACHED_APP_MAX_ADJ)/1024) / 3;
 
-        for (int i=0; i<mOomAdj.length; i++) {
-            if (i > 0) {
-                adjString.append(',');
-                memString.append(',');
-            }
-            adjString.append(mOomAdj[i]);
-            memString.append((mOomMinFree[i]*1024)/PAGE_SIZE);
-        }
-
->>>>>>> 20021b30
         // Ask the kernel to try to keep enough memory free to allocate 3 full
         // screen 32bpp buffers without entering direct reclaim.
         int reserve = displayWidth * displayHeight * 4 * 3 / 1024;
@@ -529,7 +517,14 @@
     }
 
     /**
-<<<<<<< HEAD
+     * Return the maximum pss size in kb that we consider a process acceptable to
+     * restore from its cached state for running in the background when RAM is low.
+     */
+    long getCachedRestoreThreshold() {
+        return mCachedRestoreLevel;
+    }
+
+    /**
      * Set the out-of-memory badness adjustment for a process.
      *
      * @param pid The process identifier to set.
@@ -559,17 +554,6 @@
     }
 
     private static boolean openLmkdSocket() {
-=======
-     * Return the maximum pss size in kb that we consider a process acceptable to
-     * restore from its cached state for running in the background when RAM is low.
-     */
-    long getCachedRestoreThreshold() {
-        return mCachedRestoreLevel;
-    }
-
-    private void writeFile(String path, String data) {
-        FileOutputStream fos = null;
->>>>>>> 20021b30
         try {
             sLmkdSocket = new LocalSocket(LocalSocket.SOCKET_SEQPACKET);
             sLmkdSocket.connect(
