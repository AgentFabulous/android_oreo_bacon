--- conflicted
+++ resolved
@@ -98,11 +98,8 @@
 LOCAL_EMMA_COVERAGE_FILTER:=
 LOCAL_WARNINGS_ENABLE:=
 LOCAL_MANIFEST_FILE:=
-<<<<<<< HEAD
 LOCAL_RENDERSCRIPT_INCLUDES:=
-=======
 LOCAL_BUILD_HOST_DEX:=
->>>>>>> 31d4f53b
 
 # Trim MAKEFILE_LIST so that $(call my-dir) doesn't need to
 # iterate over thousands of entries every time.
