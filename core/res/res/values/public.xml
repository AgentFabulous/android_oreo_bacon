--- conflicted
+++ resolved
@@ -1195,7 +1195,6 @@
   <public type="drawable" name="screen_background_light_transparent" id="0x010800aa" />
   <public type="drawable" name="stat_notify_sdcard_prepare" id="0x010800ab" />
   
-<<<<<<< HEAD
   <public type="attr" name="quickContactBadgeStyleWindowSmall" />
   <public type="attr" name="quickContactBadgeStyleWindowMedium" />
   <public type="attr" name="quickContactBadgeStyleWindowLarge" />
@@ -1206,13 +1205,6 @@
   <public type="attr" name="wallpaperDescription" />
   <public type="attr" name="autoStart" />
 
-<!-- ===============================================================
-Resources proposed for Flan.
- =============================================================== -->
-  <eat-comment />
-  <public type="attr" name="neverEncrypt" />
-
-=======
 <!-- ===============================================================
      Resources added in version 6 of the platform (Eclair 2.0.1).
      =============================================================== -->
@@ -1233,5 +1225,10 @@
   <public type="attr" name="author" id="0x010102b4" />
   <public type="attr" name="autoStart" id="0x010102b5" />
   
->>>>>>> a82e7e24
+<!-- ===============================================================
+Resources proposed for Flan.
+ =============================================================== -->
+  <eat-comment />
+  <public type="attr" name="neverEncrypt" />
+
 </resources>