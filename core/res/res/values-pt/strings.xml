--- conflicted
+++ resolved
@@ -1131,25 +1131,7 @@
     <string name="enable_explore_by_touch_warning_message" product="default" msgid="2708199672852373195">"<xliff:g id="ACCESSIBILITY_SERVICE_NAME">%1$s</xliff:g> quer ativar a exploração pelo toque. Com ela, você pode ouvir ou ver descrições do que está sob seu dedo e interagir com o telefone através de gestos."</string>
     <string name="oneMonthDurationPast" msgid="7396384508953779925">"1 mês atrás"</string>
     <string name="beforeOneMonthDurationPast" msgid="909134546836499826">"Antes de 1 mês atrás"</string>
-<<<<<<< HEAD
-  <plurals name="num_seconds_ago">
-    <item quantity="one" msgid="4869870056547896011">"1 segundo atrás"</item>
-    <item quantity="other" msgid="3903706804349556379">"<xliff:g id="COUNT">%d</xliff:g> segundos atrás"</item>
-  </plurals>
-  <plurals name="num_minutes_ago">
-    <item quantity="one" msgid="3306787433088810191">"1 minuto atrás"</item>
-    <item quantity="other" msgid="2176942008915455116">"<xliff:g id="COUNT">%d</xliff:g> minutos atrás"</item>
-  </plurals>
-  <plurals name="num_hours_ago">
-    <item quantity="one" msgid="9150797944610821849">"1 hora atrás"</item>
-    <item quantity="other" msgid="2467273239587587569">"<xliff:g id="COUNT">%d</xliff:g> horas atrás"</item>
-  </plurals>
     <!-- no translation found for last_num_days:one (7555846096746489821) -->
-=======
-  <plurals name="last_num_days">
-    <item quantity="other" msgid="3069992808164318268">"Últimos <xliff:g id="COUNT">%d</xliff:g> dias"</item>
-  </plurals>
->>>>>>> 6d8886ac
     <string name="last_month" msgid="3959346739979055432">"Mês passado"</string>
     <string name="older" msgid="5211975022815554840">"Mais antigos"</string>
     <string name="preposition_for_date" msgid="9093949757757445117">"em <xliff:g id="DATE">%s</xliff:g>"</string>
