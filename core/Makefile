--- conflicted
+++ resolved
@@ -1050,17 +1050,13 @@
   )
   $(if $(filter true,$(PRODUCTS.$(INTERNAL_PRODUCT).PRODUCT_SUPPORTS_VBOOT)), \
     $(VBOOT_SIGNER) $(FUTILITY) $(1).unsigned $(PRODUCTS.$(INTERNAL_PRODUCT).PRODUCT_VBOOT_SIGNING_KEY).vbpubk $(PRODUCTS.$(INTERNAL_PRODUCT).PRODUCT_VBOOT_SIGNING_KEY).vbprivk $(PRODUCTS.$(INTERNAL_PRODUCT).PRODUCT_VBOOT_SIGNING_SUBKEY).vbprivk $(1).keyblock $(1))
-<<<<<<< HEAD
-  $(if $(filter true,$(BOARD_USES_RECOVERY_AS_BOOT)), \
-=======
   $(if $(and $(filter true,$(BOARD_USES_RECOVERY_AS_BOOT)),$(filter true,$(BOARD_AVB_ENABLE))), \
       $(hide) $(AVBTOOL) add_hash_footer \
         --image $(1) \
         --partition_size $(BOARD_BOOTIMAGE_PARTITION_SIZE) \
         --partition_name boot $(INTERNAL_AVB_SIGNING_ARGS) \
         $(BOARD_AVB_BOOT_ADD_HASH_FOOTER_ARGS))
-  $(if $(filter true,BOARD_USES_RECOVERY_AS_BOOT), \
->>>>>>> aa126abe
+  $(if $(filter true,$(BOARD_USES_RECOVERY_AS_BOOT)), \
     $(hide) $(call assert-max-image-size,$(1),$(BOARD_BOOTIMAGE_PARTITION_SIZE)), \
     $(hide) $(call assert-max-image-size,$(1),$(BOARD_RECOVERYIMAGE_PARTITION_SIZE)))
   @echo ----- Made recovery image: $(1) --------
