# Common to host and target Java modules.

###########################################################
## Java version
###########################################################
# Use the LOCAL_JAVA_LANGUAGE_VERSION if it is set, otherwise
# use one based on the LOCAL_SDK_VERSION. If it is < 24
# pass "1.7" to the tools, if it is unset, >= 24 or "current"
# pass "1.8".
#
# The LOCAL_SDK_VERSION behavior is to ensure that, by default,
# code that is expected to run on older releases of Android
# does not use any 1.8 language features that are not supported
# on earlier runtimes (like default / static interface methods).
# Modules can override this logic by specifying
# LOCAL_JAVA_LANGUAGE_VERSION explicitly.
ifeq (,$(LOCAL_JAVA_LANGUAGE_VERSION))
<<<<<<< HEAD
  ifeq (,$(LEGACY_USE_JAVA7))
    LOCAL_JAVA_LANGUAGE_VERSION := 1.8
  else
    LOCAL_JAVA_LANGUAGE_VERSION := 1.7
=======
  private_sdk_versions_without_any_java_18_support := 1 2 3 4 5 6 7 8 9 10 11 12 13 14 15 16 17 18 19 20 21 22 23
  ifneq (,$(filter $(LOCAL_SDK_VERSION), $(private_sdk_versions_without_any_java_18_support)))
    LOCAL_JAVA_LANGUAGE_VERSION := 1.7
  else
    LOCAL_JAVA_LANGUAGE_VERSION := 1.8
>>>>>>> e82f56c4
  endif
endif
LOCAL_JAVACFLAGS += -source $(LOCAL_JAVA_LANGUAGE_VERSION) -target $(LOCAL_JAVA_LANGUAGE_VERSION)

###########################################################
## .proto files: Compile proto files to .java
###########################################################
proto_sources := $(filter %.proto,$(LOCAL_SRC_FILES))
# Because names of the .java files compiled from .proto files are unknown until the
# .proto files are compiled, we use a timestamp file as depedency.
proto_java_sources_file_stamp :=
ifneq ($(proto_sources),)
proto_sources_fullpath := $(addprefix $(LOCAL_PATH)/, $(proto_sources))

# By putting the generated java files into $(LOCAL_INTERMEDIATE_SOURCE_DIR), they will be
# automatically found by the java compiling function transform-java-to-classes.jar.
proto_java_intemediate_dir := $(LOCAL_INTERMEDIATE_SOURCE_DIR)/proto
proto_java_sources_file_stamp := $(proto_java_intemediate_dir)/Proto.stamp
proto_java_sources_dir := $(proto_java_intemediate_dir)/src

$(proto_java_sources_file_stamp): PRIVATE_PROTO_INCLUDES := $(TOP)
$(proto_java_sources_file_stamp): PRIVATE_PROTO_SRC_FILES := $(proto_sources_fullpath)
$(proto_java_sources_file_stamp): PRIVATE_PROTO_JAVA_OUTPUT_DIR := $(proto_java_sources_dir)
ifeq ($(LOCAL_PROTOC_OPTIMIZE_TYPE),micro)
$(proto_java_sources_file_stamp): PRIVATE_PROTO_JAVA_OUTPUT_OPTION := --javamicro_out
else
  ifeq ($(LOCAL_PROTOC_OPTIMIZE_TYPE),nano)
$(proto_java_sources_file_stamp): PRIVATE_PROTO_JAVA_OUTPUT_OPTION := --javanano_out
  else
$(proto_java_sources_file_stamp): PRIVATE_PROTO_JAVA_OUTPUT_OPTION := --java_out
  endif
endif
$(proto_java_sources_file_stamp): PRIVATE_PROTOC_FLAGS := $(LOCAL_PROTOC_FLAGS)
$(proto_java_sources_file_stamp): PRIVATE_PROTO_JAVA_OUTPUT_PARAMS := $(LOCAL_PROTO_JAVA_OUTPUT_PARAMS)
$(proto_java_sources_file_stamp) : $(proto_sources_fullpath) $(PROTOC)
	$(call transform-proto-to-java)

#TODO: protoc should output the dependencies introduced by imports.

ALL_MODULES.$(my_register_name).PROTO_FILES := $(proto_sources_fullpath)
endif # proto_sources

#########################################
## Java resources

# Look for resource files in any specified directories.
# Non-java and non-doc files will be picked up as resources
# and included in the output jar file.
java_resource_file_groups :=

LOCAL_JAVA_RESOURCE_DIRS := $(strip $(LOCAL_JAVA_RESOURCE_DIRS))
ifneq ($(LOCAL_JAVA_RESOURCE_DIRS),)
  # This makes a list of words like
  #     <dir1>::<file1>:<file2> <dir2>::<file1> <dir3>:
  # where each of the files is relative to the directory it's grouped with.
  # Directories that don't contain any resource files will result in groups
  # that end with a colon, and they are stripped out in the next step.
  java_resource_file_groups += \
    $(foreach dir,$(LOCAL_JAVA_RESOURCE_DIRS), \
	$(subst $(space),:,$(strip \
		$(LOCAL_PATH)/$(dir): \
	    $(patsubst ./%,%,$(sort $(shell cd $(LOCAL_PATH)/$(dir) && \
		find . \
		    -type d -a -name ".svn" -prune -o \
		    -type f \
			-a \! -name "*.java" \
			-a \! -name "package.html" \
			-a \! -name "overview.html" \
			-a \! -name ".*.swp" \
			-a \! -name ".DS_Store" \
			-a \! -name "*~" \
			-print \
		    ))) \
	)) \
    )
  java_resource_file_groups := $(filter-out %:,$(java_resource_file_groups))
endif # LOCAL_JAVA_RESOURCE_DIRS

LOCAL_JAVA_RESOURCE_FILES := $(strip $(LOCAL_JAVA_RESOURCE_FILES))
ifneq ($(LOCAL_JAVA_RESOURCE_FILES),)
  java_resource_file_groups += \
    $(foreach f,$(LOCAL_JAVA_RESOURCE_FILES), \
	$(patsubst %/,%,$(dir $(f)))::$(notdir $(f)) \
     )
endif # LOCAL_JAVA_RESOURCE_FILES

ifdef java_resource_file_groups
  # The full paths to all resources, used for dependencies.
  java_resource_sources := \
    $(foreach group,$(java_resource_file_groups), \
	$(addprefix $(word 1,$(subst :,$(space),$(group)))/, \
	    $(wordlist 2,9999,$(subst :,$(space),$(group))) \
	) \
    )
  # The arguments to jar that will include these files in a jar file.
  # Quote the file name to handle special characters (such as #) correctly.
  extra_jar_args := \
    $(foreach group,$(java_resource_file_groups), \
	$(addprefix -C "$(word 1,$(subst :,$(space),$(group)))" , \
	    $(foreach w, $(wordlist 2,9999,$(subst :,$(space),$(group))), "$(w)" ) \
	) \
    )
  java_resource_file_groups :=
else
  java_resource_sources :=
  extra_jar_args :=
endif # java_resource_file_groups

######################################
## PRIVATE java vars
# LOCAL_SOURCE_FILES_ALL_GENERATED is set only if the module does not have static source files,
# but generated source files in its LOCAL_INTERMEDIATE_SOURCE_DIR.
# You have to set up the dependency in some other way.
need_compile_java := $(strip $(all_java_sources)$(all_res_assets)$(java_resource_sources))$(LOCAL_STATIC_JAVA_LIBRARIES)$(filter true,$(LOCAL_SOURCE_FILES_ALL_GENERATED))
ifdef need_compile_java

full_static_java_libs := \
    $(foreach lib,$(LOCAL_STATIC_JAVA_LIBRARIES), \
      $(call intermediates-dir-for, \
        JAVA_LIBRARIES,$(lib),$(LOCAL_IS_HOST_MODULE),COMMON)/javalib.jar)

$(LOCAL_INTERMEDIATE_TARGETS): PRIVATE_STATIC_JAVA_LIBRARIES := $(full_static_java_libs)

$(LOCAL_INTERMEDIATE_TARGETS): PRIVATE_RESOURCE_DIR := $(LOCAL_RESOURCE_DIR)
$(LOCAL_INTERMEDIATE_TARGETS): PRIVATE_ASSET_DIR := $(LOCAL_ASSET_DIR)

$(LOCAL_INTERMEDIATE_TARGETS): PRIVATE_CLASS_INTERMEDIATES_DIR := $(intermediates.COMMON)/classes
$(LOCAL_INTERMEDIATE_TARGETS): PRIVATE_SOURCE_INTERMEDIATES_DIR := $(intermediates.COMMON)/src
$(LOCAL_INTERMEDIATE_TARGETS): PRIVATE_JAVA_SOURCES := $(all_java_sources)

$(LOCAL_INTERMEDIATE_TARGETS): PRIVATE_RMTYPEDEFS := $(LOCAL_RMTYPEDEFS)

# full_java_libs: The list of files that should be used as the classpath.
#                 Using this list as a dependency list WILL NOT WORK.
# full_java_lib_deps: Should be specified as a prerequisite of this module
#                 to guarantee that the files in full_java_libs will
#                 be up-to-date.
ifndef LOCAL_IS_HOST_MODULE
ifeq ($(LOCAL_SDK_VERSION),)
ifeq ($(LOCAL_NO_STANDARD_LIBRARIES),true)
# No bootclasspath. But we still need "" to prevent javac from using default host bootclasspath.
my_bootclasspath := ""
else  # LOCAL_NO_STANDARD_LIBRARIES
my_bootclasspath := $(call java-lib-files,core-oj):$(call java-lib-files,core-libart)
endif  # LOCAL_NO_STANDARD_LIBRARIES
else
ifeq ($(LOCAL_SDK_VERSION)$(TARGET_BUILD_APPS),current)
# LOCAL_SDK_VERSION is current and no TARGET_BUILD_APPS.
my_bootclasspath := $(call java-lib-files,android_stubs_current)
else ifeq ($(LOCAL_SDK_VERSION)$(TARGET_BUILD_APPS),system_current)
my_bootclasspath := $(call java-lib-files,android_system_stubs_current)
else ifeq ($(LOCAL_SDK_VERSION)$(TARGET_BUILD_APPS),test_current)
my_bootclasspath := $(call java-lib-files,android_test_stubs_current)
else
my_bootclasspath := $(call java-lib-files,sdk_v$(LOCAL_SDK_VERSION))
endif # current, system_current, or test_current
endif # LOCAL_SDK_VERSION
$(LOCAL_INTERMEDIATE_TARGETS): PRIVATE_BOOTCLASSPATH := -bootclasspath $(my_bootclasspath)

full_shared_java_libs := $(call java-lib-files,$(LOCAL_JAVA_LIBRARIES),$(LOCAL_IS_HOST_MODULE))
full_java_lib_deps := $(call java-lib-deps,$(LOCAL_JAVA_LIBRARIES),$(LOCAL_IS_HOST_MODULE))
full_java_lib_deps := $(addsuffix .toc, $(full_java_lib_deps))

else # LOCAL_IS_HOST_MODULE

ifeq ($(USE_CORE_LIB_BOOTCLASSPATH),true)
ifeq ($(LOCAL_NO_STANDARD_LIBRARIES),true)
my_bootclasspath := ""
else
my_bootclasspath := $(call normalize-path-list,$(call host-dex-java-lib-files,core-oj-hostdex core-libart-hostdex))
endif
$(LOCAL_INTERMEDIATE_TARGETS): PRIVATE_BOOTCLASSPATH := -bootclasspath $(my_bootclasspath)

full_shared_java_libs := $(call host-dex-java-lib-files,$(LOCAL_JAVA_LIBRARIES))
full_java_lib_deps := $(full_shared_java_libs)
else # !USE_CORE_LIB_BOOTCLASSPATH
$(LOCAL_INTERMEDIATE_TARGETS): PRIVATE_BOOTCLASSPATH :=

full_shared_java_libs := $(addprefix $(HOST_OUT_JAVA_LIBRARIES)/,\
    $(addsuffix $(COMMON_JAVA_PACKAGE_SUFFIX),$(LOCAL_JAVA_LIBRARIES)))
full_java_lib_deps := $(full_shared_java_libs)
endif # USE_CORE_LIB_BOOTCLASSPATH
endif # !LOCAL_IS_HOST_MODULE

full_java_libs := $(full_shared_java_libs) $(full_static_java_libs) $(LOCAL_CLASSPATH)
full_java_lib_deps := $(full_java_lib_deps) $(full_static_java_libs) $(LOCAL_CLASSPATH)

ifndef LOCAL_IS_HOST_MODULE
# This is set by packages that are linking to other packages that export
# shared libraries, allowing them to make use of the code in the linked apk.
apk_libraries := $(sort $(LOCAL_APK_LIBRARIES) $(LOCAL_RES_LIBRARIES))
ifneq ($(apk_libraries),)
  link_apk_libraries := \
      $(foreach lib,$(apk_libraries), \
        $(call intermediates-dir-for, \
              APPS,$(lib),,COMMON)/classes.jar)

  # link against the jar with full original names (before proguard processing).
  full_shared_java_libs += $(link_apk_libraries)
  full_java_libs += $(link_apk_libraries)
  full_java_lib_deps += $(link_apk_libraries)
endif

# This is set by packages that contain instrumentation, allowing them to
# link against the package they are instrumenting.  Currently only one such
# package is allowed.
LOCAL_INSTRUMENTATION_FOR := $(strip $(LOCAL_INSTRUMENTATION_FOR))
ifdef LOCAL_INSTRUMENTATION_FOR
  ifneq ($(words $(LOCAL_INSTRUMENTATION_FOR)),1)
    $(error \
        $(LOCAL_PATH): Multiple LOCAL_INSTRUMENTATION_FOR members defined)
  endif

  link_instr_intermediates_dir.COMMON := $(call intermediates-dir-for, \
      APPS,$(LOCAL_INSTRUMENTATION_FOR),,COMMON)
  # link against the jar with full original names (before proguard processing).
  link_instr_classes_jar := $(link_instr_intermediates_dir.COMMON)/classes.jar
  full_java_libs += $(link_instr_classes_jar)
  full_java_lib_deps += $(link_instr_classes_jar)
endif  # LOCAL_INSTRUMENTATION_FOR
endif  # LOCAL_IS_HOST_MODULE

endif  # need_compile_java

# We may want to add jar manifest or jar resource files even if there is no java code at all.
$(LOCAL_INTERMEDIATE_TARGETS): PRIVATE_EXTRA_JAR_ARGS := $(extra_jar_args)
jar_manifest_file :=
ifneq ($(strip $(LOCAL_JAR_MANIFEST)),)
jar_manifest_file := $(LOCAL_PATH)/$(LOCAL_JAR_MANIFEST)
$(LOCAL_INTERMEDIATE_TARGETS): PRIVATE_JAR_MANIFEST := $(jar_manifest_file)
else
$(LOCAL_INTERMEDIATE_TARGETS): PRIVATE_JAR_MANIFEST :=
endif

##########################################################
ifndef LOCAL_IS_HOST_MODULE
## AAPT Flags
# aapt doesn't accept multiple --extra-packages flags.
# We have to collapse them into a single --extra-packages flag here.
LOCAL_AAPT_FLAGS := $(strip $(LOCAL_AAPT_FLAGS))
ifdef LOCAL_AAPT_FLAGS
ifeq ($(filter 0 1,$(words $(filter --extra-packages,$(LOCAL_AAPT_FLAGS)))),)
aapt_flags := $(subst --extra-packages$(space),--extra-packages@,$(LOCAL_AAPT_FLAGS))
aapt_flags_extra_packages := $(patsubst --extra-packages@%,%,$(filter --extra-packages@%,$(aapt_flags)))
aapt_flags_extra_packages := $(sort $(subst :,$(space),$(aapt_flags_extra_packages)))
LOCAL_AAPT_FLAGS := $(filter-out --extra-packages@%,$(aapt_flags)) \
    --extra-packages $(subst $(space),:,$(aapt_flags_extra_packages))
aapt_flags_extra_packages :=
aapt_flags :=
endif
endif

$(LOCAL_INTERMEDIATE_TARGETS) : PRIVATE_AAPT_FLAGS := $(LOCAL_AAPT_FLAGS) $(PRODUCT_AAPT_FLAGS)
$(LOCAL_INTERMEDIATE_TARGETS) : PRIVATE_MANIFEST_PACKAGE_NAME := $(LOCAL_MANIFEST_PACKAGE_NAME)
$(LOCAL_INTERMEDIATE_TARGETS) : PRIVATE_MANIFEST_INSTRUMENTATION_FOR := $(LOCAL_MANIFEST_INSTRUMENTATION_FOR)

ifdef aidl_sources
ALL_MODULES.$(my_register_name).AIDL_FILES := $(aidl_sources)
endif
ifdef renderscript_sources
ALL_MODULES.$(my_register_name).RS_FILES := $(renderscript_sources_fullpath)
endif
endif  # !LOCAL_IS_HOST_MODULE

$(LOCAL_INTERMEDIATE_TARGETS) : PRIVATE_ALL_JAVA_LIBRARIES := $(full_java_libs)

ALL_MODULES.$(my_register_name).INTERMEDIATE_SOURCE_DIR := \
    $(ALL_MODULES.$(my_register_name).INTERMEDIATE_SOURCE_DIR) $(LOCAL_INTERMEDIATE_SOURCE_DIR)

###########################################################
# JACK
###########################################################
ifdef LOCAL_JACK_ENABLED
ifdef need_compile_java

LOCAL_JACK_FLAGS += -D jack.java.source.version=$(LOCAL_JAVA_LANGUAGE_VERSION)

full_static_jack_libs := \
    $(foreach lib,$(LOCAL_STATIC_JAVA_LIBRARIES), \
      $(call intermediates-dir-for, \
        JAVA_LIBRARIES,$(lib),$(LOCAL_IS_HOST_MODULE),COMMON)/classes.jack)

$(LOCAL_INTERMEDIATE_TARGETS): PRIVATE_STATIC_JACK_LIBRARIES := $(full_static_jack_libs)

ifndef LOCAL_IS_HOST_MODULE
ifeq ($(LOCAL_SDK_VERSION),)
ifeq ($(LOCAL_NO_STANDARD_LIBRARIES),true)
my_bootclasspath :=
else
my_bootclasspath := $(call jack-lib-files,core-oj core-libart)
endif
else  # LOCAL_SDK_VERSION
ifeq ($(LOCAL_SDK_VERSION)$(TARGET_BUILD_APPS),current)
# LOCAL_SDK_VERSION is current and no TARGET_BUILD_APPS.
my_bootclasspath := $(call jack-lib-files,android_stubs_current)
else ifeq ($(LOCAL_SDK_VERSION)$(TARGET_BUILD_APPS),system_current)
my_bootclasspath := $(call jack-lib-files,android_system_stubs_current)
else ifeq ($(LOCAL_SDK_VERSION)$(TARGET_BUILD_APPS),test_current)
my_bootclasspath := $(call jack-lib-files,android_test_stubs_current)
else
my_bootclasspath :=$(call jack-lib-files,sdk_v$(LOCAL_SDK_VERSION))
endif # current, system_current, or test_current
endif # LOCAL_SDK_VERSION
$(LOCAL_INTERMEDIATE_TARGETS): PRIVATE_BOOTCLASSPATH_JAVA_LIBRARIES := $(my_bootclasspath)

full_shared_jack_libs := $(call jack-lib-files,$(LOCAL_JAVA_LIBRARIES),$(LOCAL_IS_HOST_MODULE))
full_jack_deps := $(call jack-lib-deps,$(LOCAL_JAVA_LIBRARIES),$(LOCAL_IS_HOST_MODULE))
# Turn off .toc optimization for apps build as we cannot build dexdump.
ifeq (,$(TARGET_BUILD_APPS))
full_jack_deps := $(patsubst %.jack, %.dex.toc, $(full_jack_deps))
endif

else # LOCAL_IS_HOST_MODULE

ifeq ($(USE_CORE_LIB_BOOTCLASSPATH),true)
ifeq ($(LOCAL_NO_STANDARD_LIBRARIES),true)
my_bootclasspath :=
else
my_bootclasspath := $(call jack-lib-files,core-oj-hostdex core-libart-hostdex,$(LOCAL_IS_HOST_MODULE))
endif
$(LOCAL_INTERMEDIATE_TARGETS): PRIVATE_BOOTCLASSPATH_JAVA_LIBRARIES := $(my_bootclasspath)
# Compiling against the final jack library. If we want to add support for obfuscated library
# we'll need to change that to compile against the not obfuscated jack library.
full_shared_jack_libs := $(call jack-lib-files,$(LOCAL_JAVA_LIBRARIES),$(LOCAL_IS_HOST_MODULE))
full_jack_deps := $(call jack-lib-deps,$(LOCAL_JAVA_LIBRARIES),$(LOCAL_IS_HOST_MODULE))
else
$(LOCAL_INTERMEDIATE_TARGETS): PRIVATE_BOOTCLASSPATH_JAVA_LIBRARIES :=
full_shared_jack_libs := $(call jack-lib-deps,$(LOCAL_JAVA_LIBRARIES),$(LOCAL_IS_HOST_MODULE))
full_jack_deps := $(full_shared_jack_libs)
endif # USE_CORE_LIB_BOOTCLASSPATH
endif # !LOCAL_IS_HOST_MODULE
full_jack_libs := $(full_shared_jack_libs) $(full_static_jack_libs) $(LOCAL_JACK_CLASSPATH)
full_jack_deps += $(full_static_jack_libs) $(LOCAL_JACK_CLASSPATH)

ifndef LOCAL_IS_HOST_MODULE
# This is set by packages that are linking to other packages that export
# shared libraries, allowing them to make use of the code in the linked apk.
ifneq ($(apk_libraries),)
  link_apk_jack_libraries := \
      $(foreach lib,$(apk_libraries), \
        $(call intermediates-dir-for, \
              APPS,$(lib),,COMMON)/classes.jack)

  # link against the jar with full original names (before proguard processing).
  full_shared_jack_libs += $(link_apk_jack_libraries)
  full_jack_libs += $(link_apk_jack_libraries)
  full_jack_deps += $(link_apk_jack_libraries)
endif

# This is set by packages that contain instrumentation, allowing them to
# link against the package they are instrumenting.  Currently only one such
# package is allowed.
ifdef LOCAL_INSTRUMENTATION_FOR
   # link against the jar with full original names (before proguard processing).
   link_instr_classes_jack := $(link_instr_intermediates_dir.COMMON)/classes.noshrob.jack
   full_jack_libs += $(link_instr_classes_jack)
   full_jack_deps += $(link_instr_classes_jack)
endif  # LOCAL_INSTRUMENTATION_FOR
endif  # !LOCAL_IS_HOST_MODULE

# Propagate local configuration options to this target.
$(LOCAL_INTERMEDIATE_TARGETS) : PRIVATE_ALL_JACK_LIBRARIES:= $(full_jack_libs)
$(LOCAL_INTERMEDIATE_TARGETS) : PRIVATE_JARJAR_RULES := $(LOCAL_JARJAR_RULES)

endif  # need_compile_java
endif # LOCAL_JACK_ENABLED<|MERGE_RESOLUTION|>--- conflicted
+++ resolved
@@ -15,18 +15,16 @@
 # Modules can override this logic by specifying
 # LOCAL_JAVA_LANGUAGE_VERSION explicitly.
 ifeq (,$(LOCAL_JAVA_LANGUAGE_VERSION))
-<<<<<<< HEAD
-  ifeq (,$(LEGACY_USE_JAVA7))
-    LOCAL_JAVA_LANGUAGE_VERSION := 1.8
-  else
-    LOCAL_JAVA_LANGUAGE_VERSION := 1.7
-=======
   private_sdk_versions_without_any_java_18_support := 1 2 3 4 5 6 7 8 9 10 11 12 13 14 15 16 17 18 19 20 21 22 23
   ifneq (,$(filter $(LOCAL_SDK_VERSION), $(private_sdk_versions_without_any_java_18_support)))
     LOCAL_JAVA_LANGUAGE_VERSION := 1.7
   else
-    LOCAL_JAVA_LANGUAGE_VERSION := 1.8
->>>>>>> e82f56c4
+    # This retains 1.7 for ART build bots only. http://b/27583810
+    ifeq (,$(LEGACY_USE_JAVA7))
+      LOCAL_JAVA_LANGUAGE_VERSION := 1.8
+    else
+      LOCAL_JAVA_LANGUAGE_VERSION := 1.7
+    endif
   endif
 endif
 LOCAL_JAVACFLAGS += -source $(LOCAL_JAVA_LANGUAGE_VERSION) -target $(LOCAL_JAVA_LANGUAGE_VERSION)
