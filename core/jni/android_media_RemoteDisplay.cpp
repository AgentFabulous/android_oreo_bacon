/*
 * Copyright (C) 2012 The Android Open Source Project
 *
 * Licensed under the Apache License, Version 2.0 (the "License");
 * you may not use this file except in compliance with the License.
 * You may obtain a copy of the License at
 *
 *      http://www.apache.org/licenses/LICENSE-2.0
 *
 * Unless required by applicable law or agreed to in writing, software
 * distributed under the License is distributed on an "AS IS" BASIS,
 * WITHOUT WARRANTIES OR CONDITIONS OF ANY KIND, either express or implied.
 * See the License for the specific language governing permissions and
 * limitations under the License.
 */

#define LOG_TAG "RemoteDisplay"

#include "jni.h"
#include "JNIHelp.h"

#include "android_os_Parcel.h"
#include "android_util_Binder.h"

#include "core_jni_helpers.h"
#include <android_runtime/android_view_Surface.h>
#include <android_runtime/Log.h>

#include <binder/IServiceManager.h>

#include <gui/IGraphicBufferProducer.h>

#include <media/IMediaPlayerService.h>
#include <media/IRemoteDisplay.h>
#include <media/IRemoteDisplayClient.h>

#include <utils/Log.h>

#include <ScopedUtfChars.h>

namespace android {

static struct {
    jmethodID notifyDisplayConnected;
    jmethodID notifyDisplayDisconnected;
    jmethodID notifyDisplayError;
} gRemoteDisplayClassInfo;

// ----------------------------------------------------------------------------

class NativeRemoteDisplayClient : public BnRemoteDisplayClient {
public:
    NativeRemoteDisplayClient(JNIEnv* env, jobject remoteDisplayObj) :
            mRemoteDisplayObjGlobal(env->NewGlobalRef(remoteDisplayObj)) {
    }

protected:
    ~NativeRemoteDisplayClient() {
        JNIEnv* env = AndroidRuntime::getJNIEnv();
        env->DeleteGlobalRef(mRemoteDisplayObjGlobal);
    }

public:
    virtual void onDisplayConnected(const sp<IGraphicBufferProducer>& bufferProducer,
            uint32_t width, uint32_t height, uint32_t flags, uint32_t session) {
        JNIEnv* env = AndroidRuntime::getJNIEnv();

        jobject surfaceObj = android_view_Surface_createFromIGraphicBufferProducer(env, bufferProducer);
        if (surfaceObj == NULL) {
            ALOGE("Could not create Surface from surface texture %p provided by media server.",
                  bufferProducer.get());
            return;
        }

        env->CallVoidMethod(mRemoteDisplayObjGlobal,
                gRemoteDisplayClassInfo.notifyDisplayConnected,
                surfaceObj, width, height, flags, session);
        env->DeleteLocalRef(surfaceObj);
        checkAndClearExceptionFromCallback(env, "notifyDisplayConnected");
    }

    virtual void onDisplayDisconnected() {
        JNIEnv* env = AndroidRuntime::getJNIEnv();

        env->CallVoidMethod(mRemoteDisplayObjGlobal,
                gRemoteDisplayClassInfo.notifyDisplayDisconnected);
        checkAndClearExceptionFromCallback(env, "notifyDisplayDisconnected");
    }

    virtual void onDisplayError(int32_t error) {
        JNIEnv* env = AndroidRuntime::getJNIEnv();

        env->CallVoidMethod(mRemoteDisplayObjGlobal,
                gRemoteDisplayClassInfo.notifyDisplayError, error);
        checkAndClearExceptionFromCallback(env, "notifyDisplayError");
    }

private:
    jobject mRemoteDisplayObjGlobal;

    static void checkAndClearExceptionFromCallback(JNIEnv* env, const char* methodName) {
        if (env->ExceptionCheck()) {
            ALOGE("An exception was thrown by callback '%s'.", methodName);
            LOGE_EX(env);
            env->ExceptionClear();
        }
    }
};

class NativeRemoteDisplay {
public:
    NativeRemoteDisplay(const sp<IRemoteDisplay>& display,
            const sp<NativeRemoteDisplayClient>& client) :
            mDisplay(display), mClient(client) {
    }

    ~NativeRemoteDisplay() {
        mDisplay->dispose();
    }

    void pause() {
        mDisplay->pause();
    }

    void resume() {
        mDisplay->resume();
    }

private:
    sp<IRemoteDisplay> mDisplay;
    sp<NativeRemoteDisplayClient> mClient;
};


// ----------------------------------------------------------------------------

static jlong nativeListen(JNIEnv* env, jobject remoteDisplayObj, jstring ifaceStr,
        jstring opPackageNameStr) {
    ScopedUtfChars iface(env, ifaceStr);
    ScopedUtfChars opPackageName(env, opPackageNameStr);

    sp<IServiceManager> sm = defaultServiceManager();
    sp<IMediaPlayerService> service = interface_cast<IMediaPlayerService>(
            sm->getService(String16("media.player")));
    if (service == NULL) {
        ALOGE("Could not obtain IMediaPlayerService from service manager");
        return 0;
    }

    sp<NativeRemoteDisplayClient> client(new NativeRemoteDisplayClient(env, remoteDisplayObj));
    sp<IRemoteDisplay> display = service->listenForRemoteDisplay(String16(opPackageName.c_str()),
            client, String8(iface.c_str()));
    if (display == NULL) {
        ALOGE("Media player service rejected request to listen for remote display '%s'.",
                iface.c_str());
        return 0;
    }

    NativeRemoteDisplay* wrapper = new NativeRemoteDisplay(display, client);
    return reinterpret_cast<jlong>(wrapper);
}

static void nativePause(JNIEnv* env, jobject remoteDisplayObj, jlong ptr) {
    NativeRemoteDisplay* wrapper = reinterpret_cast<NativeRemoteDisplay*>(ptr);
    wrapper->pause();
}

static void nativeResume(JNIEnv* env, jobject remoteDisplayObj, jlong ptr) {
    NativeRemoteDisplay* wrapper = reinterpret_cast<NativeRemoteDisplay*>(ptr);
    wrapper->resume();
}

static void nativeDispose(JNIEnv* env, jobject remoteDisplayObj, jlong ptr) {
    NativeRemoteDisplay* wrapper = reinterpret_cast<NativeRemoteDisplay*>(ptr);
    delete wrapper;
}

// ----------------------------------------------------------------------------

<<<<<<< HEAD
static JNINativeMethod gMethods[] = {
    {"nativeListen", "(Ljava/lang/String;Ljava/lang/String;)J",
=======
static const JNINativeMethod gMethods[] = {
    {"nativeListen", "(Ljava/lang/String;)J",
>>>>>>> a884d81e
            (void*)nativeListen },
    {"nativeDispose", "(J)V",
            (void*)nativeDispose },
    {"nativePause", "(J)V",
            (void*)nativePause },
    {"nativeResume", "(J)V",
            (void*)nativeResume },
};

int register_android_media_RemoteDisplay(JNIEnv* env)
{
    int err = RegisterMethodsOrDie(env, "android/media/RemoteDisplay", gMethods, NELEM(gMethods));

    jclass clazz = FindClassOrDie(env, "android/media/RemoteDisplay");
    gRemoteDisplayClassInfo.notifyDisplayConnected = GetMethodIDOrDie(env,
            clazz, "notifyDisplayConnected", "(Landroid/view/Surface;IIII)V");
    gRemoteDisplayClassInfo.notifyDisplayDisconnected = GetMethodIDOrDie(env,
            clazz, "notifyDisplayDisconnected", "()V");
    gRemoteDisplayClassInfo.notifyDisplayError = GetMethodIDOrDie(env,
            clazz, "notifyDisplayError", "(I)V");
    return err;
}

};<|MERGE_RESOLUTION|>--- conflicted
+++ resolved
@@ -177,13 +177,8 @@
 
 // ----------------------------------------------------------------------------
 
-<<<<<<< HEAD
-static JNINativeMethod gMethods[] = {
+static const JNINativeMethod gMethods[] = {
     {"nativeListen", "(Ljava/lang/String;Ljava/lang/String;)J",
-=======
-static const JNINativeMethod gMethods[] = {
-    {"nativeListen", "(Ljava/lang/String;)J",
->>>>>>> a884d81e
             (void*)nativeListen },
     {"nativeDispose", "(J)V",
             (void*)nativeDispose },
