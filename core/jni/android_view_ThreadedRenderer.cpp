--- conflicted
+++ resolved
@@ -453,12 +453,7 @@
 
 const char* const kClassPathName = "android/view/ThreadedRenderer";
 
-<<<<<<< HEAD
-static JNINativeMethod gMethods[] = {
-=======
 static const JNINativeMethod gMethods[] = {
-#ifdef USE_OPENGL_RENDERER
->>>>>>> a884d81e
     { "nSetAtlas", "(JLandroid/view/GraphicBuffer;[J)V",   (void*) android_view_ThreadedRenderer_setAtlas },
     { "nSetProcessStatsBuffer", "(JI)V", (void*) android_view_ThreadedRenderer_setProcessStatsBuffer },
     { "nCreateRootRenderNode", "()J", (void*) android_view_ThreadedRenderer_createRootRenderNode },
