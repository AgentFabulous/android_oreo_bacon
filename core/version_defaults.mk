--- conflicted
+++ resolved
@@ -82,6 +82,15 @@
 # which is the version that we reveal to the end user.
 # Update this value when the platform version changes (rather
 # than overriding it somewhere else).  Can be an arbitrary string.
+
+# When you add a new PLATFORM_VERSION which will result in a new
+# PLATFORM_SDK_VERSION please ensure you add a corresponding isAtLeast*
+# method in the following java file:
+# frameworks/support/compat/gingerbread/android/support/v4/os/BuildCompat.java
+
+# When you change PLATFORM_VERSION for a given PLATFORM_SDK_VERSION
+# please add that PLATFORM_VERSION to the following text file:
+# cts/tests/tests/os/assets/platform_versions.txt
 PLATFORM_VERSION.O := O
 
 # This is the current development code-name, if the build is not a final
@@ -89,28 +98,11 @@
 PLATFORM_VERSION_CODENAME.O := O
 
 ifndef PLATFORM_VERSION
-<<<<<<< HEAD
-  # This is the canonical definition of the platform version,
-  # which is the version that we reveal to the end user.
-  # Update this value when the platform version changes (rather
-  # than overriding it somewhere else).  Can be an arbitrary string.
-
-  # When you add a new PLATFORM_VERSION which will result in a new
-  # PLATFORM_SDK_VERSION please ensure you add a corresponding isAtLeast*
-  # method in the following java file:
-  # frameworks/support/compat/gingerbread/android/support/v4/os/BuildCompat.java
-
-  # When you change PLATFORM_VERSION for a given PLATFORM_SDK_VERSION
-  # please add that PLATFORM_VERSION to the following text file:
-  # cts/tests/tests/os/assets/platform_versions.txt
-  PLATFORM_VERSION := 7.1.2
-=======
   PLATFORM_VERSION := $(PLATFORM_VERSION.$(TARGET_PLATFORM_VERSION))
   ifndef PLATFORM_VERSION
     # PLATFORM_VERSION falls back to TARGET_PLATFORM_VERSION
     PLATFORM_VERSION := $(TARGET_PLATFORM_VERSION)
   endif
->>>>>>> da00e137
 endif
 
 ifndef PLATFORM_SDK_VERSION
