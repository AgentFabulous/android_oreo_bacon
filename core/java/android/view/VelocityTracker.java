/*
 * Copyright (C) 2006 The Android Open Source Project
 *
 * Licensed under the Apache License, Version 2.0 (the "License");
 * you may not use this file except in compliance with the License.
 * You may obtain a copy of the License at
 *
 *      http://www.apache.org/licenses/LICENSE-2.0
 *
 * Unless required by applicable law or agreed to in writing, software
 * distributed under the License is distributed on an "AS IS" BASIS,
 * WITHOUT WARRANTIES OR CONDITIONS OF ANY KIND, either express or implied.
 * See the License for the specific language governing permissions and
 * limitations under the License.
 */

package android.view;

import android.util.Config;
import android.util.Log;
import android.util.Poolable;
import android.util.Pool;
import android.util.Pools;
import android.util.PoolableManager;

/**
 * Helper for tracking the velocity of touch events, for implementing
 * flinging and other such gestures.  Use {@link #obtain} to retrieve a
 * new instance of the class when you are going to begin tracking, put
 * the motion events you receive into it with {@link #addMovement(MotionEvent)},
 * and when you want to determine the velocity call
 * {@link #computeCurrentVelocity(int)} and then {@link #getXVelocity()}
 * and {@link #getXVelocity()}.
 */
public final class VelocityTracker implements Poolable<VelocityTracker> {
    static final String TAG = "VelocityTracker";
    static final boolean DEBUG = false;
    static final boolean localLOGV = DEBUG || Config.LOGV;

    static final int NUM_PAST = 10;
    static final int LONGEST_PAST_TIME = 200;

    static final VelocityTracker[] mPool = new VelocityTracker[1];
    private static final Pool<VelocityTracker> sPool = Pools.synchronizedPool(
            Pools.finitePool(new PoolableManager<VelocityTracker>() {
                public VelocityTracker newInstance() {
                    return new VelocityTracker();
                }

                public void onAcquired(VelocityTracker element) {
                    element.clear();
                }

                public void onReleased(VelocityTracker element) {
                }
            }, 2));

    final float mPastX[][] = new float[MotionEvent.BASE_AVAIL_POINTERS][NUM_PAST];
    final float mPastY[][] = new float[MotionEvent.BASE_AVAIL_POINTERS][NUM_PAST];
    final long mPastTime[][] = new long[MotionEvent.BASE_AVAIL_POINTERS][NUM_PAST];

<<<<<<< HEAD
    float mYVelocity[] = new float[MotionEvent.BASE_AVAIL_POINTERS];
    float mXVelocity[] = new float[MotionEvent.BASE_AVAIL_POINTERS];
=======
    int mLastTouch;

    float mYVelocity;
    float mXVelocity;
>>>>>>> b09ef7b4

    private VelocityTracker mNext;

    /**
     * Retrieve a new VelocityTracker object to watch the velocity of a
     * motion.  Be sure to call {@link #recycle} when done.  You should
     * generally only maintain an active object while tracking a movement,
     * so that the VelocityTracker can be re-used elsewhere.
     *
     * @return Returns a new VelocityTracker.
     */
    static public VelocityTracker obtain() {
        return sPool.acquire();
    }

    /**
     * Return a VelocityTracker object back to be re-used by others.  You must
     * not touch the object after calling this function.
     */
    public void recycle() {
        sPool.release(this);
    }

    /**
     * @hide
     */
    public void setNextPoolable(VelocityTracker element) {
        mNext = element;
    }

    /**
     * @hide
     */
    public VelocityTracker getNextPoolable() {
        return mNext;
    }

    private VelocityTracker() {
    }
    
    /**
     * Reset the velocity tracker back to its initial state.
     */
    public void clear() {
<<<<<<< HEAD
        for (int i = 0; i < MotionEvent.BASE_AVAIL_POINTERS; i++) {
            mPastTime[i][0] = 0;
=======
        final long[] pastTime = mPastTime;
        for (int i = 0; i < NUM_PAST; i++) {
            pastTime[i] = 0;
>>>>>>> b09ef7b4
        }
    }
    
    /**
     * Add a user's movement to the tracker.  You should call this for the
     * initial {@link MotionEvent#ACTION_DOWN}, the following
     * {@link MotionEvent#ACTION_MOVE} events that you receive, and the
     * final {@link MotionEvent#ACTION_UP}.  You can, however, call this
     * for whichever events you desire.
     * 
     * @param ev The MotionEvent you received and would like to track.
     */
    public void addMovement(MotionEvent ev) {
        long time = ev.getEventTime();
        final int N = ev.getHistorySize();
        final int pointerCount = ev.getPointerCount();
        for (int p = 0; p < pointerCount; p++) {
            for (int i=0; i<N; i++) {
                addPoint(p, ev.getHistoricalX(p, i), ev.getHistoricalY(p, i),
                        ev.getHistoricalEventTime(i));
            }
            addPoint(p, ev.getX(p), ev.getY(p), time);
        }
    }

<<<<<<< HEAD
    private void addPoint(int pos, float x, float y, long time) {
        int drop = -1;
        int i;
        if (localLOGV) Log.v(TAG, "Adding past y=" + y + " time=" + time);
        final long[] pastTime = mPastTime[pos];
        for (i=0; i<NUM_PAST; i++) {
            if (pastTime[i] == 0) {
                break;
            } else if (pastTime[i] < time-LONGEST_PAST_TIME) {
                if (localLOGV) Log.v(TAG, "Dropping past too old at "
                        + i + " time=" + pastTime[i]);
                drop = i;
            }
        }
        if (localLOGV) Log.v(TAG, "Add index: " + i);
        if (i == NUM_PAST && drop < 0) {
            drop = 0;
        }
        if (drop == i) drop--;
        final float[] pastX = mPastX[pos];
        final float[] pastY = mPastY[pos];
        if (drop >= 0) {
            if (localLOGV) Log.v(TAG, "Dropping up to #" + drop);
            final int start = drop+1;
            final int count = NUM_PAST-drop-1;
            System.arraycopy(pastX, start, pastX, 0, count);
            System.arraycopy(pastY, start, pastY, 0, count);
            System.arraycopy(pastTime, start, pastTime, 0, count);
            i -= (drop+1);
        }
        pastX[i] = x;
        pastY[i] = y;
        pastTime[i] = time;
        i++;
        if (i < NUM_PAST) {
            pastTime[i] = 0;
        }
=======
    private void addPoint(float x, float y, long time) {
        final int lastTouch = (mLastTouch + 1) % NUM_PAST;
        mPastX[lastTouch] = x;
        mPastY[lastTouch] = y;
        mPastTime[lastTouch] = time;
        mLastTouch = lastTouch;
>>>>>>> b09ef7b4
    }

    /**
     * Equivalent to invoking {@link #computeCurrentVelocity(int, float)} with a maximum
     * velocity of Float.MAX_VALUE.
     * 
     * @see #computeCurrentVelocity(int, float) 
     */
    public void computeCurrentVelocity(int units) {
        computeCurrentVelocity(units, Float.MAX_VALUE);
    }

    /**
     * Compute the current velocity based on the points that have been
     * collected.  Only call this when you actually want to retrieve velocity
     * information, as it is relatively expensive.  You can then retrieve
     * the velocity with {@link #getXVelocity()} and
     * {@link #getYVelocity()}.
     * 
     * @param units The units you would like the velocity in.  A value of 1
     * provides pixels per millisecond, 1000 provides pixels per second, etc.
     * @param maxVelocity The maximum velocity that can be computed by this method.
     * This value must be declared in the same unit as the units parameter. This value
     * must be positive.
     */
    public void computeCurrentVelocity(int units, float maxVelocity) {
<<<<<<< HEAD
        for (int pos = 0; pos < MotionEvent.BASE_AVAIL_POINTERS; pos++) {
            final float[] pastX = mPastX[pos];
            final float[] pastY = mPastY[pos];
            final long[] pastTime = mPastTime[pos];

            // Kind-of stupid.
            final float oldestX = pastX[0];
            final float oldestY = pastY[0];
            final long oldestTime = pastTime[0];
            float accumX = 0;
            float accumY = 0;
            int N=0;
            while (N < NUM_PAST) {
                if (pastTime[N] == 0) {
                    break;
                }
                N++;
            }
            // Skip the last received event, since it is probably pretty noisy.
            if (N > 3) N--;

            for (int i=1; i < N; i++) {
                final int dur = (int)(pastTime[i] - oldestTime);
                if (dur == 0) continue;
                float dist = pastX[i] - oldestX;
                float vel = (dist/dur) * units;   // pixels/frame.
                if (accumX == 0) accumX = vel;
                else accumX = (accumX + vel) * .5f;

                dist = pastY[i] - oldestY;
                vel = (dist/dur) * units;   // pixels/frame.
                if (accumY == 0) accumY = vel;
                else accumY = (accumY + vel) * .5f;
            }
            mXVelocity[pos] = accumX < 0.0f ? Math.max(accumX, -maxVelocity)
                    : Math.min(accumX, maxVelocity);
            mYVelocity[pos] = accumY < 0.0f ? Math.max(accumY, -maxVelocity)
                    : Math.min(accumY, maxVelocity);

            if (localLOGV) Log.v(TAG, "Y velocity=" + mYVelocity +" X velocity="
                    + mXVelocity + " N=" + N);
=======
        final float[] pastX = mPastX;
        final float[] pastY = mPastY;
        final long[] pastTime = mPastTime;
        final int lastTouch = mLastTouch;
        
        // find oldest acceptable time
        int oldestTouch = lastTouch;
        if (pastTime[lastTouch] > 0) { // cleared ?
            oldestTouch = (lastTouch + 1) % NUM_PAST;
            final float acceptableTime = pastTime[lastTouch] - LONGEST_PAST_TIME;
            while (pastTime[oldestTouch] < acceptableTime) {
                oldestTouch = (oldestTouch + 1) % NUM_PAST;
            }
        }
        
        // Kind-of stupid.
        final float oldestX = pastX[oldestTouch];
        final float oldestY = pastY[oldestTouch];
        final long oldestTime = pastTime[oldestTouch];
        float accumX = 0;
        float accumY = 0;
        float N = (lastTouch - oldestTouch + NUM_PAST) % NUM_PAST + 1;
        // Skip the last received event, since it is probably pretty noisy.
        if (N > 3) N--;

        for (int i=1; i < N; i++) {
            final int j = (oldestTouch + i) % NUM_PAST;
            final int dur = (int)(pastTime[j] - oldestTime);
            if (dur == 0) continue;
            float dist = pastX[j] - oldestX;
            float vel = (dist/dur) * units;   // pixels/frame.
            accumX = (accumX == 0) ? vel : (accumX + vel) * .5f;
            
            dist = pastY[j] - oldestY;
            vel = (dist/dur) * units;   // pixels/frame.
            accumY = (accumY == 0) ? vel : (accumY + vel) * .5f;
>>>>>>> b09ef7b4
        }
    }
    
    /**
     * Retrieve the last computed X velocity.  You must first call
     * {@link #computeCurrentVelocity(int)} before calling this function.
     * 
     * @return The previously computed X velocity.
     */
    public float getXVelocity() {
        return mXVelocity[0];
    }
    
    /**
     * Retrieve the last computed Y velocity.  You must first call
     * {@link #computeCurrentVelocity(int)} before calling this function.
     * 
     * @return The previously computed Y velocity.
     */
    public float getYVelocity() {
        return mYVelocity[0];
    }
    
    /**
     * Retrieve the last computed X velocity.  You must first call
     * {@link #computeCurrentVelocity(int)} before calling this function.
     * 
     * @param pos Which pointer's velocity to return.
     * @return The previously computed X velocity.
     * 
     * @hide Pending API approval
     */
    public float getXVelocity(int pos) {
        return mXVelocity[pos];
    }
    
    /**
     * Retrieve the last computed Y velocity.  You must first call
     * {@link #computeCurrentVelocity(int)} before calling this function.
     * 
     * @param pos Which pointer's velocity to return.
     * @return The previously computed Y velocity.
     * 
     * @hide Pending API approval
     */
    public float getYVelocity(int pos) {
        return mYVelocity[pos];
    }
}<|MERGE_RESOLUTION|>--- conflicted
+++ resolved
@@ -59,15 +59,9 @@
     final float mPastY[][] = new float[MotionEvent.BASE_AVAIL_POINTERS][NUM_PAST];
     final long mPastTime[][] = new long[MotionEvent.BASE_AVAIL_POINTERS][NUM_PAST];
 
-<<<<<<< HEAD
     float mYVelocity[] = new float[MotionEvent.BASE_AVAIL_POINTERS];
     float mXVelocity[] = new float[MotionEvent.BASE_AVAIL_POINTERS];
-=======
     int mLastTouch;
-
-    float mYVelocity;
-    float mXVelocity;
->>>>>>> b09ef7b4
 
     private VelocityTracker mNext;
 
@@ -112,14 +106,11 @@
      * Reset the velocity tracker back to its initial state.
      */
     public void clear() {
-<<<<<<< HEAD
-        for (int i = 0; i < MotionEvent.BASE_AVAIL_POINTERS; i++) {
-            mPastTime[i][0] = 0;
-=======
-        final long[] pastTime = mPastTime;
-        for (int i = 0; i < NUM_PAST; i++) {
-            pastTime[i] = 0;
->>>>>>> b09ef7b4
+        final long[][] pastTime = mPastTime;
+        for (int p = 0; p < MotionEvent.BASE_AVAIL_POINTERS; p++) {
+            for (int i = 0; i < NUM_PAST; i++) {
+                pastTime[p][i] = 0;
+            }
         }
     }
     
@@ -145,52 +136,12 @@
         }
     }
 
-<<<<<<< HEAD
     private void addPoint(int pos, float x, float y, long time) {
-        int drop = -1;
-        int i;
-        if (localLOGV) Log.v(TAG, "Adding past y=" + y + " time=" + time);
-        final long[] pastTime = mPastTime[pos];
-        for (i=0; i<NUM_PAST; i++) {
-            if (pastTime[i] == 0) {
-                break;
-            } else if (pastTime[i] < time-LONGEST_PAST_TIME) {
-                if (localLOGV) Log.v(TAG, "Dropping past too old at "
-                        + i + " time=" + pastTime[i]);
-                drop = i;
-            }
-        }
-        if (localLOGV) Log.v(TAG, "Add index: " + i);
-        if (i == NUM_PAST && drop < 0) {
-            drop = 0;
-        }
-        if (drop == i) drop--;
-        final float[] pastX = mPastX[pos];
-        final float[] pastY = mPastY[pos];
-        if (drop >= 0) {
-            if (localLOGV) Log.v(TAG, "Dropping up to #" + drop);
-            final int start = drop+1;
-            final int count = NUM_PAST-drop-1;
-            System.arraycopy(pastX, start, pastX, 0, count);
-            System.arraycopy(pastY, start, pastY, 0, count);
-            System.arraycopy(pastTime, start, pastTime, 0, count);
-            i -= (drop+1);
-        }
-        pastX[i] = x;
-        pastY[i] = y;
-        pastTime[i] = time;
-        i++;
-        if (i < NUM_PAST) {
-            pastTime[i] = 0;
-        }
-=======
-    private void addPoint(float x, float y, long time) {
         final int lastTouch = (mLastTouch + 1) % NUM_PAST;
-        mPastX[lastTouch] = x;
-        mPastY[lastTouch] = y;
-        mPastTime[lastTouch] = time;
+        mPastX[pos][lastTouch] = x;
+        mPastY[pos][lastTouch] = y;
+        mPastTime[pos][lastTouch] = time;
         mLastTouch = lastTouch;
->>>>>>> b09ef7b4
     }
 
     /**
@@ -217,41 +168,45 @@
      * must be positive.
      */
     public void computeCurrentVelocity(int units, float maxVelocity) {
-<<<<<<< HEAD
         for (int pos = 0; pos < MotionEvent.BASE_AVAIL_POINTERS; pos++) {
             final float[] pastX = mPastX[pos];
             final float[] pastY = mPastY[pos];
             final long[] pastTime = mPastTime[pos];
-
+            final int lastTouch = mLastTouch;
+        
+            // find oldest acceptable time
+            int oldestTouch = lastTouch;
+            if (pastTime[lastTouch] > 0) { // cleared ?
+                oldestTouch = (lastTouch + 1) % NUM_PAST;
+                final float acceptableTime = pastTime[lastTouch] - LONGEST_PAST_TIME;
+                while (pastTime[oldestTouch] < acceptableTime) {
+                    oldestTouch = (oldestTouch + 1) % NUM_PAST;
+                }
+            }
+        
             // Kind-of stupid.
-            final float oldestX = pastX[0];
-            final float oldestY = pastY[0];
-            final long oldestTime = pastTime[0];
+            final float oldestX = pastX[oldestTouch];
+            final float oldestY = pastY[oldestTouch];
+            final long oldestTime = pastTime[oldestTouch];
             float accumX = 0;
             float accumY = 0;
-            int N=0;
-            while (N < NUM_PAST) {
-                if (pastTime[N] == 0) {
-                    break;
-                }
-                N++;
-            }
+            float N = (lastTouch - oldestTouch + NUM_PAST) % NUM_PAST + 1;
             // Skip the last received event, since it is probably pretty noisy.
             if (N > 3) N--;
 
             for (int i=1; i < N; i++) {
-                final int dur = (int)(pastTime[i] - oldestTime);
+                final int j = (oldestTouch + i) % NUM_PAST;
+                final int dur = (int)(pastTime[j] - oldestTime);
                 if (dur == 0) continue;
-                float dist = pastX[i] - oldestX;
+                float dist = pastX[j] - oldestX;
                 float vel = (dist/dur) * units;   // pixels/frame.
-                if (accumX == 0) accumX = vel;
-                else accumX = (accumX + vel) * .5f;
-
-                dist = pastY[i] - oldestY;
+                accumX = (accumX == 0) ? vel : (accumX + vel) * .5f;
+            
+                dist = pastY[j] - oldestY;
                 vel = (dist/dur) * units;   // pixels/frame.
-                if (accumY == 0) accumY = vel;
-                else accumY = (accumY + vel) * .5f;
-            }
+                accumY = (accumY == 0) ? vel : (accumY + vel) * .5f;
+            }
+            
             mXVelocity[pos] = accumX < 0.0f ? Math.max(accumX, -maxVelocity)
                     : Math.min(accumX, maxVelocity);
             mYVelocity[pos] = accumY < 0.0f ? Math.max(accumY, -maxVelocity)
@@ -259,44 +214,6 @@
 
             if (localLOGV) Log.v(TAG, "Y velocity=" + mYVelocity +" X velocity="
                     + mXVelocity + " N=" + N);
-=======
-        final float[] pastX = mPastX;
-        final float[] pastY = mPastY;
-        final long[] pastTime = mPastTime;
-        final int lastTouch = mLastTouch;
-        
-        // find oldest acceptable time
-        int oldestTouch = lastTouch;
-        if (pastTime[lastTouch] > 0) { // cleared ?
-            oldestTouch = (lastTouch + 1) % NUM_PAST;
-            final float acceptableTime = pastTime[lastTouch] - LONGEST_PAST_TIME;
-            while (pastTime[oldestTouch] < acceptableTime) {
-                oldestTouch = (oldestTouch + 1) % NUM_PAST;
-            }
-        }
-        
-        // Kind-of stupid.
-        final float oldestX = pastX[oldestTouch];
-        final float oldestY = pastY[oldestTouch];
-        final long oldestTime = pastTime[oldestTouch];
-        float accumX = 0;
-        float accumY = 0;
-        float N = (lastTouch - oldestTouch + NUM_PAST) % NUM_PAST + 1;
-        // Skip the last received event, since it is probably pretty noisy.
-        if (N > 3) N--;
-
-        for (int i=1; i < N; i++) {
-            final int j = (oldestTouch + i) % NUM_PAST;
-            final int dur = (int)(pastTime[j] - oldestTime);
-            if (dur == 0) continue;
-            float dist = pastX[j] - oldestX;
-            float vel = (dist/dur) * units;   // pixels/frame.
-            accumX = (accumX == 0) ? vel : (accumX + vel) * .5f;
-            
-            dist = pastY[j] - oldestY;
-            vel = (dist/dur) * units;   // pixels/frame.
-            accumY = (accumY == 0) ? vel : (accumY + vel) * .5f;
->>>>>>> b09ef7b4
         }
     }
     
