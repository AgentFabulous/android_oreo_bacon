--- conflicted
+++ resolved
@@ -76,11 +76,7 @@
 
 import com.android.internal.R;
 import com.android.internal.os.SomeArgs;
-<<<<<<< HEAD
-=======
-import com.android.internal.policy.PolicyManager;
 import com.android.internal.util.ScreenShapeHelper;
->>>>>>> 583c7c56
 import com.android.internal.view.BaseSurfaceHolder;
 import com.android.internal.view.RootViewSurfaceTaker;
 
@@ -1251,23 +1247,14 @@
                 contentInsets = mPendingContentInsets;
                 stableInsets = mPendingStableInsets;
             }
-            final boolean isRound = (mIsEmulator && mIsCircularEmulator) || mWindowIsRound;
             mLastWindowInsets = new WindowInsets(contentInsets,
-                    null /* windowDecorInsets */, stableInsets, isRound);
+                    null /* windowDecorInsets */, stableInsets, mWindowIsRound);
         }
         return mLastWindowInsets;
     }
 
     void dispatchApplyInsets(View host) {
-<<<<<<< HEAD
         host.dispatchApplyWindowInsets(getWindowInsets(true /* forceConstruct */));
-=======
-        mDispatchContentInsets.set(mAttachInfo.mContentInsets);
-        mDispatchStableInsets.set(mAttachInfo.mStableInsets);
-        host.dispatchApplyWindowInsets(new WindowInsets(
-                mDispatchContentInsets, null /* windowDecorInsets */,
-                mDispatchStableInsets, mWindowIsRound));
->>>>>>> 583c7c56
     }
 
     private void performTraversals() {
