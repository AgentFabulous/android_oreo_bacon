--- conflicted
+++ resolved
@@ -611,13 +611,6 @@
             here.fillInStackTrace();
             Log.d(TAG, "Writing " + N + " ArrayMap entries", here);
         }
-<<<<<<< HEAD
-        for (int i=0; i<N; i++) {
-            if (DEBUG_ARRAY_MAP) Log.d(TAG, "  Write #" + i + ": key=0x"
-                    + (val.keyAt(i) != null ? val.keyAt(i).hashCode() : 0) + " " + val.keyAt(i));
-            writeValue(val.keyAt(i));
-            writeValue(val.valueAt(i));
-=======
         int startPos;
         for (int i=0; i<N; i++) {
             if (DEBUG_ARRAY_MAP) startPos = dataPosition();
@@ -627,7 +620,6 @@
                     + (dataPosition()-startPos) + " bytes: key=0x"
                     + Integer.toHexString(val.keyAt(i) != null ? val.keyAt(i).hashCode() : 0)
                     + " " + val.keyAt(i));
->>>>>>> bac61807
         }
     }
 
@@ -2315,13 +2307,6 @@
             here.fillInStackTrace();
             Log.d(TAG, "Reading " + N + " ArrayMap entries", here);
         }
-<<<<<<< HEAD
-        while (N > 0) {
-            Object key = readValue(loader);
-            if (DEBUG_ARRAY_MAP) Log.d(TAG, "  Read #" + (N-1) + ": key=0x"
-                    + (key != null ? key.hashCode() : 0) + " " + key);
-            Object value = readValue(loader);
-=======
         int startPos;
         while (N > 0) {
             if (DEBUG_ARRAY_MAP) startPos = dataPosition();
@@ -2330,7 +2315,6 @@
             if (DEBUG_ARRAY_MAP) Log.d(TAG, "  Read #" + (N-1) + " "
                     + (dataPosition()-startPos) + " bytes: key=0x"
                     + Integer.toHexString((key != null ? key.hashCode() : 0)) + " " + key);
->>>>>>> bac61807
             outVal.append(key, value);
             N--;
         }
