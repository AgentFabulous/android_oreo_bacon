--- conflicted
+++ resolved
@@ -117,14 +117,12 @@
     /** {@hide} */
     public static final int FLAG_INCLUDE_INVISIBLE = 1 << 10;
 
-<<<<<<< HEAD
+    private static volatile IMountService sMountService = null;
+
     private static final String INTERNAL_STORAGE_SIZE_PATH =
             "/sys/block/mmcblk0/size";
     private static final String INTERNAL_STORAGE_SECTOR_SIZE =
             "/sys/block/mmcblk0/queue/hw_sector_size";
-=======
-    private static volatile IMountService sMountService = null;
->>>>>>> 58db5505
 
     private final Context mContext;
     private final ContentResolver mResolver;
