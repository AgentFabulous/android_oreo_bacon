# This is included by the top-level Makefile.
# It sets up standard variables based on the
# current configuration and platform, which
# are not specific to what is being built.

# Only use ANDROID_BUILD_SHELL to wrap around bash.
# DO NOT use other shells such as zsh.
ifdef ANDROID_BUILD_SHELL
SHELL := $(ANDROID_BUILD_SHELL)
else
# Use bash, not whatever shell somebody has installed as /bin/sh
# This is repeated from main.mk, since envsetup.sh runs this file
# directly.
SHELL := /bin/bash
endif

# Utility variables.
empty :=
space := $(empty) $(empty)
comma := ,
# Note that make will eat the newline just before endef.
define newline


endef
# Unfortunately you can't simply define backslash as \ or \\.
backslash := \a
backslash := $(patsubst %a,%,$(backslash))

# Tell python not to spam the source tree with .pyc files.  This
# only has an effect on python 2.6 and above.
export PYTHONDONTWRITEBYTECODE := 1

# Standard source directories.
SRC_DOCS:= $(TOPDIR)docs
# TODO: Enforce some kind of layering; only add include paths
#       when a module links against a particular library.
# TODO: See if we can remove most of these from the global list.
SRC_HEADERS := \
	$(TOPDIR)system/core/include \
	$(TOPDIR)system/media/audio/include \
	$(TOPDIR)hardware/libhardware/include \
	$(TOPDIR)hardware/libhardware_legacy/include \
	$(TOPDIR)hardware/ril/include \
	$(TOPDIR)libnativehelper/include \
	$(TOPDIR)frameworks/native/include \
	$(TOPDIR)frameworks/native/opengl/include \
	$(TOPDIR)frameworks/av/include \
	$(TOPDIR)frameworks/base/include
SRC_HOST_HEADERS:=$(TOPDIR)tools/include
SRC_LIBRARIES:= $(TOPDIR)libs
SRC_SERVERS:= $(TOPDIR)servers
SRC_TARGET_DIR := $(TOPDIR)build/target
SRC_API_DIR := $(TOPDIR)prebuilts/sdk/api
SRC_SYSTEM_API_DIR := $(TOPDIR)prebuilts/sdk/system-api

# Some specific paths to tools
SRC_DROIDDOC_DIR := $(TOPDIR)build/tools/droiddoc

# Various mappings to avoid hard-coding paths all over the place
include $(BUILD_SYSTEM)/pathmap.mk

# ###############################################################
# Build system internal files
# ###############################################################

BUILD_COMBOS:= $(BUILD_SYSTEM)/combo

CLEAR_VARS:= $(BUILD_SYSTEM)/clear_vars.mk
BUILD_HOST_STATIC_LIBRARY:= $(BUILD_SYSTEM)/host_static_library.mk
BUILD_HOST_SHARED_LIBRARY:= $(BUILD_SYSTEM)/host_shared_library.mk
BUILD_STATIC_LIBRARY:= $(BUILD_SYSTEM)/static_library.mk
BUILD_SHARED_LIBRARY:= $(BUILD_SYSTEM)/shared_library.mk
BUILD_EXECUTABLE:= $(BUILD_SYSTEM)/executable.mk
BUILD_HOST_EXECUTABLE:= $(BUILD_SYSTEM)/host_executable.mk
BUILD_PACKAGE:= $(BUILD_SYSTEM)/package.mk
BUILD_PHONY_PACKAGE:= $(BUILD_SYSTEM)/phony_package.mk
BUILD_HOST_PREBUILT:= $(BUILD_SYSTEM)/host_prebuilt.mk
BUILD_PREBUILT:= $(BUILD_SYSTEM)/prebuilt.mk
BUILD_MULTI_PREBUILT:= $(BUILD_SYSTEM)/multi_prebuilt.mk
BUILD_JAVA_LIBRARY:= $(BUILD_SYSTEM)/java_library.mk
BUILD_STATIC_JAVA_LIBRARY:= $(BUILD_SYSTEM)/static_java_library.mk
BUILD_HOST_JAVA_LIBRARY:= $(BUILD_SYSTEM)/host_java_library.mk
BUILD_DROIDDOC:= $(BUILD_SYSTEM)/droiddoc.mk
BUILD_COPY_HEADERS := $(BUILD_SYSTEM)/copy_headers.mk
BUILD_NATIVE_TEST := $(BUILD_SYSTEM)/native_test.mk
BUILD_NATIVE_BENCHMARK := $(BUILD_SYSTEM)/native_benchmark.mk
BUILD_HOST_NATIVE_TEST := $(BUILD_SYSTEM)/host_native_test.mk

BUILD_SHARED_TEST_LIBRARY := $(BUILD_SYSTEM)/shared_test_lib.mk
BUILD_HOST_SHARED_TEST_LIBRARY := $(BUILD_SYSTEM)/host_shared_test_lib.mk
BUILD_STATIC_TEST_LIBRARY := $(BUILD_SYSTEM)/static_test_lib.mk
BUILD_HOST_STATIC_TEST_LIBRARY := $(BUILD_SYSTEM)/host_static_test_lib.mk

BUILD_NOTICE_FILE := $(BUILD_SYSTEM)/notice_files.mk
BUILD_HOST_DALVIK_JAVA_LIBRARY := $(BUILD_SYSTEM)/host_dalvik_java_library.mk
BUILD_HOST_DALVIK_STATIC_JAVA_LIBRARY := $(BUILD_SYSTEM)/host_dalvik_static_java_library.mk


# ###############################################################
# Parse out any modifier targets.
# ###############################################################

# The 'showcommands' goal says to show the full command
# lines being executed, instead of a short message about
# the kind of operation being done.
SHOW_COMMANDS:= $(filter showcommands,$(MAKECMDGOALS))
hide := $(if $(SHOW_COMMANDS),,@)

# ###############################################################
# Set common values
# ###############################################################

# These can be changed to modify both host and device modules.
COMMON_GLOBAL_CFLAGS:= -DANDROID -fmessage-length=0 -W -Wall -Wno-unused -Winit-self -Wpointer-arith
COMMON_RELEASE_CFLAGS:= -DNDEBUG -UDEBUG

COMMON_GLOBAL_CPPFLAGS:= $(COMMON_GLOBAL_CFLAGS) -Wsign-promo
COMMON_RELEASE_CPPFLAGS:= $(COMMON_RELEASE_CFLAGS)

GLOBAL_CFLAGS_NO_OVERRIDE := \
    -Werror=int-to-pointer-cast \
    -Werror=pointer-to-int-cast \

GLOBAL_CLANG_CFLAGS_NO_OVERRIDE := \
    -Werror=address-of-temporary \
    -Werror=null-dereference \
    -Werror=return-type \

GLOBAL_CPPFLAGS_NO_OVERRIDE :=

# Set the extensions used for various packages
COMMON_PACKAGE_SUFFIX := .zip
COMMON_JAVA_PACKAGE_SUFFIX := .jar
COMMON_ANDROID_PACKAGE_SUFFIX := .apk

# list of flags to turn specific warnings in to errors
TARGET_ERROR_FLAGS := -Werror=return-type -Werror=non-virtual-dtor -Werror=address -Werror=sequence-point

ifdef TMPDIR
JAVA_TMPDIR_ARG := -Djava.io.tmpdir=$(TMPDIR)
else
JAVA_TMPDIR_ARG :=
endif

# ###############################################################
# Include sub-configuration files
# ###############################################################

# ---------------------------------------------------------------
# Try to include buildspec.mk, which will try to set stuff up.
# If this file doesn't exist, the environment variables will
# be used, and if that doesn't work, then the default is an
# arm build
ifndef ANDROID_BUILDSPEC
ANDROID_BUILDSPEC := $(TOPDIR)buildspec.mk
endif
-include $(ANDROID_BUILDSPEC)

# ---------------------------------------------------------------
# Define most of the global variables.  These are the ones that
# are specific to the user's build configuration.
include $(BUILD_SYSTEM)/envsetup.mk

<<<<<<< HEAD
# Pruned directory options used when using findleaves.py
# See envsetup.mk for a description of SCAN_EXCLUDE_DIRS
FIND_LEAVES_EXCLUDES := $(addprefix --prune=, $(OUT_DIR) $(SCAN_EXCLUDE_DIRS) .repo .git)
=======
# ---------------------------------------------------------------
# Allow the C/C++ macros __DATE__ and __TIME__ to be set to the
# build date and time, so that a build may be repeated.
# Write the date and time to a file so that the command line
# doesn't change every time, which would cause ninja to rebuild
# the files.
$(shell mkdir -p $(OUT_DIR) && \
    date -d "$(BUILD_DATETIME)" "+%b %_d %Y" > $(OUT_DIR)/build_c_date.txt && \
    date -d "$(BUILD_DATETIME)" +%T > $(OUT_DIR)/build_c_time.txt)
BUILD_DATETIME_C_DATE := $$(cat $(OUT_DIR)/build_c_date.txt)
BUILD_DATETIME_C_TIME := $$(cat $(OUT_DIR)/build_c_time.txt)

ifeq ($(OVERRIDE_C_DATE_TIME),true)
COMMON_GLOBAL_CFLAGS += -Wno-builtin-macro-redefined -D__DATE__="\"$(BUILD_DATETIME_C_DATE)\"" -D__TIME__=\"$(BUILD_DATETIME_C_TIME)\"
COMMON_GLOBAL_CPPFLAGS += -Wno-builtin-macro-redefined -D__DATE__="\"$(BUILD_DATETIME_C_DATE)\"" -D__TIME__=\"$(BUILD_DATETIME_C_TIME)\"
endif
>>>>>>> c576c08f

# The build system exposes several variables for where to find the kernel
# headers:
#   TARGET_DEVICE_KERNEL_HEADERS is automatically created for the current
#       device being built. It is set as $(TARGET_DEVICE_DIR)/kernel-headers,
#       e.g. device/samsung/tuna/kernel-headers. This directory is not
#       explicitly set by anyone, the build system always adds this subdir.
#
#   TARGET_BOARD_KERNEL_HEADERS is specified by the BoardConfig.mk file
#       to allow other directories to be included. This is useful if there's
#       some common place where a few headers are being kept for a group
#       of devices. For example, device/<vendor>/common/kernel-headers could
#       contain some headers for several of <vendor>'s devices.
#
#   TARGET_PRODUCT_KERNEL_HEADERS is generated by the product inheritance
#       graph. This allows architecture products to provide headers for the
#       devices using that architecture. For example,
#       hardware/ti/omap4xxx/omap4.mk will specify
#       PRODUCT_VENDOR_KERNEL_HEADERS variable that specify where the omap4
#       specific headers are, e.g. hardware/ti/omap4xxx/kernel-headers.
#       The build system then combines all the values specified by all the
#       PRODUCT_VENDOR_KERNEL_HEADERS directives in the product inheritance
#       tree and then exports a TARGET_PRODUCT_KERNEL_HEADERS variable.
#
# The layout of subdirs in any of the kernel-headers dir should mirror the
# layout of the kernel include/ directory. For example,
#     device/samsung/tuna/kernel-headers/linux/,
#     hardware/ti/omap4xxx/kernel-headers/media/,
#     etc.
#
# NOTE: These directories MUST contain post-processed headers using the
# bionic/libc/kernel/clean_header.py tool. Additionally, the original kernel
# headers must also be checked in, but in a different subdirectory. By
# convention, the originals should be checked into original-kernel-headers
# directory of the same parent dir. For example,
#     device/samsung/tuna/kernel-headers            <----- post-processed
#     device/samsung/tuna/original-kernel-headers   <----- originals
#
TARGET_DEVICE_KERNEL_HEADERS := $(strip $(wildcard $(TARGET_DEVICE_DIR)/kernel-headers))

define validate-kernel-headers
$(if $(firstword $(foreach hdr_dir,$(1),\
         $(filter-out kernel-headers,$(notdir $(hdr_dir))))),\
     $(error Kernel header dirs must be end in kernel-headers: $(1)))
endef
# also allow the board config to provide additional directories since
# there could be device/oem/base_hw and device/oem/derived_hw
# that both are valid devices but derived_hw needs to use kernel headers
# from base_hw.
TARGET_BOARD_KERNEL_HEADERS := $(strip $(wildcard $(TARGET_BOARD_KERNEL_HEADERS)))
TARGET_BOARD_KERNEL_HEADERS := $(patsubst %/,%,$(TARGET_BOARD_KERNEL_HEADERS))
$(call validate-kernel-headers,$(TARGET_BOARD_KERNEL_HEADERS))

# then add product-inherited includes, to allow for
# hardware/sivendor/chip/chip.mk to include their own headers
TARGET_PRODUCT_KERNEL_HEADERS := $(strip $(wildcard $(PRODUCT_VENDOR_KERNEL_HEADERS)))
TARGET_PRODUCT_KERNEL_HEADERS := $(patsubst %/,%,$(TARGET_PRODUCT_KERNEL_HEADERS))
$(call validate-kernel-headers,$(TARGET_PRODUCT_KERNEL_HEADERS))

# Clean up/verify variables defined by the board config file.
TARGET_BOOTLOADER_BOARD_NAME := $(strip $(TARGET_BOOTLOADER_BOARD_NAME))
TARGET_CPU_ABI := $(strip $(TARGET_CPU_ABI))
ifeq ($(TARGET_CPU_ABI),)
  $(error No TARGET_CPU_ABI defined by board config: $(board_config_mk))
endif
TARGET_CPU_ABI2 := $(strip $(TARGET_CPU_ABI2))

# $(1): os/arch
define select-android-config-h
build/core/combo/include/arch/$(1)/AndroidConfig.h
endef

combo_target := HOST_
combo_2nd_arch_prefix :=
include $(BUILD_SYSTEM)/combo/select.mk

# Load the 2nd host arch if it's needed.
ifdef HOST_2ND_ARCH
combo_target := HOST_
combo_2nd_arch_prefix := $(HOST_2ND_ARCH_VAR_PREFIX)
include $(BUILD_SYSTEM)/combo/select.mk
endif

# on windows, the tools have .exe at the end, and we depend on the
# host config stuff being done first

combo_target := TARGET_
combo_2nd_arch_prefix :=
include $(BUILD_SYSTEM)/combo/select.mk

# Load the 2nd target arch if it's needed.
ifdef TARGET_2ND_ARCH
combo_target := TARGET_
combo_2nd_arch_prefix := $(TARGET_2ND_ARCH_VAR_PREFIX)
include $(BUILD_SYSTEM)/combo/select.mk
endif

include $(BUILD_SYSTEM)/ccache.mk

ifdef TARGET_PREFER_32_BIT
TARGET_PREFER_32_BIT_APPS := true
TARGET_PREFER_32_BIT_EXECUTABLES := true
endif

ifeq (,$(TARGET_SUPPORTS_32_BIT_APPS)$(TARGET_SUPPORTS_64_BIT_APPS))
  TARGET_SUPPORTS_32_BIT_APPS := true
endif

# "ro.product.cpu.abilist32" and "ro.product.cpu.abilist64" are
# comma separated lists of the 32 and 64 bit ABIs (in order of
# preference) that the target supports. If TARGET_CPU_ABI_LIST_{32,64}_BIT
# are defined by the board config, we use them. Else, we construct
# these lists based on whether TARGET_IS_64_BIT is set.
#
# Note that this assumes that the 2ND_CPU_ABI for a 64 bit target
# is always 32 bits. If this isn't the case, these variables should
# be overriden in the board configuration.
ifeq (,$(TARGET_CPU_ABI_LIST_64_BIT))
  ifeq (true|true,$(TARGET_IS_64_BIT)|$(TARGET_SUPPORTS_64_BIT_APPS))
    TARGET_CPU_ABI_LIST_64_BIT := $(TARGET_CPU_ABI) $(TARGET_CPU_ABI2)
  endif
endif

ifeq (,$(TARGET_CPU_ABI_LIST_32_BIT))
  ifneq (true,$(TARGET_IS_64_BIT))
    TARGET_CPU_ABI_LIST_32_BIT := $(TARGET_CPU_ABI) $(TARGET_CPU_ABI2)
  else
    ifeq (true,$(TARGET_SUPPORTS_32_BIT_APPS))
      # For a 64 bit target, assume that the 2ND_CPU_ABI
      # is a 32 bit ABI.
      TARGET_CPU_ABI_LIST_32_BIT := $(TARGET_2ND_CPU_ABI) $(TARGET_2ND_CPU_ABI2)
    endif
  endif
endif

# "ro.product.cpu.abilist" is a comma separated list of ABIs (in order
# of preference) that the target supports. If a TARGET_CPU_ABI_LIST
# is specified by the board configuration, we use that. If not, we
# build a list out of the TARGET_CPU_ABIs specified by the config.
ifeq (,$(TARGET_CPU_ABI_LIST))
  ifeq ($(TARGET_IS_64_BIT)|$(TARGET_PREFER_32_BIT_APPS),true|true)
    TARGET_CPU_ABI_LIST := $(TARGET_CPU_ABI_LIST_32_BIT) $(TARGET_CPU_ABI_LIST_64_BIT)
  else
    TARGET_CPU_ABI_LIST := $(TARGET_CPU_ABI_LIST_64_BIT) $(TARGET_CPU_ABI_LIST_32_BIT)
  endif
endif

# Strip whitespace from the ABI list string.
TARGET_CPU_ABI_LIST := $(subst $(space),$(comma),$(strip $(TARGET_CPU_ABI_LIST)))
TARGET_CPU_ABI_LIST_32_BIT := $(subst $(space),$(comma),$(strip $(TARGET_CPU_ABI_LIST_32_BIT)))
TARGET_CPU_ABI_LIST_64_BIT := $(subst $(space),$(comma),$(strip $(TARGET_CPU_ABI_LIST_64_BIT)))

# Compute TARGET_TOOLCHAIN_ROOT from TARGET_TOOLS_PREFIX
# if only TARGET_TOOLS_PREFIX is passed to the make command.
ifndef TARGET_TOOLCHAIN_ROOT
TARGET_TOOLCHAIN_ROOT := $(patsubst %/, %, $(dir $(TARGET_TOOLS_PREFIX)))
TARGET_TOOLCHAIN_ROOT := $(patsubst %/, %, $(dir $(TARGET_TOOLCHAIN_ROOT)))
TARGET_TOOLCHAIN_ROOT := $(wildcard $(TARGET_TOOLCHAIN_ROOT))
endif

# Normalize WITH_STATIC_ANALYZER and WITH_SYNTAX_CHECK
ifeq ($(strip $(WITH_STATIC_ANALYZER)),0)
  WITH_STATIC_ANALYZER :=
endif
ifeq ($(strip $(WITH_SYNTAX_CHECK)),0)
  WITH_SYNTAX_CHECK :=
endif

# Disable WITH_STATIC_ANALYZER and WITH_SYNTAX_CHECK if tool can't be found
SYNTAX_TOOLS_PREFIX := prebuilts/misc/$(HOST_PREBUILT_TAG)/analyzer/bin
ifneq ($(strip $(WITH_STATIC_ANALYZER)),)
  ifeq ($(wildcard $(SYNTAX_TOOLS_PREFIX)/ccc-analyzer),)
    $(warning *** Disable WITH_STATIC_ANALYZER because $(SYNTAX_TOOLS_PREFIX)/ccc-analyzer does not exist)
    WITH_STATIC_ANALYZER :=
  endif
endif
ifneq ($(strip $(WITH_SYNTAX_CHECK)),)
  ifeq ($(wildcard $(SYNTAX_TOOLS_PREFIX)/ccc-syntax),)
    $(warning *** Disable WITH_SYNTAX_CHECK because $(SYNTAX_TOOLS_PREFIX)/ccc-syntax does not exist)
    WITH_SYNTAX_CHECK :=
  endif
endif

# WITH_STATIC_ANALYZER trumps WITH_SYNTAX_CHECK
ifneq ($(strip $(WITH_STATIC_ANALYZER)),)
  ifneq ($(strip $(WITH_SYNTAX_CHECK)),)
    $(warning *** Disable WITH_SYNTAX_CHECK in the presence of static analyzer WITH_STATIC_ANALYZER)
    WITH_SYNTAX_CHECK :=
  endif
endif

# Pick a Java compiler.
include $(BUILD_SYSTEM)/combo/javac.mk

# ---------------------------------------------------------------
# Check that the configuration is current.  We check that
# BUILD_ENV_SEQUENCE_NUMBER is current against this value.
# Don't fail if we're called from envsetup, so they have a
# chance to update their environment.

ifeq (,$(strip $(CALLED_FROM_SETUP)))
ifneq (,$(strip $(BUILD_ENV_SEQUENCE_NUMBER)))
ifneq ($(BUILD_ENV_SEQUENCE_NUMBER),$(CORRECT_BUILD_ENV_SEQUENCE_NUMBER))
$(warning BUILD_ENV_SEQUENCE_NUMBER is set incorrectly.)
$(info *** If you use envsetup/lunch/choosecombo:)
$(info ***   - Re-execute envsetup (". envsetup.sh"))
$(info ***   - Re-run lunch or choosecombo)
$(info *** If you use buildspec.mk:)
$(info ***   - Look at buildspec.mk.default to see what has changed)
$(info ***   - Update BUILD_ENV_SEQUENCE_NUMBER to "$(CORRECT_BUILD_ENV_SEQUENCE_NUMBER)")
$(error bailing..)
endif
endif
endif


# ---------------------------------------------------------------
# Generic tools.
JACK := $(HOST_OUT_EXECUTABLES)/jack
JACK_JAR := $(HOST_OUT_JAVA_LIBRARIES)/jack.jar
JACK_LAUNCHER_JAR := $(HOST_OUT_JAVA_LIBRARIES)/jack-launcher.jar
JILL_JAR := $(HOST_OUT_JAVA_LIBRARIES)/jill.jar
JACK_MULTIDEX_DEFAULT_PREPROCESSOR := frameworks/multidex/library/resources/JACK-INF/legacyMultidexInstallation.jpp

LEX := prebuilts/misc/$(BUILD_OS)-$(HOST_PREBUILT_ARCH)/flex/flex-2.5.39
# The default PKGDATADIR built in the prebuilt bison is a relative path
# external/bison/data.
# To run bison from elsewhere you need to set up enviromental variable
# BISON_PKGDATADIR.
BISON_PKGDATADIR := $(PWD)/external/bison/data
BISON := prebuilts/misc/$(BUILD_OS)-$(HOST_PREBUILT_ARCH)/bison/bison
YACC := $(BISON) -d

YASM := prebuilts/misc/$(BUILD_OS)-$(HOST_PREBUILT_ARCH)/yasm/yasm

DOXYGEN:= doxygen
AAPT := $(HOST_OUT_EXECUTABLES)/aapt$(HOST_EXECUTABLE_SUFFIX)
AIDL := $(HOST_OUT_EXECUTABLES)/aidl$(HOST_EXECUTABLE_SUFFIX)
PROTOC := $(HOST_OUT_EXECUTABLES)/aprotoc$(HOST_EXECUTABLE_SUFFIX)
DBUS_GENERATOR := $(HOST_OUT_EXECUTABLES)/dbus-binding-generator
SIGNAPK_JAR := $(HOST_OUT_JAVA_LIBRARIES)/signapk$(COMMON_JAVA_PACKAGE_SUFFIX)
MKBOOTFS := $(HOST_OUT_EXECUTABLES)/mkbootfs$(HOST_EXECUTABLE_SUFFIX)
MINIGZIP := $(HOST_OUT_EXECUTABLES)/minigzip$(HOST_EXECUTABLE_SUFFIX)
ifeq (,$(strip $(BOARD_CUSTOM_MKBOOTIMG)))
MKBOOTIMG := $(HOST_OUT_EXECUTABLES)/mkbootimg$(HOST_EXECUTABLE_SUFFIX)
else
MKBOOTIMG := $(BOARD_CUSTOM_MKBOOTIMG)
endif
APICHECK := $(HOST_OUT_EXECUTABLES)/apicheck$(HOST_EXECUTABLE_SUFFIX)
FS_GET_STATS := $(HOST_OUT_EXECUTABLES)/fs_get_stats$(HOST_EXECUTABLE_SUFFIX)
MAKE_EXT4FS := $(HOST_OUT_EXECUTABLES)/make_ext4fs$(HOST_EXECUTABLE_SUFFIX)
MKEXTUSERIMG := $(HOST_OUT_EXECUTABLES)/mkuserimg.sh
ifeq ($(HOST_OS),linux)
MAKE_SQUASHFS := $(HOST_OUT_EXECUTABLES)/mksquashfs$(HOST_EXECUTABLE_SUFFIX)
MKSQUASHFSUSERIMG := $(HOST_OUT_EXECUTABLES)/mksquashfsimage.sh
else
MAKE_SQUASHFS :=
MKSQUASHFSUSERIMG :=
endif
MAKE_F2FS := $(HOST_OUT_EXECUTABLES)/make_f2fs$(HOST_EXECUTABLE_SUFFIX)
MKF2FSUSERIMG := $(HOST_OUT_EXECUTABLES)/mkf2fsuserimg.sh
SIMG2IMG := $(HOST_OUT_EXECUTABLES)/simg2img$(HOST_EXECUTABLE_SUFFIX)
IMG2SIMG := $(HOST_OUT_EXECUTABLES)/img2simg$(HOST_EXECUTABLE_SUFFIX)
E2FSCK := $(HOST_OUT_EXECUTABLES)/e2fsck$(HOST_EXECUTABLE_SUFFIX)
MKTARBALL := build/tools/mktarball.sh
TUNE2FS := $(HOST_OUT_EXECUTABLES)/tune2fs$(HOST_EXECUTABLE_SUFFIX)
E2FSCK := $(HOST_OUT_EXECUTABLES)/e2fsck$(HOST_EXECUTABLE_SUFFIX)
JARJAR := $(HOST_OUT_JAVA_LIBRARIES)/jarjar.jar

ifeq ($(ANDROID_COMPILE_WITH_JACK),true)
DEFAULT_JACK_ENABLED:=full
else
DEFAULT_JACK_ENABLED:=
endif
ifneq ($(strip $(ANDROID_JACK_VM)),)
JACK_VM := $(ANDROID_JACK_VM)
else
JACK_VM := java
endif
# call jack
#
# $(1): vm arguments
# $(2): jack perf arguments
ifneq (,$(strip $(filter dist,$(MAKECMDGOALS))))
JACK_SERVER_LOG_COMMAND := mkdir -p $(DIST_DIR)/logs/; SERVER_LOG=$(DIST_DIR)/logs/jack-server.log
endif
define call-jack
$(JACK_SERVER_LOG_COMMAND) JACK_VM_COMMAND="$(JACK_VM) $(1) $(JAVA_TMPDIR_ARG) -jar $(JACK_LAUNCHER_JAR) " JACK_JAR="$(JACK_JAR)" $(JACK) $(2)
endef
$(LOCAL_INTERMEDIATE_TARGETS): PRIVATE_JACK_VM_ARGS := $(DEFAULT_JACK_VM_ARGS)
ifneq ($(ANDROID_JACK_VM_ARGS),)
DEFAULT_JACK_VM_ARGS := $(ANDROID_JACK_VM_ARGS)
else
DEFAULT_JACK_VM_ARGS := -Dfile.encoding=UTF-8 -Xms2560m -XX:+TieredCompilation
endif
ifneq ($(ANDROID_JACK_EXTRA_ARGS),)
DEFAULT_JACK_EXTRA_ARGS := $(ANDROID_JACK_EXTRA_ARGS)
else
DEFAULT_JACK_EXTRA_ARGS := @$(BUILD_SYSTEM)/jack-default.args
endif
# Turn off jack warnings by default.
DEFAULT_JACK_EXTRA_ARGS += --verbose error

JILL := java -Xmx3500m -jar $(JILL_JAR)
PROGUARD := external/proguard/bin/proguard.sh
JAVATAGS := build/tools/java-event-log-tags.py
LLVM_RS_CC := $(HOST_OUT_EXECUTABLES)/llvm-rs-cc$(HOST_EXECUTABLE_SUFFIX)
BCC_COMPAT := $(HOST_OUT_EXECUTABLES)/bcc_compat$(HOST_EXECUTABLE_SUFFIX)
RMTYPEDEFS := $(HOST_OUT_EXECUTABLES)/rmtypedefs
APPEND2SIMG := $(HOST_OUT_EXECUTABLES)/append2simg
VERITY_SIGNER := $(HOST_OUT_EXECUTABLES)/verity_signer
BUILD_VERITY_TREE := $(HOST_OUT_EXECUTABLES)/build_verity_tree
BOOT_SIGNER := $(HOST_OUT_EXECUTABLES)/boot_signer
FUTILITY := prebuilts/misc/$(BUILD_OS)-$(HOST_PREBUILT_ARCH)/futility/futility
VBOOT_SIGNER := prebuilts/misc/scripts/vboot_signer/vboot_signer.sh

# ACP is always for the build OS, not for the host OS
ACP := $(BUILD_OUT_EXECUTABLES)/acp$(BUILD_EXECUTABLE_SUFFIX)

# dx is java behind a shell script; no .exe necessary.
DX := $(HOST_OUT_EXECUTABLES)/dx
ZIPALIGN := $(HOST_OUT_EXECUTABLES)/zipalign$(HOST_EXECUTABLE_SUFFIX)

# relocation packer
RELOCATION_PACKER := prebuilts/misc/$(BUILD_OS)-$(HOST_PREBUILT_ARCH)/relocation_packer/relocation_packer

FINDBUGS_DIR := external/owasp/sanitizer/tools/findbugs/bin
FINDBUGS := $(FINDBUGS_DIR)/findbugs
EMMA_JAR := external/emma/lib/emma$(COMMON_JAVA_PACKAGE_SUFFIX)

# Tool to merge AndroidManifest.xmls
ANDROID_MANIFEST_MERGER := java -classpath prebuilts/devtools/tools/lib/manifest-merger.jar com.android.manifmerger.Main merge

YACC_HEADER_SUFFIX:= .hpp

# Don't use column under Windows, cygwin or not
ifeq ($(HOST_OS),windows)
COLUMN:= cat
else
COLUMN:= column
endif

HOST_JDK_TOOLS_JAR:= $(shell $(BUILD_SYSTEM)/find-jdk-tools-jar.sh)

ifneq ($(HOST_JDK_TOOLS_JAR),)
ifeq ($(wildcard $(HOST_JDK_TOOLS_JAR)),)
$(error Error: could not find jdk tools.jar, please check if your JDK was installed correctly)
endif
endif

# Is the host JDK 64-bit version?
HOST_JDK_IS_64BIT_VERSION :=
ifneq ($(filter 64-Bit, $(shell java -version 2>&1)),)
HOST_JDK_IS_64BIT_VERSION := true
endif

# It's called md5 on Mac OS and md5sum on Linux
ifeq ($(HOST_OS),darwin)
MD5SUM:=md5 -q
else
MD5SUM:=md5sum
endif

APICHECK_CLASSPATH := $(HOST_JDK_TOOLS_JAR)
APICHECK_CLASSPATH := $(APICHECK_CLASSPATH):$(HOST_OUT_JAVA_LIBRARIES)/doclava$(COMMON_JAVA_PACKAGE_SUFFIX)
APICHECK_CLASSPATH := $(APICHECK_CLASSPATH):$(HOST_OUT_JAVA_LIBRARIES)/jsilver$(COMMON_JAVA_PACKAGE_SUFFIX)
APICHECK_COMMAND := $(APICHECK) -JXmx1024m -J"classpath $(APICHECK_CLASSPATH)"

# The default key if not set as LOCAL_CERTIFICATE
ifdef PRODUCT_DEFAULT_DEV_CERTIFICATE
  DEFAULT_SYSTEM_DEV_CERTIFICATE := $(PRODUCT_DEFAULT_DEV_CERTIFICATE)
else
  DEFAULT_SYSTEM_DEV_CERTIFICATE := build/target/product/security/testkey
endif

# ###############################################################
# Set up final options.
# ###############################################################

HOST_GLOBAL_CFLAGS += $(COMMON_GLOBAL_CFLAGS)
HOST_RELEASE_CFLAGS += $(COMMON_RELEASE_CFLAGS)

HOST_GLOBAL_CPPFLAGS += $(COMMON_GLOBAL_CPPFLAGS)
HOST_RELEASE_CPPFLAGS += $(COMMON_RELEASE_CPPFLAGS)

TARGET_GLOBAL_CFLAGS += $(COMMON_GLOBAL_CFLAGS)
TARGET_RELEASE_CFLAGS += $(COMMON_RELEASE_CFLAGS)

TARGET_GLOBAL_CPPFLAGS += $(COMMON_GLOBAL_CPPFLAGS)
TARGET_RELEASE_CPPFLAGS += $(COMMON_RELEASE_CPPFLAGS)

HOST_GLOBAL_LD_DIRS += -L$(HOST_OUT_INTERMEDIATE_LIBRARIES)
TARGET_GLOBAL_LD_DIRS += -L$(TARGET_OUT_INTERMEDIATE_LIBRARIES)

HOST_PROJECT_INCLUDES:= $(SRC_HEADERS) $(SRC_HOST_HEADERS) $(HOST_OUT_HEADERS)
TARGET_PROJECT_INCLUDES:= $(SRC_HEADERS) $(TARGET_OUT_HEADERS) \
		$(TARGET_DEVICE_KERNEL_HEADERS) $(TARGET_BOARD_KERNEL_HEADERS) \
		$(TARGET_PRODUCT_KERNEL_HEADERS)

# Many host compilers don't support these flags, so we have to make
# sure to only specify them for the target compilers checked in to
# the source tree.
TARGET_GLOBAL_CFLAGS += $(TARGET_ERROR_FLAGS)
TARGET_GLOBAL_CPPFLAGS += $(TARGET_ERROR_FLAGS)

HOST_GLOBAL_CFLAGS += $(HOST_RELEASE_CFLAGS)
HOST_GLOBAL_CPPFLAGS += $(HOST_RELEASE_CPPFLAGS)

TARGET_GLOBAL_CFLAGS += $(TARGET_RELEASE_CFLAGS)
TARGET_GLOBAL_CPPFLAGS += $(TARGET_RELEASE_CPPFLAGS)

ifdef TARGET_2ND_ARCH
$(TARGET_2ND_ARCH_VAR_PREFIX)TARGET_GLOBAL_CFLAGS += $(COMMON_GLOBAL_CFLAGS)
$(TARGET_2ND_ARCH_VAR_PREFIX)TARGET_RELEASE_CFLAGS += $(COMMON_RELEASE_CFLAGS)
$(TARGET_2ND_ARCH_VAR_PREFIX)TARGET_GLOBAL_CPPFLAGS += $(COMMON_GLOBAL_CPPFLAGS)
$(TARGET_2ND_ARCH_VAR_PREFIX)TARGET_RELEASE_CPPFLAGS += $(COMMON_RELEASE_CPPFLAGS)
$(TARGET_2ND_ARCH_VAR_PREFIX)TARGET_GLOBAL_LD_DIRS += -L$($(TARGET_2ND_ARCH_VAR_PREFIX)TARGET_OUT_INTERMEDIATE_LIBRARIES)
$(TARGET_2ND_ARCH_VAR_PREFIX)TARGET_PROJECT_INCLUDES := $(TARGET_PROJECT_INCLUDES)
$(TARGET_2ND_ARCH_VAR_PREFIX)TARGET_GLOBAL_CFLAGS += $(TARGET_ERROR_FLAGS)
$(TARGET_2ND_ARCH_VAR_PREFIX)TARGET_GLOBAL_CPPFLAGS += $(TARGET_ERROR_FLAGS)
$(TARGET_2ND_ARCH_VAR_PREFIX)TARGET_GLOBAL_CFLAGS += $($(TARGET_2ND_ARCH_VAR_PREFIX)TARGET_RELEASE_CFLAGS)
$(TARGET_2ND_ARCH_VAR_PREFIX)TARGET_GLOBAL_CPPFLAGS += $($(TARGET_2ND_ARCH_VAR_PREFIX)TARGET_RELEASE_CPPFLAGS)
endif

ifdef HOST_2ND_ARCH
$(HOST_2ND_ARCH_VAR_PREFIX)HOST_GLOBAL_CFLAGS += $(COMMON_GLOBAL_CFLAGS)
$(HOST_2ND_ARCH_VAR_PREFIX)HOST_RELEASE_CFLAGS += $(COMMON_RELEASE_CFLAGS)
$(HOST_2ND_ARCH_VAR_PREFIX)HOST_GLOBAL_CPPFLAGS += $(COMMON_GLOBAL_CPPFLAGS)
$(HOST_2ND_ARCH_VAR_PREFIX)HOST_RELEASE_CPPFLAGS += $(COMMON_RELEASE_CPPFLAGS)
$(HOST_2ND_ARCH_VAR_PREFIX)HOST_GLOBAL_LD_DIRS += -L$($(HOST_2ND_ARCH_VAR_PREFIX)HOST_OUT_INTERMEDIATE_LIBRARIES)
$(HOST_2ND_ARCH_VAR_PREFIX)HOST_PROJECT_INCLUDES := $(HOST_PROJECT_INCLUDES)
$(HOST_2ND_ARCH_VAR_PREFIX)HOST_GLOBAL_CFLAGS += $($(HOST_2ND_ARCH_VAR_PREFIX)HOST_RELEASE_CFLAGS)
$(HOST_2ND_ARCH_VAR_PREFIX)HOST_GLOBAL_CPPFLAGS += $($(HOST_2ND_ARCH_VAR_PREFIX)HOST_RELEASE_CPPFLAGS)
endif

# allow overriding default Java libraries on a per-target basis
ifeq ($(TARGET_DEFAULT_JAVA_LIBRARIES),)
  TARGET_DEFAULT_JAVA_LIBRARIES := core-libart core-junit ext framework
endif

# Flags for DEX2OAT
DEX2OAT_TARGET_ARCH := $(TARGET_ARCH)
ifeq ($(TARGET_CPU_VARIANT),)
ifeq ($(TARGET_ARCH_VARIANT),)
DEX2OAT_TARGET_CPU_VARIANT := default
else
DEX2OAT_TARGET_CPU_VARIANT := $(TARGET_ARCH_VARIANT)
endif
else
DEX2OAT_TARGET_CPU_VARIANT := $(TARGET_CPU_VARIANT)
endif
DEX2OAT_TARGET_INSTRUCTION_SET_FEATURES := default

ifdef TARGET_2ND_ARCH
$(TARGET_2ND_ARCH_VAR_PREFIX)DEX2OAT_TARGET_ARCH := $(TARGET_2ND_ARCH)
$(TARGET_2ND_ARCH_VAR_PREFIX)DEX2OAT_TARGET_CPU_VARIANT := $(TARGET_2ND_CPU_VARIANT)
$(TARGET_2ND_ARCH_VAR_PREFIX)DEX2OAT_TARGET_INSTRUCTION_SET_FEATURES := default
endif

# define clang/llvm tools and global flags
include $(BUILD_SYSTEM)/clang/config.mk

# ###############################################################
# Collect a list of the SDK versions that we could compile against
# For use with the LOCAL_SDK_VERSION variable for include $(BUILD_PACKAGE)
# ###############################################################

HISTORICAL_SDK_VERSIONS_ROOT := $(TOPDIR)prebuilts/sdk
HISTORICAL_NDK_VERSIONS_ROOT := $(TOPDIR)prebuilts/ndk

# The path where app can reference the support library resources.
ifdef TARGET_BUILD_APPS
SUPPORT_LIBRARY_ROOT := $(HISTORICAL_SDK_VERSIONS_ROOT)/current/support
else
SUPPORT_LIBRARY_ROOT := frameworks/support
endif

# Historical SDK version N is stored in $(HISTORICAL_SDK_VERSIONS_ROOT)/N.
# The 'current' version is whatever this source tree is.
#
# sgrax     is the opposite of xargs.  It takes the list of args and puts them
#           on each line for sort to process.
# sort -g   is a numeric sort, so 1 2 3 10 instead of 1 10 2 3.

# Numerically sort a list of numbers
# $(1): the list of numbers to be sorted
define numerically_sort
$(shell function sgrax() { \
    while [ -n "$$1" ] ; do echo $$1 ; shift ; done \
    } ; \
    ( sgrax $(1) | sort -g ) )
endef

TARGET_AVAILABLE_SDK_VERSIONS := $(call numerically_sort,\
    $(patsubst $(HISTORICAL_SDK_VERSIONS_ROOT)/%/android.jar,%, \
    $(wildcard $(HISTORICAL_SDK_VERSIONS_ROOT)/*/android.jar)))

# We don't have prebuilt system_current SDK yet.
TARGET_AVAILABLE_SDK_VERSIONS := $(TARGET_AVAILABLE_SDK_VERSIONS)

INTERNAL_PLATFORM_API_FILE := $(TARGET_OUT_COMMON_INTERMEDIATES)/PACKAGING/public_api.txt
INTERNAL_PLATFORM_REMOVED_API_FILE := $(TARGET_OUT_COMMON_INTERMEDIATES)/PACKAGING/removed.txt
INTERNAL_PLATFORM_SYSTEM_API_FILE := $(TARGET_OUT_COMMON_INTERMEDIATES)/PACKAGING/system-api.txt
INTERNAL_PLATFORM_SYSTEM_REMOVED_API_FILE := $(TARGET_OUT_COMMON_INTERMEDIATES)/PACKAGING/system-removed.txt

# This is the standard way to name a directory containing prebuilt target
# objects. E.g., prebuilt/$(TARGET_PREBUILT_TAG)/libc.so
TARGET_PREBUILT_TAG := android-$(TARGET_ARCH)
ifdef TARGET_2ND_ARCH
TARGET_2ND_PREBUILT_TAG := android-$(TARGET_2ND_ARCH)
endif

# Set up RS prebuilt variables for compatibility library

RS_PREBUILT_CLCORE := prebuilts/sdk/renderscript/lib/$(TARGET_ARCH)/librsrt_$(TARGET_ARCH).bc
RS_PREBUILT_COMPILER_RT := prebuilts/sdk/renderscript/lib/$(TARGET_ARCH)/libcompiler_rt.a
ifeq (true,$(TARGET_IS_64_BIT))
RS_PREBUILT_LIBPATH := -L prebuilts/ndk/9/platforms/android-21/arch-$(TARGET_ARCH)/usr/lib
else
RS_PREBUILT_LIBPATH := -L prebuilts/ndk/8/platforms/android-9/arch-$(TARGET_ARCH)/usr/lib
endif

# API Level lists for Renderscript Compat lib.
RSCOMPAT_32BIT_ONLY_API_LEVELS := 8 9 10 11 12 13 14 15 16 17 18 19 20
RSCOMPAT_NO_USAGEIO_API_LEVELS := 8 9 10 11 12 13

include $(BUILD_SYSTEM)/dumpvar.mk<|MERGE_RESOLUTION|>--- conflicted
+++ resolved
@@ -162,11 +162,10 @@
 # are specific to the user's build configuration.
 include $(BUILD_SYSTEM)/envsetup.mk
 
-<<<<<<< HEAD
 # Pruned directory options used when using findleaves.py
 # See envsetup.mk for a description of SCAN_EXCLUDE_DIRS
 FIND_LEAVES_EXCLUDES := $(addprefix --prune=, $(OUT_DIR) $(SCAN_EXCLUDE_DIRS) .repo .git)
-=======
+
 # ---------------------------------------------------------------
 # Allow the C/C++ macros __DATE__ and __TIME__ to be set to the
 # build date and time, so that a build may be repeated.
@@ -183,7 +182,6 @@
 COMMON_GLOBAL_CFLAGS += -Wno-builtin-macro-redefined -D__DATE__="\"$(BUILD_DATETIME_C_DATE)\"" -D__TIME__=\"$(BUILD_DATETIME_C_TIME)\"
 COMMON_GLOBAL_CPPFLAGS += -Wno-builtin-macro-redefined -D__DATE__="\"$(BUILD_DATETIME_C_DATE)\"" -D__TIME__=\"$(BUILD_DATETIME_C_TIME)\"
 endif
->>>>>>> c576c08f
 
 # The build system exposes several variables for where to find the kernel
 # headers:
