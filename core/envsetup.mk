--- conflicted
+++ resolved
@@ -271,85 +271,4 @@
 
 ifeq ($(PRINT_BUILD_CONFIG),)
 PRINT_BUILD_CONFIG := true
-<<<<<<< HEAD
-endif
-
-# ---------------------------------------------------------------
-# the setpath shell function in envsetup.sh uses this to figure out
-# what to add to the path given the config we have chosen.
-ifeq ($(CALLED_FROM_SETUP),true)
-
-ABP:=$(PWD)/$(HOST_OUT_EXECUTABLES)
-
-ifeq ($(TARGET_SIMULATOR),true)
-	ABP:=$(ABP):$(TARGET_OUT_EXECUTABLES)
-else
-	# this should be copied to HOST_OUT_EXECUTABLES instead
-	ABP:=$(ABP):$(PWD)/prebuilt/$(HOST_PREBUILT_TAG)/toolchain/arm-eabi-4.4.3/bin
-endif
-ANDROID_BUILD_PATHS := $(ABP)
-ANDROID_PREBUILTS := prebuilt/$(HOST_PREBUILT_TAG)
-
-# The "dumpvar" stuff lets you say something like
-#
-#     CALLED_FROM_SETUP=true \
-#       make -f config/envsetup.make dumpvar-TARGET_OUT
-# or
-#     CALLED_FROM_SETUP=true \
-#       make -f config/envsetup.make dumpvar-abs-HOST_OUT_EXECUTABLES
-#
-# The plain (non-abs) version just dumps the value of the named variable.
-# The "abs" version will treat the variable as a path, and dumps an
-# absolute path to it.
-#
-dumpvar_goals := \
-	$(strip $(patsubst dumpvar-%,%,$(filter dumpvar-%,$(MAKECMDGOALS))))
-ifdef dumpvar_goals
-
-  ifneq ($(words $(dumpvar_goals)),1)
-    $(error Only one "dumpvar-" goal allowed. Saw "$(MAKECMDGOALS)")
-  endif
-
-  # If the goal is of the form "dumpvar-abs-VARNAME", then
-  # treat VARNAME as a path and return the absolute path to it.
-  absolute_dumpvar := $(strip $(filter abs-%,$(dumpvar_goals)))
-  ifdef absolute_dumpvar
-    dumpvar_goals := $(patsubst abs-%,%,$(dumpvar_goals))
-    DUMPVAR_VALUE := $(PWD)/$($(dumpvar_goals))
-    dumpvar_target := dumpvar-abs-$(dumpvar_goals)
-  else
-    DUMPVAR_VALUE := $($(dumpvar_goals))
-    dumpvar_target := dumpvar-$(dumpvar_goals)
-  endif
-
-.PHONY: $(dumpvar_target)
-$(dumpvar_target):
-	@echo $(DUMPVAR_VALUE)
-
-endif # dumpvar_goals
-
-ifneq ($(dumpvar_goals),report_config)
-PRINT_BUILD_CONFIG:=
-endif
-
-endif # CALLED_FROM_SETUP
-
-
-ifneq ($(PRINT_BUILD_CONFIG),)
-$(info ============================================)
-$(info   PLATFORM_VERSION_CODENAME=$(PLATFORM_VERSION_CODENAME))
-$(info   PLATFORM_VERSION=$(PLATFORM_VERSION))
-$(info   TARGET_PRODUCT=$(TARGET_PRODUCT))
-$(info   TARGET_BUILD_VARIANT=$(TARGET_BUILD_VARIANT))
-$(info   TARGET_SIMULATOR=$(TARGET_SIMULATOR))
-$(info   TARGET_BUILD_TYPE=$(TARGET_BUILD_TYPE))
-$(info   TARGET_BUILD_APPS=$(TARGET_BUILD_APPS))
-$(info   TARGET_ARCH=$(TARGET_ARCH))
-$(info   HOST_ARCH=$(HOST_ARCH))
-$(info   HOST_OS=$(HOST_OS))
-$(info   HOST_BUILD_TYPE=$(HOST_BUILD_TYPE))
-$(info   BUILD_ID=$(BUILD_ID))
-$(info ============================================)
-=======
->>>>>>> b73dc669
 endif