/* Copyright (c) 2012-2013, The Linux Foundataion. All rights reserved.
*
* Redistribution and use in source and binary forms, with or without
* modification, are permitted provided that the following conditions are
* met:
*     * Redistributions of source code must retain the above copyright
*       notice, this list of conditions and the following disclaimer.
*     * Redistributions in binary form must reproduce the above
*       copyright notice, this list of conditions and the following
*       disclaimer in the documentation and/or other materials provided
*       with the distribution.
*     * Neither the name of The Linux Foundation nor the names of its
*       contributors may be used to endorse or promote products derived
*       from this software without specific prior written permission.
*
* THIS SOFTWARE IS PROVIDED "AS IS" AND ANY EXPRESS OR IMPLIED
* WARRANTIES, INCLUDING, BUT NOT LIMITED TO, THE IMPLIED WARRANTIES OF
* MERCHANTABILITY, FITNESS FOR A PARTICULAR PURPOSE AND NON-INFRINGEMENT
* ARE DISCLAIMED.  IN NO EVENT SHALL THE COPYRIGHT OWNER OR CONTRIBUTORS
* BE LIABLE FOR ANY DIRECT, INDIRECT, INCIDENTAL, SPECIAL, EXEMPLARY, OR
* CONSEQUENTIAL DAMAGES (INCLUDING, BUT NOT LIMITED TO, PROCUREMENT OF
* SUBSTITUTE GOODS OR SERVICES; LOSS OF USE, DATA, OR PROFITS; OR
* BUSINESS INTERRUPTION) HOWEVER CAUSED AND ON ANY THEORY OF LIABILITY,
* WHETHER IN CONTRACT, STRICT LIABILITY, OR TORT (INCLUDING NEGLIGENCE
* OR OTHERWISE) ARISING IN ANY WAY OUT OF THE USE OF THIS SOFTWARE, EVEN
* IF ADVISED OF THE POSSIBILITY OF SUCH DAMAGE.
*
*/

#define LOG_TAG "QCamera2HWI"

#include <cutils/properties.h>
#include <hardware/camera.h>
#include <stdlib.h>
#include <utils/Errors.h>
#include <gralloc_priv.h>

#include "QCamera2HWI.h"
#include "QCameraMem.h"

#ifdef USE_PERFORMANCE_LOCK

#include <performance.h>
#include <qc-performance.h>

#endif

#define MAP_TO_DRIVER_COORDINATE(val, base, scale, offset) (val * scale / base + offset)
#define CAMERA_MIN_STREAMING_BUFFERS     3
#define CAMERA_MIN_JPEG_ENCODING_BUFFERS 2
#define CAMERA_MIN_VIDEO_BUFFERS         9

#define HDR_CONFIDENCE_THRESHOLD 0.4

namespace qcamera {

cam_capability_t *gCamCapability[MM_CAMERA_MAX_NUM_SENSORS];
static pthread_mutex_t g_camlock = PTHREAD_MUTEX_INITIALIZER;

camera_device_ops_t QCamera2HardwareInterface::mCameraOps = {
    set_preview_window:         QCamera2HardwareInterface::set_preview_window,
    set_callbacks:              QCamera2HardwareInterface::set_CallBacks,
    enable_msg_type:            QCamera2HardwareInterface::enable_msg_type,
    disable_msg_type:           QCamera2HardwareInterface::disable_msg_type,
    msg_type_enabled:           QCamera2HardwareInterface::msg_type_enabled,

    start_preview:              QCamera2HardwareInterface::start_preview,
    stop_preview:               QCamera2HardwareInterface::stop_preview,
    preview_enabled:            QCamera2HardwareInterface::preview_enabled,
    store_meta_data_in_buffers: QCamera2HardwareInterface::store_meta_data_in_buffers,

    start_recording:            QCamera2HardwareInterface::start_recording,
    stop_recording:             QCamera2HardwareInterface::stop_recording,
    recording_enabled:          QCamera2HardwareInterface::recording_enabled,
    release_recording_frame:    QCamera2HardwareInterface::release_recording_frame,

    auto_focus:                 QCamera2HardwareInterface::auto_focus,
    cancel_auto_focus:          QCamera2HardwareInterface::cancel_auto_focus,

    take_picture:               QCamera2HardwareInterface::take_picture,
    cancel_picture:             QCamera2HardwareInterface::cancel_picture,

    set_parameters:             QCamera2HardwareInterface::set_parameters,
    get_parameters:             QCamera2HardwareInterface::get_parameters,
    put_parameters:             QCamera2HardwareInterface::put_parameters,
    send_command:               QCamera2HardwareInterface::send_command,

    release:                    QCamera2HardwareInterface::release,
    dump:                       QCamera2HardwareInterface::dump,
};

int32_t QCamera2HardwareInterface::getEffectValue(const char *effect)
{
    uint32_t cnt = 0;
    while(NULL != QCameraParameters::EFFECT_MODES_MAP[cnt].desc) {
        if(!strcmp(QCameraParameters::EFFECT_MODES_MAP[cnt].desc, effect)) {
            return QCameraParameters::EFFECT_MODES_MAP[cnt].val;
        }
        cnt++;
    }
    return 0;
}
/*===========================================================================
 * FUNCTION   : set_preview_window
 *
 * DESCRIPTION: set preview window.
 *
 * PARAMETERS :
 *   @device  : ptr to camera device struct
 *   @window  : window ops table
 *
 * RETURN     : int32_t type of status
 *              NO_ERROR  -- success
 *              none-zero failure code
 *==========================================================================*/
int QCamera2HardwareInterface::set_preview_window(struct camera_device *device,
        struct preview_stream_ops *window)
{
    int rc = NO_ERROR;
    QCamera2HardwareInterface *hw =
        reinterpret_cast<QCamera2HardwareInterface *>(device->priv);
    if (!hw) {
        ALOGE("%s: NULL camera device", __func__);
        return BAD_VALUE;
    }

    hw->lockAPI();
    rc = hw->processAPI(QCAMERA_SM_EVT_SET_PREVIEW_WINDOW, (void *)window);
    if (rc == NO_ERROR) {
        hw->waitAPIResult(QCAMERA_SM_EVT_SET_PREVIEW_WINDOW);
        rc = hw->m_apiResult.status;
    }
    hw->unlockAPI();

    return rc;
}

/*===========================================================================
 * FUNCTION   : set_CallBacks
 *
 * DESCRIPTION: set callbacks for notify and data
 *
 * PARAMETERS :
 *   @device     : ptr to camera device struct
 *   @notify_cb  : notify cb
 *   @data_cb    : data cb
 *   @data_cb_timestamp  : video data cd with timestamp
 *   @get_memory : ops table for request gralloc memory
 *   @user       : user data ptr
 *
 * RETURN     : none
 *==========================================================================*/
void QCamera2HardwareInterface::set_CallBacks(struct camera_device *device,
        camera_notify_callback notify_cb,
        camera_data_callback data_cb,
        camera_data_timestamp_callback data_cb_timestamp,
        camera_request_memory get_memory,
        void *user)
{
    QCamera2HardwareInterface *hw =
        reinterpret_cast<QCamera2HardwareInterface *>(device->priv);
    if (!hw) {
        ALOGE("NULL camera device");
        return;
    }

    qcamera_sm_evt_setcb_payload_t payload;
    payload.notify_cb = notify_cb;
    payload.data_cb = data_cb;
    payload.data_cb_timestamp = data_cb_timestamp;
    payload.get_memory = get_memory;
    payload.user = user;

    hw->lockAPI();
    int32_t rc = hw->processAPI(QCAMERA_SM_EVT_SET_CALLBACKS, (void *)&payload);
    if (rc == NO_ERROR) {
        hw->waitAPIResult(QCAMERA_SM_EVT_SET_CALLBACKS);
    }
    hw->unlockAPI();
}

/*===========================================================================
 * FUNCTION   : enable_msg_type
 *
 * DESCRIPTION: enable certain msg type
 *
 * PARAMETERS :
 *   @device     : ptr to camera device struct
 *   @msg_type   : msg type mask
 *
 * RETURN     : none
 *==========================================================================*/
void QCamera2HardwareInterface::enable_msg_type(struct camera_device *device, int32_t msg_type)
{
    QCamera2HardwareInterface *hw =
        reinterpret_cast<QCamera2HardwareInterface *>(device->priv);
    if (!hw) {
        ALOGE("NULL camera device");
        return;
    }
    hw->lockAPI();
    int32_t rc = hw->processAPI(QCAMERA_SM_EVT_ENABLE_MSG_TYPE, (void *)msg_type);
    if (rc == NO_ERROR) {
        hw->waitAPIResult(QCAMERA_SM_EVT_ENABLE_MSG_TYPE);
    }
    hw->unlockAPI();
}

/*===========================================================================
 * FUNCTION   : disable_msg_type
 *
 * DESCRIPTION: disable certain msg type
 *
 * PARAMETERS :
 *   @device     : ptr to camera device struct
 *   @msg_type   : msg type mask
 *
 * RETURN     : none
 *==========================================================================*/
void QCamera2HardwareInterface::disable_msg_type(struct camera_device *device, int32_t msg_type)
{
    QCamera2HardwareInterface *hw =
        reinterpret_cast<QCamera2HardwareInterface *>(device->priv);
    if (!hw) {
        ALOGE("NULL camera device");
        return;
    }
    hw->lockAPI();
    int32_t rc = hw->processAPI(QCAMERA_SM_EVT_DISABLE_MSG_TYPE, (void *)msg_type);
    if (rc == NO_ERROR) {
        hw->waitAPIResult(QCAMERA_SM_EVT_DISABLE_MSG_TYPE);
    }
    hw->unlockAPI();
}

/*===========================================================================
 * FUNCTION   : msg_type_enabled
 *
 * DESCRIPTION: if certain msg type is enabled
 *
 * PARAMETERS :
 *   @device     : ptr to camera device struct
 *   @msg_type   : msg type mask
 *
 * RETURN     : 1 -- enabled
 *              0 -- not enabled
 *==========================================================================*/
int QCamera2HardwareInterface::msg_type_enabled(struct camera_device *device, int32_t msg_type)
{
    int ret = NO_ERROR;
    QCamera2HardwareInterface *hw =
        reinterpret_cast<QCamera2HardwareInterface *>(device->priv);
    if (!hw) {
        ALOGE("NULL camera device");
        return BAD_VALUE;
    }
    hw->lockAPI();
    ret = hw->processAPI(QCAMERA_SM_EVT_MSG_TYPE_ENABLED, (void *)msg_type);
    if (ret == NO_ERROR) {
        hw->waitAPIResult(QCAMERA_SM_EVT_MSG_TYPE_ENABLED);
        ret = hw->m_apiResult.enabled;
    }
    hw->unlockAPI();

   return ret;
}

/*===========================================================================
 * FUNCTION   : start_preview
 *
 * DESCRIPTION: start preview
 *
 * PARAMETERS :
 *   @device  : ptr to camera device struct
 *
 * RETURN     : int32_t type of status
 *              NO_ERROR  -- success
 *              none-zero failure code
 *==========================================================================*/
int QCamera2HardwareInterface::start_preview(struct camera_device *device)
{
    int ret = NO_ERROR;
    QCamera2HardwareInterface *hw =
        reinterpret_cast<QCamera2HardwareInterface *>(device->priv);
    if (!hw) {
        ALOGE("NULL camera device");
        return BAD_VALUE;
    }
    ALOGE("[KPI Perf] %s: E PROFILE_START_PREVIEW", __func__);
    hw->lockAPI();
    qcamera_sm_evt_enum_t evt = QCAMERA_SM_EVT_START_PREVIEW;
    if (hw->isNoDisplayMode()) {
        evt = QCAMERA_SM_EVT_START_NODISPLAY_PREVIEW;
    }
    ret = hw->processAPI(evt, NULL);
    if (ret == NO_ERROR) {
        hw->waitAPIResult(evt);
        ret = hw->m_apiResult.status;
    }
    hw->unlockAPI();
    hw->m_bPreviewStarted = true;
    ALOGD("[KPI Perf] %s: X", __func__);
    return ret;
}

/*===========================================================================
 * FUNCTION   : stop_preview
 *
 * DESCRIPTION: stop preview
 *
 * PARAMETERS :
 *   @device  : ptr to camera device struct
 *
 * RETURN     : none
 *==========================================================================*/
void QCamera2HardwareInterface::stop_preview(struct camera_device *device)
{
    QCamera2HardwareInterface *hw =
        reinterpret_cast<QCamera2HardwareInterface *>(device->priv);
    if (!hw) {
        ALOGE("NULL camera device");
        return;
    }
    ALOGE("[KPI Perf] %s: E PROFILE_STOP_PREVIEW", __func__);
    hw->lockAPI();
    int32_t ret = hw->processAPI(QCAMERA_SM_EVT_STOP_PREVIEW, NULL);
    if (ret == NO_ERROR) {
        hw->waitAPIResult(QCAMERA_SM_EVT_STOP_PREVIEW);
    }
    hw->unlockAPI();
    ALOGD("[KPI Perf] %s: X", __func__);
}

/*===========================================================================
 * FUNCTION   : preview_enabled
 *
 * DESCRIPTION: if preview is running
 *
 * PARAMETERS :
 *   @device  : ptr to camera device struct
 *
 * RETURN     : 1 -- running
 *              0 -- not running
 *==========================================================================*/
int QCamera2HardwareInterface::preview_enabled(struct camera_device *device)
{
    int ret = NO_ERROR;
    QCamera2HardwareInterface *hw =
        reinterpret_cast<QCamera2HardwareInterface *>(device->priv);
    if (!hw) {
        ALOGE("NULL camera device");
        return BAD_VALUE;
    }

    hw->lockAPI();
    ret = hw->processAPI(QCAMERA_SM_EVT_PREVIEW_ENABLED, NULL);
    if (ret == NO_ERROR) {
        hw->waitAPIResult(QCAMERA_SM_EVT_PREVIEW_ENABLED);
        ret = hw->m_apiResult.enabled;
    }
    hw->unlockAPI();

    return ret;
}

/*===========================================================================
 * FUNCTION   : store_meta_data_in_buffers
 *
 * DESCRIPTION: if need to store meta data in buffers for video frame
 *
 * PARAMETERS :
 *   @device  : ptr to camera device struct
 *   @enable  : flag if enable
 *
 * RETURN     : int32_t type of status
 *              NO_ERROR  -- success
 *              none-zero failure code
 *==========================================================================*/
int QCamera2HardwareInterface::store_meta_data_in_buffers(
                struct camera_device *device, int enable)
{
    int ret = NO_ERROR;
    QCamera2HardwareInterface *hw =
        reinterpret_cast<QCamera2HardwareInterface *>(device->priv);
    if (!hw) {
        ALOGE("NULL camera device");
        return BAD_VALUE;
    }

    hw->lockAPI();
    ret = hw->processAPI(QCAMERA_SM_EVT_STORE_METADATA_IN_BUFS, (void *)enable);
    if (ret == NO_ERROR) {
        hw->waitAPIResult(QCAMERA_SM_EVT_STORE_METADATA_IN_BUFS);
        ret = hw->m_apiResult.status;
    }
    hw->unlockAPI();

    return ret;
}

/*===========================================================================
 * FUNCTION   : start_recording
 *
 * DESCRIPTION: start recording
 *
 * PARAMETERS :
 *   @device  : ptr to camera device struct
 *
 * RETURN     : int32_t type of status
 *              NO_ERROR  -- success
 *              none-zero failure code
 *==========================================================================*/
int QCamera2HardwareInterface::start_recording(struct camera_device *device)
{
    int ret = NO_ERROR;
    QCamera2HardwareInterface *hw =
        reinterpret_cast<QCamera2HardwareInterface *>(device->priv);
    if (!hw) {
        ALOGE("NULL camera device");
        return BAD_VALUE;
    }
    ALOGE("[KPI Perf] %s: E PROFILE_START_RECORDING", __func__);
    hw->lockAPI();
    ret = hw->processAPI(QCAMERA_SM_EVT_START_RECORDING, NULL);
    if (ret == NO_ERROR) {
        hw->waitAPIResult(QCAMERA_SM_EVT_START_RECORDING);
        ret = hw->m_apiResult.status;
    }
    hw->unlockAPI();
    hw->m_bRecordStarted = true;
    ALOGD("[KPI Perf] %s: X", __func__);
    return ret;
}

/*===========================================================================
 * FUNCTION   : stop_recording
 *
 * DESCRIPTION: stop recording
 *
 * PARAMETERS :
 *   @device  : ptr to camera device struct
 *
 * RETURN     : none
 *==========================================================================*/
void QCamera2HardwareInterface::stop_recording(struct camera_device *device)
{
    QCamera2HardwareInterface *hw =
        reinterpret_cast<QCamera2HardwareInterface *>(device->priv);
    if (!hw) {
        ALOGE("NULL camera device");
        return;
    }
    ALOGE("[KPI Perf] %s: E PROFILE_STOP_RECORDING", __func__);
    hw->lockAPI();
    int32_t ret = hw->processAPI(QCAMERA_SM_EVT_STOP_RECORDING, NULL);
    if (ret == NO_ERROR) {
        hw->waitAPIResult(QCAMERA_SM_EVT_STOP_RECORDING);
    }
    hw->unlockAPI();
    ALOGD("[KPI Perf] %s: X", __func__);
}

/*===========================================================================
 * FUNCTION   : recording_enabled
 *
 * DESCRIPTION: if recording is running
 *
 * PARAMETERS :
 *   @device  : ptr to camera device struct
 *
 * RETURN     : 1 -- running
 *              0 -- not running
 *==========================================================================*/
int QCamera2HardwareInterface::recording_enabled(struct camera_device *device)
{
    int ret = NO_ERROR;
    QCamera2HardwareInterface *hw =
        reinterpret_cast<QCamera2HardwareInterface *>(device->priv);
    if (!hw) {
        ALOGE("NULL camera device");
        return BAD_VALUE;
    }
    hw->lockAPI();
    ret = hw->processAPI(QCAMERA_SM_EVT_RECORDING_ENABLED, NULL);
    if (ret == NO_ERROR) {
        hw->waitAPIResult(QCAMERA_SM_EVT_RECORDING_ENABLED);
        ret = hw->m_apiResult.enabled;
    }
    hw->unlockAPI();

    return ret;
}

/*===========================================================================
 * FUNCTION   : release_recording_frame
 *
 * DESCRIPTION: return recording frame back
 *
 * PARAMETERS :
 *   @device  : ptr to camera device struct
 *   @opaque  : ptr to frame to be returned
 *
 * RETURN     : none
 *==========================================================================*/
void QCamera2HardwareInterface::release_recording_frame(
            struct camera_device *device, const void *opaque)
{
    QCamera2HardwareInterface *hw =
        reinterpret_cast<QCamera2HardwareInterface *>(device->priv);
    if (!hw) {
        ALOGE("NULL camera device");
        return;
    }
    ALOGD("%s: E", __func__);
    hw->lockAPI();
    int32_t ret = hw->processAPI(QCAMERA_SM_EVT_RELEASE_RECORIDNG_FRAME, (void *)opaque);
    if (ret == NO_ERROR) {
        hw->waitAPIResult(QCAMERA_SM_EVT_RELEASE_RECORIDNG_FRAME);
    }
    hw->unlockAPI();
    ALOGD("%s: X", __func__);
}

/*===========================================================================
 * FUNCTION   : auto_focus
 *
 * DESCRIPTION: start auto focus
 *
 * PARAMETERS :
 *   @device  : ptr to camera device struct
 *
 * RETURN     : int32_t type of status
 *              NO_ERROR  -- success
 *              none-zero failure code
 *==========================================================================*/
int QCamera2HardwareInterface::auto_focus(struct camera_device *device)
{
    int ret = NO_ERROR;
    QCamera2HardwareInterface *hw =
        reinterpret_cast<QCamera2HardwareInterface *>(device->priv);
    if (!hw) {
        ALOGE("NULL camera device");
        return BAD_VALUE;
    }
    ALOGE("[KPI Perf] %s : E PROFILE_AUTO_FOCUS", __func__);
    hw->lockAPI();
    ret = hw->processAPI(QCAMERA_SM_EVT_START_AUTO_FOCUS, NULL);
    if (ret == NO_ERROR) {
        hw->waitAPIResult(QCAMERA_SM_EVT_START_AUTO_FOCUS);
        ret = hw->m_apiResult.status;
    }
    hw->unlockAPI();
    ALOGD("[KPI Perf] %s : X", __func__);

    return ret;
}

/*===========================================================================
 * FUNCTION   : cancel_auto_focus
 *
 * DESCRIPTION: cancel auto focus
 *
 * PARAMETERS :
 *   @device  : ptr to camera device struct
 *
 * RETURN     : int32_t type of status
 *              NO_ERROR  -- success
 *              none-zero failure code
 *==========================================================================*/
int QCamera2HardwareInterface::cancel_auto_focus(struct camera_device *device)
{
    int ret = NO_ERROR;
    QCamera2HardwareInterface *hw =
        reinterpret_cast<QCamera2HardwareInterface *>(device->priv);
    if (!hw) {
        ALOGE("NULL camera device");
        return BAD_VALUE;
    }
    hw->lockAPI();
    ret = hw->processAPI(QCAMERA_SM_EVT_STOP_AUTO_FOCUS, NULL);
    if (ret == NO_ERROR) {
        hw->waitAPIResult(QCAMERA_SM_EVT_STOP_AUTO_FOCUS);
        ret = hw->m_apiResult.status;
    }
    hw->unlockAPI();

    return ret;
}

/*===========================================================================
 * FUNCTION   : take_picture
 *
 * DESCRIPTION: take picture
 *
 * PARAMETERS :
 *   @device  : ptr to camera device struct
 *
 * RETURN     : int32_t type of status
 *              NO_ERROR  -- success
 *              none-zero failure code
 *==========================================================================*/
int QCamera2HardwareInterface::take_picture(struct camera_device *device)
{
    int ret = NO_ERROR;
    QCamera2HardwareInterface *hw =
        reinterpret_cast<QCamera2HardwareInterface *>(device->priv);
    if (!hw) {
        ALOGE("NULL camera device");
        return BAD_VALUE;
    }
    ALOGE("[KPI Perf] %s: E PROFILE_TAKE_PICTURE", __func__);

#ifdef USE_PERFORMANCE_LOCK

    int32_t perf_lock_params[] = {  CPUS_ONLINE_MAX,
                                    CPU0_MIN_FREQ_TURBO_MAX,
                                    CPU1_MIN_FREQ_TURBO_MAX,
                                    CPU2_MIN_FREQ_TURBO_MAX,
                                    CPU3_MIN_FREQ_TURBO_MAX };
    hw->mPerfLockHandle = 0;
    hw->mPerfLockHandle = perf_lock_acq(hw->mPerfLockHandle,
                                    INDEFINITE_DURATION,
                                    perf_lock_params,
                                    sizeof(perf_lock_params) / sizeof(int32_t));
#endif

    hw->lockAPI();

    /* Prepare snapshot in case LED needs to be flashed */
    ret = hw->processAPI(QCAMERA_SM_EVT_PREPARE_SNAPSHOT, NULL);
    if (ret == NO_ERROR) {
        hw->waitAPIResult(QCAMERA_SM_EVT_PREPARE_SNAPSHOT);
        ret = hw->m_apiResult.status;
    }

    /* Regardless what the result value for prepare_snapshot,
     * go ahead with capture anyway. Just like the way autofocus
     * is handled in capture case. */

    /* capture */
    ret = hw->processAPI(QCAMERA_SM_EVT_TAKE_PICTURE, NULL);
    if (ret == NO_ERROR) {
        hw->waitAPIResult(QCAMERA_SM_EVT_TAKE_PICTURE);
        ret = hw->m_apiResult.status;
    }

    hw->unlockAPI();
    ALOGD("[KPI Perf] %s: X", __func__);

#ifdef USE_PERFORMANCE_LOCK

    if ( ( NO_ERROR != ret ) && ( -1 != hw->mPerfLockHandle ) ) {
        ALOGE("%s : take_picture failed releasing perf handle: %d",
              __func__,
              hw->mPerfLockHandle);
        perf_lock_rel(hw->mPerfLockHandle);
        hw->mPerfLockHandle = -1;
    }

#endif

    return ret;
}

/*===========================================================================
 * FUNCTION   : cancel_picture
 *
 * DESCRIPTION: cancel current take picture request
 *
 * PARAMETERS :
 *   @device  : ptr to camera device struct
 *
 * RETURN     : int32_t type of status
 *              NO_ERROR  -- success
 *              none-zero failure code
 *==========================================================================*/
int QCamera2HardwareInterface::cancel_picture(struct camera_device *device)
{
    int ret = NO_ERROR;
    QCamera2HardwareInterface *hw =
        reinterpret_cast<QCamera2HardwareInterface *>(device->priv);
    if (!hw) {
        ALOGE("NULL camera device");
        return BAD_VALUE;
    }
    hw->lockAPI();
    ret = hw->processAPI(QCAMERA_SM_EVT_CANCEL_PICTURE, NULL);
    if (ret == NO_ERROR) {
        hw->waitAPIResult(QCAMERA_SM_EVT_CANCEL_PICTURE);
        ret = hw->m_apiResult.status;
    }
    hw->unlockAPI();

    return ret;
}

/*===========================================================================
 * FUNCTION   : set_parameters
 *
 * DESCRIPTION: set camera parameters
 *
 * PARAMETERS :
 *   @device  : ptr to camera device struct
 *   @parms   : string of packed parameters
 *
 * RETURN     : int32_t type of status
 *              NO_ERROR  -- success
 *              none-zero failure code
 *==========================================================================*/
int QCamera2HardwareInterface::set_parameters(struct camera_device *device,
                                              const char *parms)
{
    int ret = NO_ERROR;
    QCamera2HardwareInterface *hw =
        reinterpret_cast<QCamera2HardwareInterface *>(device->priv);
    if (!hw) {
        ALOGE("NULL camera device");
        return BAD_VALUE;
    }
    hw->lockAPI();
    ret = hw->processAPI(QCAMERA_SM_EVT_SET_PARAMS, (void *)parms);
    if (ret == NO_ERROR) {
        hw->waitAPIResult(QCAMERA_SM_EVT_SET_PARAMS);
        ret = hw->m_apiResult.status;
    }
    hw->unlockAPI();

    return ret;
}

/*===========================================================================
 * FUNCTION   : get_parameters
 *
 * DESCRIPTION: query camera parameters
 *
 * PARAMETERS :
 *   @device  : ptr to camera device struct
 *
 * RETURN     : packed parameters in a string
 *==========================================================================*/
char* QCamera2HardwareInterface::get_parameters(struct camera_device *device)
{
    char *ret = NULL;
    QCamera2HardwareInterface *hw =
        reinterpret_cast<QCamera2HardwareInterface *>(device->priv);
    if (!hw) {
        ALOGE("NULL camera device");
        return NULL;
    }
    hw->lockAPI();
    int32_t rc = hw->processAPI(QCAMERA_SM_EVT_GET_PARAMS, NULL);
    if (rc == NO_ERROR) {
        hw->waitAPIResult(QCAMERA_SM_EVT_GET_PARAMS);
        ret = hw->m_apiResult.params;
    }
    hw->unlockAPI();

    return ret;
}

/*===========================================================================
 * FUNCTION   : put_parameters
 *
 * DESCRIPTION: return camera parameters string back to HAL
 *
 * PARAMETERS :
 *   @device  : ptr to camera device struct
 *   @parm    : ptr to parameter string to be returned
 *
 * RETURN     : none
 *==========================================================================*/
void QCamera2HardwareInterface::put_parameters(struct camera_device *device,
                                               char *parm)
{
    QCamera2HardwareInterface *hw =
        reinterpret_cast<QCamera2HardwareInterface *>(device->priv);
    if (!hw) {
        ALOGE("NULL camera device");
        return;
    }
    hw->lockAPI();
    int32_t ret = hw->processAPI(QCAMERA_SM_EVT_PUT_PARAMS, (void *)parm);
    if (ret == NO_ERROR) {
        hw->waitAPIResult(QCAMERA_SM_EVT_PUT_PARAMS);
    }
    hw->unlockAPI();
}

/*===========================================================================
 * FUNCTION   : send_command
 *
 * DESCRIPTION: command to be executed
 *
 * PARAMETERS :
 *   @device  : ptr to camera device struct
 *   @cmd     : cmd to be executed
 *   @arg1    : ptr to optional argument1
 *   @arg2    : ptr to optional argument2
 *
 * RETURN     : int32_t type of status
 *              NO_ERROR  -- success
 *              none-zero failure code
 *==========================================================================*/
int QCamera2HardwareInterface::send_command(struct camera_device *device,
                                            int32_t cmd,
                                            int32_t arg1,
                                            int32_t arg2)
{
    int ret = NO_ERROR;
    QCamera2HardwareInterface *hw =
        reinterpret_cast<QCamera2HardwareInterface *>(device->priv);
    if (!hw) {
        ALOGE("NULL camera device");
        return BAD_VALUE;
    }

    qcamera_sm_evt_command_payload_t payload;
    memset(&payload, 0, sizeof(qcamera_sm_evt_command_payload_t));
    payload.cmd = cmd;
    payload.arg1 = arg1;
    payload.arg2 = arg2;
    hw->lockAPI();
    ret = hw->processAPI(QCAMERA_SM_EVT_SEND_COMMAND, (void *)&payload);
    if (ret == NO_ERROR) {
        hw->waitAPIResult(QCAMERA_SM_EVT_SEND_COMMAND);
        ret = hw->m_apiResult.status;
    }
    hw->unlockAPI();

    return ret;
}

/*===========================================================================
 * FUNCTION   : release
 *
 * DESCRIPTION: release camera resource
 *
 * PARAMETERS :
 *   @device  : ptr to camera device struct
 *
 * RETURN     : none
 *==========================================================================*/
void QCamera2HardwareInterface::release(struct camera_device *device)
{
    QCamera2HardwareInterface *hw =
        reinterpret_cast<QCamera2HardwareInterface *>(device->priv);
    if (!hw) {
        ALOGE("NULL camera device");
        return;
    }
    hw->lockAPI();
    int32_t ret = hw->processAPI(QCAMERA_SM_EVT_RELEASE, NULL);
    if (ret == NO_ERROR) {
        hw->waitAPIResult(QCAMERA_SM_EVT_RELEASE);
    }
    hw->unlockAPI();
}

/*===========================================================================
 * FUNCTION   : dump
 *
 * DESCRIPTION: dump camera status
 *
 * PARAMETERS :
 *   @device  : ptr to camera device struct
 *   @fd      : fd for status to be dumped to
 *
 * RETURN     : int32_t type of status
 *              NO_ERROR  -- success
 *              none-zero failure code
 *==========================================================================*/
int QCamera2HardwareInterface::dump(struct camera_device *device, int fd)
{
    int ret = NO_ERROR;
    QCamera2HardwareInterface *hw =
        reinterpret_cast<QCamera2HardwareInterface *>(device->priv);
    if (!hw) {
        ALOGE("NULL camera device");
        return BAD_VALUE;
    }
    hw->lockAPI();
    ret = hw->processAPI(QCAMERA_SM_EVT_DUMP, (void *)fd);
    if (ret == NO_ERROR) {
        hw->waitAPIResult(QCAMERA_SM_EVT_DUMP);
        ret = hw->m_apiResult.status;
    }
    hw->unlockAPI();

    return ret;
}

/*===========================================================================
 * FUNCTION   : close_camera_device
 *
 * DESCRIPTION: close camera device
 *
 * PARAMETERS :
 *   @device  : ptr to camera device struct
 *
 * RETURN     : int32_t type of status
 *              NO_ERROR  -- success
 *              none-zero failure code
 *==========================================================================*/
int QCamera2HardwareInterface::close_camera_device(hw_device_t *hw_dev)
{
    int ret = NO_ERROR;
    ALOGD("[KPI Perf] %s: E",__func__);
    QCamera2HardwareInterface *hw =
        reinterpret_cast<QCamera2HardwareInterface *>(
            reinterpret_cast<camera_device_t *>(hw_dev)->priv);
    if (!hw) {
        ALOGE("%s: NULL camera device", __func__);
        return BAD_VALUE;
    }
    delete hw;
    ALOGD("[KPI Perf] %s: X",__func__);
    return ret;
}

/*===========================================================================
 * FUNCTION   : register_face_image
 *
 * DESCRIPTION: register a face image into imaging lib for face authenticatio/
 *              face recognition
 *
 * PARAMETERS :
 *   @device  : ptr to camera device struct
 *   @img_ptr : ptr to image buffer
 *   @config  : ptr to config about input image, i.e., format, dimension, and etc.
 *
 * RETURN     : >=0 unique ID of face registerd.
 *              <0  failure.
 *==========================================================================*/
int QCamera2HardwareInterface::register_face_image(struct camera_device *device,
                                                   void *img_ptr,
                                                   cam_pp_offline_src_config_t *config)
{
    int ret = NO_ERROR;
    QCamera2HardwareInterface *hw =
        reinterpret_cast<QCamera2HardwareInterface *>(device->priv);
    if (!hw) {
        ALOGE("NULL camera device");
        return BAD_VALUE;
    }
    qcamera_sm_evt_reg_face_payload_t payload;
    memset(&payload, 0, sizeof(qcamera_sm_evt_reg_face_payload_t));
    payload.img_ptr = img_ptr;
    payload.config = config;
    hw->lockAPI();
    ret = hw->processAPI(QCAMERA_SM_EVT_REG_FACE_IMAGE, (void *)&payload);
    if (ret == NO_ERROR) {
        hw->waitAPIResult(QCAMERA_SM_EVT_REG_FACE_IMAGE);
        ret = hw->m_apiResult.handle;
    }
    hw->unlockAPI();

    return ret;
}

/*===========================================================================
 * FUNCTION   : QCamera2HardwareInterface
 *
 * DESCRIPTION: constructor of QCamera2HardwareInterface
 *
 * PARAMETERS :
 *   @cameraId  : camera ID
 *
 * RETURN     : none
 *==========================================================================*/
QCamera2HardwareInterface::QCamera2HardwareInterface(int cameraId)
    : mCameraId(cameraId),
      mCameraHandle(NULL),
      mCameraOpened(false),
      mPreviewWindow(NULL),
      mMsgEnabled(0),
      mStoreMetaDataInFrame(0),
      m_stateMachine(this),
      m_postprocessor(this),
      m_thermalAdapter(QCameraThermalAdapter::getInstance()),
      m_cbNotifier(this),
      m_bShutterSoundPlayed(false),
      m_bPreviewStarted(false),
      m_bRecordStarted(false),
      m_currentFocusState(CAM_AF_SCANNING),
      m_pPowerModule(NULL),
      mDumpFrmCnt(0),
      mDumpSkipCnt(0),
      mThermalLevel(QCAMERA_THERMAL_NO_ADJUSTMENT),
      m_HDRSceneEnabled(false),
      mLongshotEnabled(false)
{
    mCameraDevice.common.tag = HARDWARE_DEVICE_TAG;
    mCameraDevice.common.version = HARDWARE_DEVICE_API_VERSION(1, 0);
    mCameraDevice.common.close = close_camera_device;
    mCameraDevice.ops = &mCameraOps;
    mCameraDevice.priv = this;

    pthread_mutex_init(&m_lock, NULL);
    pthread_cond_init(&m_cond, NULL);
    memset(&m_apiResult, 0, sizeof(qcamera_api_result_t));

    pthread_mutex_init(&m_evtLock, NULL);
    pthread_cond_init(&m_evtCond, NULL);
    memset(&m_evtResult, 0, sizeof(qcamera_api_result_t));

    pthread_mutex_init(&m_parm_lock, NULL);

    memset(m_channels, 0, sizeof(m_channels));

#ifdef HAS_MULTIMEDIA_HINTS
    if (hw_get_module(POWER_HARDWARE_MODULE_ID, (const hw_module_t **)&m_pPowerModule)) {
        ALOGE("%s: %s module not found", __func__, POWER_HARDWARE_MODULE_ID);
    }
#endif
<<<<<<< HEAD
=======

#ifdef USE_PERFORMANCE_LOCK

    mPerfLockHandle = -1;

#endif

>>>>>>> 9ad5923e
}

/*===========================================================================
 * FUNCTION   : ~QCamera2HardwareInterface
 *
 * DESCRIPTION: destructor of QCamera2HardwareInterface
 *
 * PARAMETERS : none
 *
 * RETURN     : none
 *==========================================================================*/
QCamera2HardwareInterface::~QCamera2HardwareInterface()
{
    closeCamera();
    pthread_mutex_destroy(&m_lock);
    pthread_cond_destroy(&m_cond);
    pthread_mutex_destroy(&m_evtLock);
    pthread_cond_destroy(&m_evtCond);
    pthread_mutex_destroy(&m_parm_lock);
}

/*===========================================================================
 * FUNCTION   : openCamera
 *
 * DESCRIPTION: open camera
 *
 * PARAMETERS :
 *   @hw_device  : double ptr for camera device struct
 *
 * RETURN     : int32_t type of status
 *              NO_ERROR  -- success
 *              none-zero failure code
 *==========================================================================*/
int QCamera2HardwareInterface::openCamera(struct hw_device_t **hw_device)
{
    int rc = NO_ERROR;
    if (mCameraOpened) {
        *hw_device = NULL;
        return PERMISSION_DENIED;
    }
    ALOGE("[KPI Perf] %s: E PROFILE_OPEN_CAMERA camera id %d", __func__,mCameraId);
    rc = openCamera();
    if (rc == NO_ERROR)
        *hw_device = &mCameraDevice.common;
    else
        *hw_device = NULL;
    return rc;
}

/*===========================================================================
 * FUNCTION   : openCamera
 *
 * DESCRIPTION: open camera
 *
 * PARAMETERS : none
 *
 * RETURN     : int32_t type of status
 *              NO_ERROR  -- success
 *              none-zero failure code
 *==========================================================================*/
int QCamera2HardwareInterface::openCamera()
{
    if (mCameraHandle) {
        ALOGE("Failure: Camera already opened");
        return ALREADY_EXISTS;
    }
    mCameraHandle = camera_open(mCameraId);
    if (!mCameraHandle) {
        ALOGE("camera_open failed.");
        return UNKNOWN_ERROR;
    }

    mCameraHandle->ops->register_event_notify(mCameraHandle->camera_handle,
                                              camEvtHandle,
                                              (void *) this);

    int32_t rc = m_postprocessor.init(jpegEvtHandle, this);
    if (rc != 0) {
        ALOGE("Init Postprocessor failed");
        mCameraHandle->ops->close_camera(mCameraHandle->camera_handle);
        mCameraHandle = NULL;
        return UNKNOWN_ERROR;
    }

    // update padding info from jpeg
    cam_padding_info_t padding_info;
    m_postprocessor.getJpegPaddingReq(padding_info);
    if (gCamCapability[mCameraId]->padding_info.width_padding < padding_info.width_padding) {
        gCamCapability[mCameraId]->padding_info.width_padding = padding_info.width_padding;
    }
    if (gCamCapability[mCameraId]->padding_info.height_padding < padding_info.height_padding) {
        gCamCapability[mCameraId]->padding_info.height_padding = padding_info.height_padding;
    }
    if (gCamCapability[mCameraId]->padding_info.plane_padding < padding_info.plane_padding) {
        gCamCapability[mCameraId]->padding_info.plane_padding = padding_info.plane_padding;
    }

    mParameters.init(gCamCapability[mCameraId], mCameraHandle, this);

    rc = m_thermalAdapter.init(this);
    if (rc != 0) {
        ALOGE("Init thermal adapter failed");
    }

    mCameraOpened = true;

    return NO_ERROR;
}

/*===========================================================================
 * FUNCTION   : closeCamera
 *
 * DESCRIPTION: close camera
 *
 * PARAMETERS : none
 *
 * RETURN     : int32_t type of status
 *              NO_ERROR  -- success
 *              none-zero failure code
 *==========================================================================*/
int QCamera2HardwareInterface::closeCamera()
{
    int rc = NO_ERROR;
    int i;

    if (!mCameraOpened) {
        return NO_ERROR;
    }

    pthread_mutex_lock(&m_parm_lock);

    // set open flag to false
    mCameraOpened = false;

    // deinit Parameters
    mParameters.deinit();

    pthread_mutex_unlock(&m_parm_lock);

    // exit notifier
    m_cbNotifier.exit();

    // stop and deinit postprocessor
    m_postprocessor.stop();
    m_postprocessor.deinit();

    m_thermalAdapter.deinit();

    // delete all channels if not already deleted
    for (i = 0; i < QCAMERA_CH_TYPE_MAX; i++) {
        if (m_channels[i] != NULL) {
            m_channels[i]->stop();
            delete m_channels[i];
            m_channels[i] = NULL;
        }
    }

    rc = mCameraHandle->ops->close_camera(mCameraHandle->camera_handle);
    mCameraHandle = NULL;

    return rc;
}

#define DATA_PTR(MEM_OBJ,INDEX) MEM_OBJ->getPtr( INDEX )

/*===========================================================================
 * FUNCTION   : initCapabilities
 *
 * DESCRIPTION: initialize camera capabilities in static data struct
 *
 * PARAMETERS :
 *   @cameraId  : camera Id
 *
 * RETURN     : int32_t type of status
 *              NO_ERROR  -- success
 *              none-zero failure code
 *==========================================================================*/
int QCamera2HardwareInterface::initCapabilities(int cameraId)
{
    int rc = NO_ERROR;
    mm_camera_vtbl_t *cameraHandle = NULL;
    QCameraHeapMemory *capabilityHeap = NULL;

    cameraHandle = camera_open(cameraId);
    if (!cameraHandle) {
        ALOGE("%s: camera_open failed", __func__);
        rc = UNKNOWN_ERROR;
        goto open_failed;
    }

    /* Allocate memory for capability buffer */
    capabilityHeap = new QCameraHeapMemory(QCAMERA_ION_USE_CACHE);
    rc = capabilityHeap->allocate(1, sizeof(cam_capability_t));
    if(rc != OK) {
        ALOGE("%s: No memory for cappability", __func__);
        goto allocate_failed;
    }

    /* Map memory for capability buffer */
    memset(DATA_PTR(capabilityHeap,0), 0, sizeof(cam_capability_t));
    rc = cameraHandle->ops->map_buf(cameraHandle->camera_handle,
                                CAM_MAPPING_BUF_TYPE_CAPABILITY,
                                capabilityHeap->getFd(0),
                                sizeof(cam_capability_t));
    if(rc < 0) {
        ALOGE("%s: failed to map capability buffer", __func__);
        goto map_failed;
    }

    /* Query Capability */
    rc = cameraHandle->ops->query_capability(cameraHandle->camera_handle);
    if(rc < 0) {
        ALOGE("%s: failed to query capability",__func__);
        goto query_failed;
    }
    gCamCapability[cameraId] = (cam_capability_t *)malloc(sizeof(cam_capability_t));
    if (!gCamCapability[cameraId]) {
        ALOGE("%s: out of memory", __func__);
        goto query_failed;
    }
    memcpy(gCamCapability[cameraId], DATA_PTR(capabilityHeap,0),
                                        sizeof(cam_capability_t));

    rc = NO_ERROR;

query_failed:
    cameraHandle->ops->unmap_buf(cameraHandle->camera_handle,
                            CAM_MAPPING_BUF_TYPE_CAPABILITY);
map_failed:
    capabilityHeap->deallocate();
    delete capabilityHeap;
allocate_failed:
    cameraHandle->ops->close_camera(cameraHandle->camera_handle);
    cameraHandle = NULL;
open_failed:
    return rc;
}

/*===========================================================================
 * FUNCTION   : getCapabilities
 *
 * DESCRIPTION: query camera capabilities
 *
 * PARAMETERS :
 *   @cameraId  : camera Id
 *   @info      : camera info struct to be filled in with camera capabilities
 *
 * RETURN     : int32_t type of status
 *              NO_ERROR  -- success
 *              none-zero failure code
 *==========================================================================*/
int QCamera2HardwareInterface::getCapabilities(int cameraId,
                                    struct camera_info *info)
{
    int rc = NO_ERROR;

    pthread_mutex_lock(&g_camlock);
    if (NULL == gCamCapability[cameraId]) {
        rc = initCapabilities(cameraId);
        if (rc < 0) {
            pthread_mutex_unlock(&g_camlock);
            return rc;
        }
    }

    switch(gCamCapability[cameraId]->position) {
    case CAM_POSITION_BACK:
        info->facing = CAMERA_FACING_BACK;
        break;

    case CAM_POSITION_FRONT:
        info->facing = CAMERA_FACING_FRONT;
        break;

    default:
        ALOGE("%s:Unknown position type for camera id:%d", __func__, cameraId);
        rc = BAD_VALUE;
        break;
    }

    info->orientation = gCamCapability[cameraId]->sensor_mount_angle;
    pthread_mutex_unlock(&g_camlock);
    return rc;
}

/*===========================================================================
 * FUNCTION   : getBufNumRequired
 *
 * DESCRIPTION: return number of stream buffers needed for given stream type
 *
 * PARAMETERS :
 *   @stream_type  : type of stream
 *
 * RETURN     : number of buffers needed
 *==========================================================================*/
uint8_t QCamera2HardwareInterface::getBufNumRequired(cam_stream_type_t stream_type)
{
    int bufferCnt = 0;
    int minCaptureBuffers = mParameters.getNumOfSnapshots();

    int zslQBuffers = mParameters.getZSLQueueDepth();

    int minCircularBufNum = CAMERA_MIN_STREAMING_BUFFERS +
                            CAMERA_MIN_JPEG_ENCODING_BUFFERS +
                            mParameters.getMaxUnmatchedFramesInQueue() +
                            mParameters.getNumOfExtraHDRInBufsIfNeeded();
    int minUndequeCount = 0;
    if (!isNoDisplayMode() && mPreviewWindow != NULL) {
        if (mPreviewWindow->get_min_undequeued_buffer_count(mPreviewWindow,&minUndequeCount)
            != 0) {
            ALOGE("get_min_undequeued_buffer_count  failed");
        }
    }

    // Get buffer count for the particular stream type
    switch (stream_type) {
    case CAM_STREAM_TYPE_PREVIEW:
        {
            if (mParameters.isZSLMode()) {
                bufferCnt = zslQBuffers + minCircularBufNum;
            } else {
                bufferCnt = CAMERA_MIN_STREAMING_BUFFERS +
                            mParameters.getMaxUnmatchedFramesInQueue();
            }
            bufferCnt += minUndequeCount;
        }
        break;
    case CAM_STREAM_TYPE_POSTVIEW:
        {
            bufferCnt = minCaptureBuffers +
                        mParameters.getNumOfExtraHDRInBufsIfNeeded() -
                        mParameters.getNumOfExtraHDROutBufsIfNeeded() +
                        mParameters.getMaxUnmatchedFramesInQueue();

            if (bufferCnt > zslQBuffers + minCircularBufNum) {
                bufferCnt = zslQBuffers + minCircularBufNum;
            }
            bufferCnt += minUndequeCount;
        }
        break;
    case CAM_STREAM_TYPE_SNAPSHOT:
        {
            if (mParameters.isZSLMode()) {
                bufferCnt = zslQBuffers + minCircularBufNum;
            } else {
                bufferCnt = minCaptureBuffers +
                            mParameters.getNumOfExtraHDRInBufsIfNeeded() -
                            mParameters.getNumOfExtraHDROutBufsIfNeeded() +
                            mParameters.getMaxUnmatchedFramesInQueue();

                if (bufferCnt > zslQBuffers + minCircularBufNum) {
                    bufferCnt = zslQBuffers + minCircularBufNum;
                }
            }
        }
        break;
    case CAM_STREAM_TYPE_RAW:
        if (mParameters.isZSLMode()) {
            bufferCnt = zslQBuffers + minCircularBufNum;
        } else {
            bufferCnt = minCaptureBuffers +
                        mParameters.getMaxUnmatchedFramesInQueue();

            if (bufferCnt > zslQBuffers + minCircularBufNum) {
                bufferCnt = zslQBuffers + minCircularBufNum;
            }
        }
        break;
    case CAM_STREAM_TYPE_VIDEO:
        {
            bufferCnt = CAMERA_MIN_VIDEO_BUFFERS;
        }
        break;
    case CAM_STREAM_TYPE_METADATA:
        {
            if (mParameters.isZSLMode()) {
                bufferCnt = zslQBuffers + minCircularBufNum;
            } else {
                bufferCnt = minCaptureBuffers +
                            mParameters.getNumOfExtraHDRInBufsIfNeeded() -
                            mParameters.getNumOfExtraHDROutBufsIfNeeded() +
                            mParameters.getMaxUnmatchedFramesInQueue() +
                            CAMERA_MIN_STREAMING_BUFFERS;

                if (bufferCnt > zslQBuffers + minCircularBufNum) {
                    bufferCnt = zslQBuffers + minCircularBufNum;
                }
            }
        }
        break;
    case CAM_STREAM_TYPE_OFFLINE_PROC:
        {
            bufferCnt = minCaptureBuffers +
                        mParameters.getNumOfExtraHDROutBufsIfNeeded();

            if (bufferCnt > zslQBuffers + minCircularBufNum) {
                bufferCnt = zslQBuffers + minCircularBufNum;
            }
        }
        break;
    case CAM_STREAM_TYPE_DEFAULT:
    case CAM_STREAM_TYPE_MAX:
    default:
        bufferCnt = 0;
        break;
    }

    return bufferCnt;
}

/*===========================================================================
 * FUNCTION   : allocateStreamBuf
 *
 * DESCRIPTION: alocate stream buffers
 *
 * PARAMETERS :
 *   @stream_type  : type of stream
 *   @size         : size of buffer
 *   @bufferCnt    : [IN/OUT] minimum num of buffers to be allocated.
 *                   could be modified during allocation if more buffers needed
 *
 * RETURN     : ptr to a memory obj that holds stream buffers.
 *              NULL if failed
 *==========================================================================*/
QCameraMemory *QCamera2HardwareInterface::allocateStreamBuf(cam_stream_type_t stream_type,
                                                            int size,
                                                            uint8_t &bufferCnt)
{
    int rc = NO_ERROR;
    QCameraMemory *mem = NULL;
    bool bCachedMem = QCAMERA_ION_USE_CACHE;

    // Allocate stream buffer memory object
    switch (stream_type) {
    case CAM_STREAM_TYPE_PREVIEW:
        {
            if (isNoDisplayMode()) {
                mem = new QCameraStreamMemory(mGetMemory, bCachedMem);
            } else {
                cam_dimension_t dim;
                QCameraGrallocMemory *grallocMemory =
                    new QCameraGrallocMemory(mGetMemory);

                mParameters.getStreamDimension(stream_type, dim);
                if (grallocMemory)
                    grallocMemory->setWindowInfo(mPreviewWindow, dim.width, dim.height,
                            mParameters.getPreviewHalPixelFormat());
                mem = grallocMemory;
            }
        }
        break;
    case CAM_STREAM_TYPE_POSTVIEW:
        {
            cam_dimension_t dim;
            QCameraGrallocMemory *grallocMemory =
                new QCameraGrallocMemory(mGetMemory);

            mParameters.getStreamDimension(stream_type, dim);
            if (grallocMemory)
                grallocMemory->setWindowInfo(mPreviewWindow, dim.width, dim.height,
                        mParameters.getPreviewHalPixelFormat());
            mem = grallocMemory;
        }
        break;
    case CAM_STREAM_TYPE_SNAPSHOT:
    case CAM_STREAM_TYPE_RAW:
    case CAM_STREAM_TYPE_METADATA:
    case CAM_STREAM_TYPE_OFFLINE_PROC:
        mem = new QCameraStreamMemory(mGetMemory, bCachedMem);
        break;
    case CAM_STREAM_TYPE_VIDEO:
        {
            char value[32];
            property_get("persist.camera.mem.usecache", value, "1");
            if (atoi(value) == 0) {
                bCachedMem = QCAMERA_ION_USE_NOCACHE;
            }
            ALOGD("%s: vidoe buf using cached memory = %d", __func__, bCachedMem);
            mem = new QCameraVideoMemory(mGetMemory, bCachedMem);
        }
        break;
    case CAM_STREAM_TYPE_DEFAULT:
    case CAM_STREAM_TYPE_MAX:
    default:
        break;
    }
    if (!mem) {
        return NULL;
    }

    if (bufferCnt > 0) {
        rc = mem->allocate(bufferCnt, size);
        if (rc < 0) {
            delete mem;
            return NULL;
        }
        bufferCnt = mem->getCnt();
    }
    return mem;
}

/*===========================================================================
 * FUNCTION   : allocateMoreStreamBuf
 *
 * DESCRIPTION: alocate more stream buffers from the memory object
 *
 * PARAMETERS :
 *   @mem_obj      : memory object ptr
 *   @size         : size of buffer
 *   @bufferCnt    : [IN/OUT] additional number of buffers to be allocated.
 *                   output will be the number of total buffers
 *
 * RETURN     : int32_t type of status
 *              NO_ERROR  -- success
 *              none-zero failure code
 *==========================================================================*/
int32_t QCamera2HardwareInterface::allocateMoreStreamBuf(QCameraMemory *mem_obj,
                                                         int size,
                                                         uint8_t &bufferCnt)
{
    int rc = NO_ERROR;

    if (bufferCnt > 0) {
        rc = mem_obj->allocateMore(bufferCnt, size);
        bufferCnt = mem_obj->getCnt();
    }
    return rc;
}

/*===========================================================================
 * FUNCTION   : allocateStreamInfoBuf
 *
 * DESCRIPTION: alocate stream info buffer
 *
 * PARAMETERS :
 *   @stream_type  : type of stream
 *
 * RETURN     : ptr to a memory obj that holds stream info buffer.
 *              NULL if failed
 *==========================================================================*/
QCameraHeapMemory *QCamera2HardwareInterface::allocateStreamInfoBuf(
    cam_stream_type_t stream_type)
{
    int rc = NO_ERROR;
    const char *effect;

    QCameraHeapMemory *streamInfoBuf = new QCameraHeapMemory(QCAMERA_ION_USE_CACHE);
    if (!streamInfoBuf) {
        ALOGE("allocateStreamInfoBuf: Unable to allocate streamInfo object");
        return NULL;
    }

    rc = streamInfoBuf->allocate(1, sizeof(cam_stream_info_t));
    if (rc < 0) {
        ALOGE("allocateStreamInfoBuf: Failed to allocate stream info memory");
        delete streamInfoBuf;
        return NULL;
    }

    cam_stream_info_t *streamInfo = (cam_stream_info_t *)streamInfoBuf->getPtr(0);
    memset(streamInfo, 0, sizeof(cam_stream_info_t));
    streamInfo->stream_type = stream_type;
    rc = mParameters.getStreamFormat(stream_type, streamInfo->fmt);
    rc = mParameters.getStreamDimension(stream_type, streamInfo->dim);
    streamInfo->num_bufs = getBufNumRequired(stream_type);

    streamInfo->streaming_mode = CAM_STREAMING_MODE_CONTINUOUS;
    switch (stream_type) {
    case CAM_STREAM_TYPE_SNAPSHOT:
    case CAM_STREAM_TYPE_RAW:
        if (mParameters.isZSLMode() && mParameters.getRecordingHintValue() != true) {
            streamInfo->streaming_mode = CAM_STREAMING_MODE_CONTINUOUS;
        } else {
            streamInfo->streaming_mode = CAM_STREAMING_MODE_BURST;
            streamInfo->num_of_burst = mParameters.getNumOfSnapshots()
                + mParameters.getNumOfExtraHDRInBufsIfNeeded()
                - mParameters.getNumOfExtraHDROutBufsIfNeeded();
        }
        break;
    case CAM_STREAM_TYPE_POSTVIEW:
        streamInfo->streaming_mode = CAM_STREAMING_MODE_BURST;
        streamInfo->num_of_burst = mParameters.getNumOfSnapshots()
            + mParameters.getNumOfExtraHDRInBufsIfNeeded()
            - mParameters.getNumOfExtraHDROutBufsIfNeeded();
        break;
    default:
        break;
    }

    if ((!isZSLMode() ||
        (isZSLMode() && (stream_type != CAM_STREAM_TYPE_SNAPSHOT))) &&
        !mParameters.isHDREnabled()) {
        //set flip mode based on Stream type;
        int flipMode = mParameters.getFlipMode(stream_type);
        if (flipMode > 0) {
            streamInfo->pp_config.feature_mask |= CAM_QCOM_FEATURE_FLIP;
            streamInfo->pp_config.flip = flipMode;
        }
    }

    if (!isZSLMode()) {
        if (gCamCapability[mCameraId]->min_required_pp_mask & CAM_QCOM_FEATURE_SHARPNESS) {
            streamInfo->pp_config.feature_mask |= CAM_QCOM_FEATURE_SHARPNESS;
            streamInfo->pp_config.sharpness = mParameters.getInt(QCameraParameters::KEY_QC_SHARPNESS);
        }

        if (gCamCapability[mCameraId]->min_required_pp_mask & CAM_QCOM_FEATURE_EFFECT) {
            streamInfo->pp_config.feature_mask |= CAM_QCOM_FEATURE_EFFECT;
            effect = mParameters.get(CameraParameters::KEY_EFFECT);
            streamInfo->pp_config.effect = getEffectValue(effect);
        }
        if (mParameters.isWNREnabled() && (mParameters.getRecordingHintValue() == false)) {
            streamInfo->pp_config.feature_mask |= CAM_QCOM_FEATURE_DENOISE2D;
            streamInfo->pp_config.denoise2d.denoise_enable = 1;
            streamInfo->pp_config.denoise2d.process_plates = mParameters.getWaveletDenoiseProcessPlate();
        }
    }

    return streamInfoBuf;
}

/*===========================================================================
 * FUNCTION   : setPreviewWindow
 *
 * DESCRIPTION: set preview window impl
 *
 * PARAMETERS :
 *   @window  : ptr to window ops table struct
 *
 * RETURN     : int32_t type of status
 *              NO_ERROR  -- success
 *              none-zero failure code
 *==========================================================================*/
int QCamera2HardwareInterface::setPreviewWindow(
        struct preview_stream_ops *window)
{
    mPreviewWindow = window;
    return NO_ERROR;
}

/*===========================================================================
 * FUNCTION   : setCallBacks
 *
 * DESCRIPTION: set callbacks impl
 *
 * PARAMETERS :
 *   @notify_cb  : notify cb
 *   @data_cb    : data cb
 *   @data_cb_timestamp : data cb with time stamp
 *   @get_memory : request memory ops table
 *   @user       : user data ptr
 *
 * RETURN     : int32_t type of status
 *              NO_ERROR  -- success
 *              none-zero failure code
 *==========================================================================*/
int QCamera2HardwareInterface::setCallBacks(camera_notify_callback notify_cb,
                                            camera_data_callback data_cb,
                                            camera_data_timestamp_callback data_cb_timestamp,
                                            camera_request_memory get_memory,
                                            void *user)
{
    mNotifyCb        = notify_cb;
    mDataCb          = data_cb;
    mDataCbTimestamp = data_cb_timestamp;
    mGetMemory       = get_memory;
    mCallbackCookie  = user;
    m_cbNotifier.setCallbacks(notify_cb, data_cb, data_cb_timestamp, user);
    return NO_ERROR;
}

/*===========================================================================
 * FUNCTION   : enableMsgType
 *
 * DESCRIPTION: enable msg type impl
 *
 * PARAMETERS :
 *   @msg_type  : msg type mask to be enabled
 *
 * RETURN     : int32_t type of status
 *              NO_ERROR  -- success
 *              none-zero failure code
 *==========================================================================*/
int QCamera2HardwareInterface::enableMsgType(int32_t msg_type)
{
    mMsgEnabled |= msg_type;
    return NO_ERROR;
}

/*===========================================================================
 * FUNCTION   : disableMsgType
 *
 * DESCRIPTION: disable msg type impl
 *
 * PARAMETERS :
 *   @msg_type  : msg type mask to be disabled
 *
 * RETURN     : int32_t type of status
 *              NO_ERROR  -- success
 *              none-zero failure code
 *==========================================================================*/
int QCamera2HardwareInterface::disableMsgType(int32_t msg_type)
{
    mMsgEnabled &= ~msg_type;
    return NO_ERROR;
}

/*===========================================================================
 * FUNCTION   : msgTypeEnabled
 *
 * DESCRIPTION: impl to determine if certain msg_type is enabled
 *
 * PARAMETERS :
 *   @msg_type  : msg type mask
 *
 * RETURN     : 0 -- not enabled
 *              none 0 -- enabled
 *==========================================================================*/
int QCamera2HardwareInterface::msgTypeEnabled(int32_t msg_type)
{
    return (mMsgEnabled & msg_type);
}

/*===========================================================================
 * FUNCTION   : msgTypeEnabledWithLock
 *
 * DESCRIPTION: impl to determine if certain msg_type is enabled with lock
 *
 * PARAMETERS :
 *   @msg_type  : msg type mask
 *
 * RETURN     : 0 -- not enabled
 *              none 0 -- enabled
 *==========================================================================*/
int QCamera2HardwareInterface::msgTypeEnabledWithLock(int32_t msg_type)
{
    int enabled = 0;
    lockAPI();
    enabled = mMsgEnabled & msg_type;
    unlockAPI();
    return enabled;
}

/*===========================================================================
 * FUNCTION   : startPreview
 *
 * DESCRIPTION: start preview impl
 *
 * PARAMETERS : none
 *
 * RETURN     : int32_t type of status
 *              NO_ERROR  -- success
 *              none-zero failure code
 *==========================================================================*/
int QCamera2HardwareInterface::startPreview()
{
    int32_t rc = NO_ERROR;
    ALOGD("%s: E", __func__);
    // start preview stream
    if (mParameters.isZSLMode() && mParameters.getRecordingHintValue() !=true) {
        rc = startChannel(QCAMERA_CH_TYPE_ZSL);
    } else {
        rc = startChannel(QCAMERA_CH_TYPE_PREVIEW);
    }
    ALOGD("%s: X", __func__);
    return rc;
}

/*===========================================================================
 * FUNCTION   : stopPreview
 *
 * DESCRIPTION: stop preview impl
 *
 * PARAMETERS : none
 *
 * RETURN     : int32_t type of status
 *              NO_ERROR  -- success
 *              none-zero failure code
 *==========================================================================*/
int QCamera2HardwareInterface::stopPreview()
{
    ALOGD("%s: E", __func__);
    // stop preview stream
    stopChannel(QCAMERA_CH_TYPE_ZSL);
    stopChannel(QCAMERA_CH_TYPE_PREVIEW);

    // delete all channels from preparePreview
    unpreparePreview();
    ALOGD("%s: X", __func__);
    return NO_ERROR;
}

/*===========================================================================
 * FUNCTION   : storeMetaDataInBuffers
 *
 * DESCRIPTION: enable store meta data in buffers for video frames impl
 *
 * PARAMETERS :
 *   @enable  : flag if need enable
 *
 * RETURN     : int32_t type of status
 *              NO_ERROR  -- success
 *              none-zero failure code
 *==========================================================================*/
int QCamera2HardwareInterface::storeMetaDataInBuffers(int enable)
{
    mStoreMetaDataInFrame = enable;
    return NO_ERROR;
}

/*===========================================================================
 * FUNCTION   : startRecording
 *
 * DESCRIPTION: start recording impl
 *
 * PARAMETERS : none
 *
 * RETURN     : int32_t type of status
 *              NO_ERROR  -- success
 *              none-zero failure code
 *==========================================================================*/
int QCamera2HardwareInterface::startRecording()
{
    int32_t rc = NO_ERROR;
    ALOGD("%s: E", __func__);
    if (mParameters.getRecordingHintValue() == false) {
        ALOGE("%s: start recording when hint is false, stop preview first", __func__);
        stopPreview();

        // Set recording hint to TRUE
        mParameters.updateRecordingHintValue(TRUE);
        rc = preparePreview();
        if (rc == NO_ERROR) {
            rc = startChannel(QCAMERA_CH_TYPE_PREVIEW);
        }
    }

    if (rc == NO_ERROR) {
        rc = startChannel(QCAMERA_CH_TYPE_VIDEO);
    }

#ifdef HAS_MULTIMEDIA_HINTS
    if (rc == NO_ERROR) {
        if (m_pPowerModule) {
            if (m_pPowerModule->powerHint) {
                m_pPowerModule->powerHint(m_pPowerModule, POWER_HINT_VIDEO_ENCODE, (void *)"state=1");
            }
        }
    }
#endif
    ALOGD("%s: X", __func__);
    return rc;
}

/*===========================================================================
 * FUNCTION   : stopRecording
 *
 * DESCRIPTION: stop recording impl
 *
 * PARAMETERS : none
 *
 * RETURN     : int32_t type of status
 *              NO_ERROR  -- success
 *              none-zero failure code
 *==========================================================================*/
int QCamera2HardwareInterface::stopRecording()
{
    int rc = stopChannel(QCAMERA_CH_TYPE_VIDEO);
    ALOGD("%s: E", __func__);
#ifdef HAS_MULTIMEDIA_HINTS
    if (m_pPowerModule) {
        if (m_pPowerModule->powerHint) {
            m_pPowerModule->powerHint(m_pPowerModule, POWER_HINT_VIDEO_ENCODE, (void *)"state=0");
        }
    }
#endif
    ALOGD("%s: X", __func__);
    return rc;
}

/*===========================================================================
 * FUNCTION   : releaseRecordingFrame
 *
 * DESCRIPTION: return video frame impl
 *
 * PARAMETERS :
 *   @opaque  : ptr to video frame to be returned
 *
 * RETURN     : int32_t type of status
 *              NO_ERROR  -- success
 *              none-zero failure code
 *==========================================================================*/
int QCamera2HardwareInterface::releaseRecordingFrame(const void * opaque)
{
    int32_t rc = UNKNOWN_ERROR;
    QCameraVideoChannel *pChannel =
        (QCameraVideoChannel *)m_channels[QCAMERA_CH_TYPE_VIDEO];
    ALOGD("%s: opaque data = %p", __func__,opaque);
    if(pChannel != NULL) {
        rc = pChannel->releaseFrame(opaque, mStoreMetaDataInFrame > 0);
    }
    return rc;
}

/*===========================================================================
 * FUNCTION   : autoFocus
 *
 * DESCRIPTION: start auto focus impl
 *
 * PARAMETERS : none
 *
 * RETURN     : int32_t type of status
 *              NO_ERROR  -- success
 *              none-zero failure code
 *==========================================================================*/
int QCamera2HardwareInterface::autoFocus()
{
    int rc = NO_ERROR;
    cam_focus_mode_type focusMode = mParameters.getFocusMode();

    switch (focusMode) {
    case CAM_FOCUS_MODE_AUTO:
    case CAM_FOCUS_MODE_MACRO:
        {
            rc = mCameraHandle->ops->do_auto_focus(mCameraHandle->camera_handle);
            if (rc == NO_ERROR) {
                mParameters.setAFRunning(true);
            }
        }
        break;
    case CAM_FOCUS_MODE_CONTINOUS_VIDEO:
        // According to Google API definition, the focus callback will immediately
        // return with a boolean that indicates whether the focus is sharp or not.
        // The focus position is locked after autoFocus call.
        // in this sense, the effect is the same as cancel_auto_focus
        {
            rc = mParameters.setLockCAF(true);

            // send evt notify that foucs is done
            sendEvtNotify(CAMERA_MSG_FOCUS,
                          (m_currentFocusState == CAM_AF_FOCUSED)? true : false,
                          0);
        }
        break;
    case CAM_FOCUS_MODE_CONTINOUS_PICTURE:
        // According to Google API definition, if the autofocus is in the middle
        // of scanning, the focus callback will return when it completes. If the
        // autofocus is not scanning, focus callback will immediately return with
        // a boolean that indicates whether the focus is sharp or not. The apps
        // can then decide if they want to take a picture immediately or to change
        // the focus mode to auto, and run a full autofocus cycle. The focus position
        // is locked after autoFocus call.
        if (m_currentFocusState != CAM_AF_SCANNING) {
            // lock focus
            rc = mParameters.setLockCAF(true);

            // send evt notify that foucs is done
            sendEvtNotify(CAMERA_MSG_FOCUS,
                          (m_currentFocusState == CAM_AF_FOCUSED)? true : false,
                          0);
        } else {
            // set flag that lock CAF is needed once focus state becomes focsued/not focused
            mParameters.setLockCAFNeeded(true);
            rc = NO_ERROR;
        }
        break;
    case CAM_FOCUS_MODE_INFINITY:
    case CAM_FOCUS_MODE_FIXED:
    case CAM_FOCUS_MODE_EDOF:
    default:
        ALOGE("%s: No ops in focusMode (%d)", __func__, focusMode);
        rc = sendEvtNotify(CAMERA_MSG_FOCUS, true, 0);
        break;
    }
    return rc;
}

/*===========================================================================
 * FUNCTION   : cancelAutoFocus
 *
 * DESCRIPTION: cancel auto focus impl
 *
 * PARAMETERS : none
 *
 * RETURN     : int32_t type of status
 *              NO_ERROR  -- success
 *              none-zero failure code
 *==========================================================================*/
int QCamera2HardwareInterface::cancelAutoFocus()
{
    int rc = NO_ERROR;
    cam_focus_mode_type focusMode = mParameters.getFocusMode();

    switch (focusMode) {
    case CAM_FOCUS_MODE_AUTO:
    case CAM_FOCUS_MODE_MACRO:
        if (mParameters.isAFRunning()) {
            rc = mCameraHandle->ops->cancel_auto_focus(mCameraHandle->camera_handle);
            if (rc == NO_ERROR) {
                mParameters.setAFRunning(false);
            }
        }
        break;
    case CAM_FOCUS_MODE_CONTINOUS_VIDEO:
    case CAM_FOCUS_MODE_CONTINOUS_PICTURE:
        if (mParameters.isCAFLocked()) {
            // resume CAF by unlock CAF
            rc = mParameters.setLockCAF(false);;
            mParameters.setLockCAFNeeded(false);
        }
        break;
    case CAM_FOCUS_MODE_INFINITY:
    case CAM_FOCUS_MODE_FIXED:
    case CAM_FOCUS_MODE_EDOF:
    default:
        ALOGI("%s: No ops in focusMode (%d)", __func__, focusMode);
        break;
    }
    return rc;
}

/*===========================================================================
 * FUNCTION   : takePicture
 *
 * DESCRIPTION: take picture impl
 *
 * PARAMETERS : none
 *
 * RETURN     : int32_t type of status
 *              NO_ERROR  -- success
 *              none-zero failure code
 *==========================================================================*/
int QCamera2HardwareInterface::takePicture()
{
    int rc = NO_ERROR;
    uint8_t numSnapshots = mParameters.getNumOfSnapshots();
    ALOGD("%s: E", __func__);
    if (mParameters.isZSLMode()) {
        QCameraPicChannel *pZSLChannel =
            (QCameraPicChannel *)m_channels[QCAMERA_CH_TYPE_ZSL];
        if (NULL != pZSLChannel) {
            // start postprocessor
            rc = m_postprocessor.start(pZSLChannel);
            if (rc != NO_ERROR) {
                ALOGE("%s: cannot start postprocessor", __func__);
                return rc;
            }

            rc = pZSLChannel->takePicture(numSnapshots);
            if (rc != NO_ERROR) {
                ALOGE("%s: cannot take ZSL picture", __func__);
                m_postprocessor.stop();
                return rc;
            }
        } else {
            ALOGE("%s: ZSL channel is NULL", __func__);
            return UNKNOWN_ERROR;
        }
    } else {
        // normal capture case
        // need to stop preview channel
        stopChannel(QCAMERA_CH_TYPE_PREVIEW);
        delChannel(QCAMERA_CH_TYPE_PREVIEW);

        if ( mParameters.isHDREnabled() ) {
            // 'values' should be in "idx1,idx2,idx3,..." format
            uint8_t hdrFrameCount = gCamCapability[mCameraId]->hdr_bracketing_setting.num_frames;
            ALOGE("%s : HDR values %d, %d frame count: %d",
                  __func__,
                  (int8_t) gCamCapability[mCameraId]->hdr_bracketing_setting.exp_val.values[0],
                  (int8_t) gCamCapability[mCameraId]->hdr_bracketing_setting.exp_val.values[1],
                  hdrFrameCount);

            // Enable AE Bracketing for HDR
            cam_exp_bracketing_t aeBracket;
            memset(&aeBracket, 0, sizeof(cam_exp_bracketing_t));
            aeBracket.mode =
                gCamCapability[mCameraId]->hdr_bracketing_setting.exp_val.mode;
            String8 tmp;
            for ( unsigned int i = 0; i < hdrFrameCount ; i++ ) {
                tmp.appendFormat("%d",
                    (int8_t) gCamCapability[mCameraId]->hdr_bracketing_setting.exp_val.values[i]);
                tmp.append(",");
            }
            if (mParameters.isHDR1xFrameEnabled()
                && mParameters.isHDR1xExtraBufferNeeded()) {
                    tmp.appendFormat("%d", 0);
                    tmp.append(",");
            }

            if( !tmp.isEmpty() &&
                ( MAX_EXP_BRACKETING_LENGTH > tmp.length() ) ) {
                //Trim last comma
                memset(aeBracket.values, '\0', MAX_EXP_BRACKETING_LENGTH);
                memcpy(aeBracket.values, tmp.string(), tmp.length() - 1);
            }

            ALOGE("%s : HDR config values %s",
                  __func__,
                  aeBracket.values);
            rc = mParameters.setHDRAEBracket(aeBracket);
            if ( NO_ERROR != rc ) {
                ALOGE("%s: cannot configure HDR bracketing", __func__);
                return rc;
            }
        }

        // start snapshot
        if (mParameters.isJpegPictureFormat() ||
            mParameters.isNV16PictureFormat() ||
            mParameters.isNV21PictureFormat()) {
            rc = addCaptureChannel();
            if (rc == NO_ERROR) {
                // start postprocessor
                rc = m_postprocessor.start(m_channels[QCAMERA_CH_TYPE_CAPTURE]);
                if (rc != NO_ERROR) {
                    ALOGE("%s: cannot start postprocessor", __func__);
                    delChannel(QCAMERA_CH_TYPE_CAPTURE);
                    return rc;
                }

                // start catpure channel
                rc = startChannel(QCAMERA_CH_TYPE_CAPTURE);
                if (rc != NO_ERROR) {
                    ALOGE("%s: cannot start capture channel", __func__);
                    m_postprocessor.stop();
                    delChannel(QCAMERA_CH_TYPE_CAPTURE);
                    return rc;
                }
            } else {
                ALOGE("%s: cannot add capture channel", __func__);
                return rc;
            }
        } else {
            rc = addRawChannel();
            if (rc == NO_ERROR) {
                // start postprocessor
                rc = m_postprocessor.start(m_channels[QCAMERA_CH_TYPE_RAW]);
                if (rc != NO_ERROR) {
                    ALOGE("%s: cannot start postprocessor", __func__);
                    delChannel(QCAMERA_CH_TYPE_RAW);
                    return rc;
                }

                rc = startChannel(QCAMERA_CH_TYPE_RAW);
                if (rc != NO_ERROR) {
                    ALOGE("%s: cannot start raw channel", __func__);
                    m_postprocessor.stop();
                    delChannel(QCAMERA_CH_TYPE_RAW);
                    return rc;
                }
            } else {
                ALOGE("%s: cannot add raw channel", __func__);
                return rc;
            }
        }
    }
    ALOGD("%s: X", __func__);
    return rc;
}

/*===========================================================================
 * FUNCTION   : longShot
 *
 * DESCRIPTION: Queue one more ZSL frame
 *              in the longshot pipe.
 *
 * PARAMETERS : none
 *
 * RETURN     : int32_t type of status
 *              NO_ERROR  -- success
 *              none-zero failure code
 *==========================================================================*/
int32_t QCamera2HardwareInterface::longShot()
{
    int32_t rc = NO_ERROR;
    uint8_t numSnapshots = mParameters.getNumOfSnapshots();

    QCameraPicChannel *pZSLChannel =
            (QCameraPicChannel *)m_channels[QCAMERA_CH_TYPE_ZSL];
    if (NULL != pZSLChannel) {
        rc = pZSLChannel->takePicture(numSnapshots);
    } else {
        ALOGE(" %s : ZSL channel not initialized!", __func__);
        rc = NO_INIT;
        goto end;
    }

end:
    return rc;
}

/*===========================================================================
 * FUNCTION   : cancelPicture
 *
 * DESCRIPTION: cancel picture impl
 *
 * PARAMETERS : none
 *
 * RETURN     : int32_t type of status
 *              NO_ERROR  -- success
 *              none-zero failure code
 *==========================================================================*/
int QCamera2HardwareInterface::cancelPicture()
{
    //stop post processor
    m_postprocessor.stop();

#ifdef USE_PERFORMANCE_LOCK

    if ( -1 != mPerfLockHandle ) {
        ALOGD("%s : Capture finished releasing perf handle: %d",
              __func__,
              mPerfLockHandle);
        perf_lock_rel(mPerfLockHandle);
        mPerfLockHandle = -1;
    }

#endif

    if (mParameters.isZSLMode()) {
        QCameraPicChannel *pZSLChannel =
            (QCameraPicChannel *)m_channels[QCAMERA_CH_TYPE_ZSL];
        if (NULL != pZSLChannel) {
            pZSLChannel->cancelPicture();
        }
    } else {

        if ( mParameters.isHDREnabled() ) {
            mParameters.restoreAEBracket();
        }

        // normal capture case
        if (mParameters.isJpegPictureFormat() ||
            mParameters.isNV16PictureFormat() ||
            mParameters.isNV21PictureFormat()) {
            stopChannel(QCAMERA_CH_TYPE_CAPTURE);
            delChannel(QCAMERA_CH_TYPE_CAPTURE);
        } else {
            stopChannel(QCAMERA_CH_TYPE_RAW);
            delChannel(QCAMERA_CH_TYPE_RAW);
        }
    }
    return NO_ERROR;
}

/*===========================================================================
 * FUNCTION   : takeLiveSnapshot
 *
 * DESCRIPTION: take live snapshot during recording
 *
 * PARAMETERS : none
 *
 * RETURN     : int32_t type of status
 *              NO_ERROR  -- success
 *              none-zero failure code
 *==========================================================================*/
int QCamera2HardwareInterface::takeLiveSnapshot()
{
    int rc = NO_ERROR;

    // start post processor
    rc = m_postprocessor.start(m_channels[QCAMERA_CH_TYPE_SNAPSHOT]);

    // start snapshot channel
    if (rc == NO_ERROR) {
        rc = startChannel(QCAMERA_CH_TYPE_SNAPSHOT);
    }
    return rc;
}

/*===========================================================================
 * FUNCTION   : cancelLiveSnapshot
 *
 * DESCRIPTION: cancel current live snapshot request
 *
 * PARAMETERS : none
 *
 * RETURN     : int32_t type of status
 *              NO_ERROR  -- success
 *              none-zero failure code
 *==========================================================================*/
int QCamera2HardwareInterface::cancelLiveSnapshot()
{
    int rc = NO_ERROR;

#ifdef USE_PERFORMANCE_LOCK

    if ( -1 != mPerfLockHandle ) {
        ALOGD("%s : Capture finished releasing perf handle: %d",
              __func__,
              mPerfLockHandle);
        perf_lock_rel(mPerfLockHandle);
        mPerfLockHandle = -1;
    }

#endif

    //stop post processor
    m_postprocessor.stop();

    // stop snapshot channel
    rc = stopChannel(QCAMERA_CH_TYPE_SNAPSHOT);

    return rc;
}

/*===========================================================================
 * FUNCTION   : getParameters
 *
 * DESCRIPTION: get parameters impl
 *
 * PARAMETERS : none
 *
 * RETURN     : a string containing parameter pairs
 *==========================================================================*/
char* QCamera2HardwareInterface::getParameters()
{
    char* strParams = NULL;
    String8 str;

    int cur_width, cur_height;

    //Need take care Scale picture size
    if(mParameters.m_reprocScaleParam.isScaleEnabled() &&
        mParameters.m_reprocScaleParam.isUnderScaling()){
        int scale_width, scale_height;

        mParameters.m_reprocScaleParam.getPicSizeFromAPK(scale_width,scale_height);
        mParameters.getPictureSize(&cur_width, &cur_height);

        String8 pic_size;
        char buffer[32];
        snprintf(buffer, sizeof(buffer), "%dx%d", scale_width, scale_height);
        pic_size.append(buffer);
        mParameters.set(CameraParameters::KEY_PICTURE_SIZE, pic_size);
    }

    str = mParameters.flatten( );
    strParams = (char *)malloc(sizeof(char)*(str.length()+1));
    if(strParams != NULL){
        memset(strParams, 0, sizeof(char)*(str.length()+1));
        strncpy(strParams, str.string(), str.length());
        strParams[str.length()] = 0;
    }

    if(mParameters.m_reprocScaleParam.isScaleEnabled() &&
        mParameters.m_reprocScaleParam.isUnderScaling()){
        //need set back picture size
        String8 pic_size;
        char buffer[32];
        snprintf(buffer, sizeof(buffer), "%dx%d", cur_width, cur_height);
        pic_size.append(buffer);
        mParameters.set(CameraParameters::KEY_PICTURE_SIZE, pic_size);
    }
    return strParams;
}

/*===========================================================================
 * FUNCTION   : putParameters
 *
 * DESCRIPTION: put parameters string impl
 *
 * PARAMETERS :
 *   @parms   : parameters string to be released
 *
 * RETURN     : int32_t type of status
 *              NO_ERROR  -- success
 *              none-zero failure code
 *==========================================================================*/
int QCamera2HardwareInterface::putParameters(char *parms)
{
    free(parms);
    return NO_ERROR;
}

/*===========================================================================
 * FUNCTION   : sendCommand
 *
 * DESCRIPTION: send command impl
 *
 * PARAMETERS :
 *   @command : command to be executed
 *   @arg1    : optional argument 1
 *   @arg2    : optional argument 2
 *
 * RETURN     : int32_t type of status
 *              NO_ERROR  -- success
 *              none-zero failure code
 *==========================================================================*/
int QCamera2HardwareInterface::sendCommand(int32_t command, int32_t /*arg1*/, int32_t /*arg2*/)
{
    int rc = NO_ERROR;

    switch (command) {
    case CAMERA_CMD_LONGSHOT_ON:
        // Longshot can only be enabled when image capture
        // is not active.
        if ( !m_stateMachine.isCaptureRunning() ) {
            mLongshotEnabled = true;
        } else {
            rc = NO_INIT;
        }
        break;
    case CAMERA_CMD_LONGSHOT_OFF:
        if ( mLongshotEnabled && m_stateMachine.isCaptureRunning() ) {
            cancelPicture();
            processEvt(QCAMERA_SM_EVT_SNAPSHOT_DONE, NULL);
        }
        mLongshotEnabled = false;
        break;
    case CAMERA_CMD_HISTOGRAM_ON:
    case CAMERA_CMD_HISTOGRAM_OFF:
        rc = setHistogram(command == CAMERA_CMD_HISTOGRAM_ON? true : false);
        break;
    case CAMERA_CMD_START_FACE_DETECTION:
    case CAMERA_CMD_STOP_FACE_DETECTION:
        rc = setFaceDetection(command == CAMERA_CMD_START_FACE_DETECTION? true : false);
        break;
    case CAMERA_CMD_HISTOGRAM_SEND_DATA:
    default:
        rc = NO_ERROR;
        break;
    }
    return rc;
}

/*===========================================================================
 * FUNCTION   : registerFaceImage
 *
 * DESCRIPTION: register face image impl
 *
 * PARAMETERS :
 *   @img_ptr : ptr to image buffer
 *   @config  : ptr to config struct about input image info
 *   @faceID  : [OUT] face ID to uniquely identifiy the registered face image
 *
 * RETURN     : int32_t type of status
 *              NO_ERROR  -- success
 *              none-zero failure code
 *==========================================================================*/
int QCamera2HardwareInterface::registerFaceImage(void *img_ptr,
                                                 cam_pp_offline_src_config_t *config,
                                                 int32_t &faceID)
{
    int rc = NO_ERROR;
    faceID = -1;

    if (img_ptr == NULL || config == NULL) {
        ALOGE("%s: img_ptr or config is NULL", __func__);
        return BAD_VALUE;
    }

    // allocate ion memory for source image
    QCameraHeapMemory *imgBuf = new QCameraHeapMemory(QCAMERA_ION_USE_CACHE);
    if (imgBuf == NULL) {
        ALOGE("%s: Unable to new heap memory obj for image buf", __func__);
        return NO_MEMORY;
    }

    rc = imgBuf->allocate(1, config->input_buf_planes.plane_info.frame_len);
    if (rc < 0) {
        ALOGE("%s: Unable to allocate heap memory for image buf", __func__);
        delete imgBuf;
        return NO_MEMORY;
    }

    void *pBufPtr = imgBuf->getPtr(0);
    if (pBufPtr == NULL) {
        ALOGE("%s: image buf is NULL", __func__);
        imgBuf->deallocate();
        delete imgBuf;
        return NO_MEMORY;
    }
    memcpy(pBufPtr, img_ptr, config->input_buf_planes.plane_info.frame_len);

    cam_pp_feature_config_t pp_feature;
    memset(&pp_feature, 0, sizeof(cam_pp_feature_config_t));
    pp_feature.feature_mask = CAM_QCOM_FEATURE_REGISTER_FACE;
    QCameraReprocessChannel *pChannel =
        addOfflineReprocChannel(*config, pp_feature, NULL, NULL);

    if (pChannel == NULL) {
        ALOGE("%s: fail to add offline reprocess channel", __func__);
        imgBuf->deallocate();
        delete imgBuf;
        return UNKNOWN_ERROR;
    }

    rc = pChannel->start();
    if (rc != NO_ERROR) {
        ALOGE("%s: Cannot start reprocess channel", __func__);
        imgBuf->deallocate();
        delete imgBuf;
        delete pChannel;
        return rc;
    }

    rc = pChannel->doReprocess(imgBuf->getFd(0), imgBuf->getSize(0), faceID);

    // done with register face image, free imgbuf and delete reprocess channel
    imgBuf->deallocate();
    delete imgBuf;
    imgBuf = NULL;
    pChannel->stop();
    delete pChannel;
    pChannel = NULL;

    return rc;
}

/*===========================================================================
 * FUNCTION   : release
 *
 * DESCRIPTION: release camera resource impl
 *
 * PARAMETERS : none
 *
 * RETURN     : int32_t type of status
 *              NO_ERROR  -- success
 *              none-zero failure code
 *==========================================================================*/
int QCamera2HardwareInterface::release()
{
    // stop and delete all channels
    for (int i = 0; i <QCAMERA_CH_TYPE_MAX ; i++) {
        if (m_channels[i] != NULL) {
            stopChannel((qcamera_ch_type_enum_t)i);
            delChannel((qcamera_ch_type_enum_t)i);
        }
    }

    return NO_ERROR;
}

/*===========================================================================
 * FUNCTION   : dump
 *
 * DESCRIPTION: camera status dump impl
 *
 * PARAMETERS :
 *   @fd      : fd for the buffer to be dumped with camera status
 *
 * RETURN     : int32_t type of status
 *              NO_ERROR  -- success
 *              none-zero failure code
 *==========================================================================*/
int QCamera2HardwareInterface::dump(int /*fd*/)
{
    ALOGE("%s: not supported yet", __func__);
    return INVALID_OPERATION;
}

/*===========================================================================
 * FUNCTION   : processAPI
 *
 * DESCRIPTION: process API calls from upper layer
 *
 * PARAMETERS :
 *   @api         : API to be processed
 *   @api_payload : ptr to API payload if any
 *
 * RETURN     : int32_t type of status
 *              NO_ERROR  -- success
 *              none-zero failure code
 *==========================================================================*/
int QCamera2HardwareInterface::processAPI(qcamera_sm_evt_enum_t api, void *api_payload)
{
    return m_stateMachine.procAPI(api, api_payload);
}

/*===========================================================================
 * FUNCTION   : processEvt
 *
 * DESCRIPTION: process Evt from backend via mm-camera-interface
 *
 * PARAMETERS :
 *   @evt         : event type to be processed
 *   @evt_payload : ptr to event payload if any
 *
 * RETURN     : int32_t type of status
 *              NO_ERROR  -- success
 *              none-zero failure code
 *==========================================================================*/
int QCamera2HardwareInterface::processEvt(qcamera_sm_evt_enum_t evt, void *evt_payload)
{
    return m_stateMachine.procEvt(evt, evt_payload);
}

/*===========================================================================
 * FUNCTION   : processSyncEvt
 *
 * DESCRIPTION: process synchronous Evt from backend
 *
 * PARAMETERS :
 *   @evt         : event type to be processed
 *   @evt_payload : ptr to event payload if any
 *
 * RETURN     : int32_t type of status
 *              NO_ERROR  -- success
 *              none-zero failure code
 *==========================================================================*/
int QCamera2HardwareInterface::processSyncEvt(qcamera_sm_evt_enum_t evt, void *evt_payload)
{
    int rc = NO_ERROR;

    pthread_mutex_lock(&m_evtLock);
    rc =  processEvt(evt, evt_payload);
    if (rc == NO_ERROR) {
        memset(&m_evtResult, 0, sizeof(qcamera_api_result_t));
        while (m_evtResult.request_api != evt) {
            pthread_cond_wait(&m_evtCond, &m_evtLock);
        }
        rc =  m_evtResult.status;
    }
    pthread_mutex_unlock(&m_evtLock);

    return rc;
}

/*===========================================================================
 * FUNCTION   : evtHandle
 *
 * DESCRIPTION: Function registerd to mm-camera-interface to handle backend events
 *
 * PARAMETERS :
 *   @camera_handle : event type to be processed
 *   @evt           : ptr to event
 *   @user_data     : user data ptr
 *
 * RETURN     : none
 *==========================================================================*/
void QCamera2HardwareInterface::camEvtHandle(uint32_t /*camera_handle*/,
                                          mm_camera_event_t *evt,
                                          void *user_data)
{
    QCamera2HardwareInterface *obj = (QCamera2HardwareInterface *)user_data;
    if (obj && evt) {
        mm_camera_event_t *payload =
            (mm_camera_event_t *)malloc(sizeof(mm_camera_event_t));
        if (NULL != payload) {
            *payload = *evt;
            obj->processEvt(QCAMERA_SM_EVT_EVT_NOTIFY, payload);
        }
    } else {
        ALOGE("%s: NULL user_data", __func__);
    }
}

/*===========================================================================
 * FUNCTION   : jpegEvtHandle
 *
 * DESCRIPTION: Function registerd to mm-jpeg-interface to handle jpeg events
 *
 * PARAMETERS :
 *   @status    : status of jpeg job
 *   @client_hdl: jpeg client handle
 *   @jobId     : jpeg job Id
 *   @p_ouput   : ptr to jpeg output result struct
 *   @userdata  : user data ptr
 *
 * RETURN     : none
 *==========================================================================*/
void QCamera2HardwareInterface::jpegEvtHandle(jpeg_job_status_t status,
                                              uint32_t /*client_hdl*/,
                                              uint32_t jobId,
                                              mm_jpeg_output_t *p_output,
                                              void *userdata)
{
    QCamera2HardwareInterface *obj = (QCamera2HardwareInterface *)userdata;
    if (obj) {
        qcamera_jpeg_evt_payload_t *payload =
            (qcamera_jpeg_evt_payload_t *)malloc(sizeof(qcamera_jpeg_evt_payload_t));
        if (NULL != payload) {
            memset(payload, 0, sizeof(qcamera_jpeg_evt_payload_t));
            payload->status = status;
            payload->jobId = jobId;
            if (p_output != NULL) {
                payload->out_data = *p_output;
            }
            obj->processEvt(QCAMERA_SM_EVT_JPEG_EVT_NOTIFY, payload);
        }
    } else {
        ALOGE("%s: NULL user_data", __func__);
    }
}

/*===========================================================================
 * FUNCTION   : thermalEvtHandle
 *
 * DESCRIPTION: routine to handle thermal event notification
 *
 * PARAMETERS :
 *   @level      : thermal level
 *   @userdata   : userdata passed in during registration
 *   @data       : opaque data from thermal client
 *
 * RETURN     : int32_t type of status
 *              NO_ERROR  -- success
 *              none-zero failure code
 *==========================================================================*/
int QCamera2HardwareInterface::thermalEvtHandle(
        qcamera_thermal_level_enum_t level, void *userdata, void *data)
{
    if (!mCameraOpened) {
        ALOGI("%s: Camera is not opened, no need to handle thermal evt", __func__);
        return NO_ERROR;
    }

    // Make sure thermal events are logged
    ALOGI("%s: level = %d, userdata = %p, data = %p",
        __func__, level, userdata, data);
    //We don't need to lockAPI, waitAPI here. QCAMERA_SM_EVT_THERMAL_NOTIFY
    // becomes an aync call. This also means we can only pass payload
    // by value, not by address.
    return processAPI(QCAMERA_SM_EVT_THERMAL_NOTIFY, (void *)level);
}

/*===========================================================================
 * FUNCTION   : sendEvtNotify
 *
 * DESCRIPTION: send event notify to notify thread
 *
 * PARAMETERS :
 *   @msg_type: msg type to be sent
 *   @ext1    : optional extension1
 *   @ext2    : optional extension2
 *
 * RETURN     : int32_t type of status
 *              NO_ERROR  -- success
 *              none-zero failure code
 *==========================================================================*/
int32_t QCamera2HardwareInterface::sendEvtNotify(int32_t msg_type,
                                                 int32_t ext1,
                                                 int32_t ext2)
{
    qcamera_callback_argm_t cbArg;
    memset(&cbArg, 0, sizeof(qcamera_callback_argm_t));
    cbArg.cb_type = QCAMERA_NOTIFY_CALLBACK;
    cbArg.msg_type = msg_type;
    cbArg.ext1 = ext1;
    cbArg.ext2 = ext2;
    return m_cbNotifier.notifyCallback(cbArg);
}

/*===========================================================================
 * FUNCTION   : processAutoFocusEvent
 *
 * DESCRIPTION: process auto focus event
 *
 * PARAMETERS :
 *   @focus_data: struct containing auto focus result info
 *
 * RETURN     : int32_t type of status
 *              NO_ERROR  -- success
 *              none-zero failure code
 *==========================================================================*/
int32_t QCamera2HardwareInterface::processAutoFocusEvent(cam_auto_focus_data_t &focus_data)
{
    int32_t ret = NO_ERROR;
    ALOGD("%s: E",__func__);
    m_currentFocusState = focus_data.focus_state;

    cam_focus_mode_type focusMode = mParameters.getFocusMode();
    switch (focusMode) {
    case CAM_FOCUS_MODE_AUTO:
    case CAM_FOCUS_MODE_MACRO:
        if (mParameters.isAFRunning()) {
            if (focus_data.focus_state == CAM_AF_SCANNING) {
                // in the middle of focusing, just ignore it
                break;
            }

            // update focus distance
            mParameters.updateFocusDistances(&focus_data.focus_dist);
            ret = sendEvtNotify(CAMERA_MSG_FOCUS,
                                (focus_data.focus_state == CAM_AF_FOCUSED)? true : false,
                                0);
            mParameters.setAFRunning(false);
        } else {
            ret = UNKNOWN_ERROR;
            ALOGE("%s: autoFocusEvent when no auto_focus running", __func__);
        }
        break;
    case CAM_FOCUS_MODE_CONTINOUS_VIDEO:
    case CAM_FOCUS_MODE_CONTINOUS_PICTURE:
        if (focus_data.focus_state == CAM_AF_FOCUSED ||
            focus_data.focus_state == CAM_AF_NOT_FOCUSED) {
            // update focus distance
            mParameters.updateFocusDistances(&focus_data.focus_dist);
            if (mParameters.isLockCAFNeeded()) {
                mParameters.setLockCAFNeeded(false);
                ret = mParameters.setLockCAF(true);
            }

            ret = sendEvtNotify(CAMERA_MSG_FOCUS,
                  (focus_data.focus_state == CAM_AF_FOCUSED)? true : false,
                  0);
        }
        ret = sendEvtNotify(CAMERA_MSG_FOCUS_MOVE,
                (focus_data.focus_state == CAM_AF_SCANNING)? true : false,
                0);
        break;
    case CAM_FOCUS_MODE_INFINITY:
    case CAM_FOCUS_MODE_FIXED:
    case CAM_FOCUS_MODE_EDOF:
    default:
        ALOGD("%s: no ops for autofocus event in focusmode %d", __func__, focusMode);
        break;
    }
    ALOGD("%s: X",__func__);
    return ret;
}

/*===========================================================================
 * FUNCTION   : processZoomEvent
 *
 * DESCRIPTION: process zoom event
 *
 * PARAMETERS :
 *   @crop_info : crop info as a result of zoom operation
 *
 * RETURN     : int32_t type of status
 *              NO_ERROR  -- success
 *              none-zero failure code
 *==========================================================================*/
int32_t QCamera2HardwareInterface::processZoomEvent(cam_crop_data_t &crop_info)
{
    int32_t ret = NO_ERROR;

    for (int i = 0; i < QCAMERA_CH_TYPE_MAX; i++) {
        if (m_channels[i] != NULL) {
            ret = m_channels[i]->processZoomDone(mPreviewWindow, crop_info);
        }
    }
    return ret;
}

/*===========================================================================
 * FUNCTION   : processHDRData
 *
 * DESCRIPTION: process HDR scene events
 *
 * PARAMETERS :
 *   @hdr_scene : HDR scene event data
 *
 * RETURN     : int32_t type of status
 *              NO_ERROR  -- success
 *              none-zero failure code
 *==========================================================================*/
int32_t QCamera2HardwareInterface::processHDRData(cam_asd_hdr_scene_data_t hdr_scene)
{
    int rc = NO_ERROR;

    if (hdr_scene.is_hdr_scene &&
      (hdr_scene.hdr_confidence > HDR_CONFIDENCE_THRESHOLD) &&
      mParameters.isAutoHDREnabled()) {
        m_HDRSceneEnabled = true;
    } else {
        m_HDRSceneEnabled = false;
    }
    mParameters.setHDRSceneEnable(m_HDRSceneEnabled);

    ALOGE("%s : hdr_scene_data: processHDRData: %d %f",
          __func__,
          hdr_scene.is_hdr_scene,
          hdr_scene.hdr_confidence);

  return rc;
}

/*===========================================================================
 * FUNCTION   : processPrepSnapshotDone
 *
 * DESCRIPTION: process prep snapshot done event
 *
 * PARAMETERS :
 *   @prep_snapshot_state  : state of prepare snapshot done. In other words,
 *                           i.e. whether need future frames for capture.
 *
 * RETURN     : int32_t type of status
 *              NO_ERROR  -- success
 *              none-zero failure code
 *==========================================================================*/
int32_t QCamera2HardwareInterface::processPrepSnapshotDoneEvent(
                        cam_prep_snapshot_state_t prep_snapshot_state)
{
    int32_t ret = NO_ERROR;

    if (m_channels[QCAMERA_CH_TYPE_ZSL] &&
        prep_snapshot_state == NEED_FUTURE_FRAME) {
        ALOGD("%s: already handled in mm-camera-intf, no ops here", __func__);
    }
    return ret;
}

/*===========================================================================
 * FUNCTION   : processASDUpdate
 *
 * DESCRIPTION: process ASD update event
 *
 * PARAMETERS :
 *   @scene: selected scene mode
 *
 * RETURN     : int32_t type of status
 *              NO_ERROR  -- success
 *              none-zero failure code
 *==========================================================================*/
int32_t QCamera2HardwareInterface::processASDUpdate(cam_auto_scene_t scene)
{
    //set ASD parameter
    mParameters.set(QCameraParameters::KEY_SELECTED_AUTO_SCENE, mParameters.getASDStateString(scene));

    size_t data_len = sizeof(cam_auto_scene_t);
    size_t buffer_len = 1 *sizeof(int)       //meta type
                      + 1 *sizeof(int)       //data len
                      + data_len;            //data
    camera_memory_t *asdBuffer = mGetMemory(-1,
                                             buffer_len,
                                             1,
                                             mCallbackCookie);
    if ( NULL == asdBuffer ) {
        ALOGE("%s: Not enough memory for histogram data", __func__);
        return NO_MEMORY;
    }

    int *pASDData = (int *)asdBuffer->data;
    if (pASDData == NULL) {
        ALOGE("%s: memory data ptr is NULL", __func__);
        return UNKNOWN_ERROR;
    }

    pASDData[0] = CAMERA_META_DATA_ASD;
    pASDData[1] = data_len;
    pASDData[2] = scene;

    qcamera_callback_argm_t cbArg;
    memset(&cbArg, 0, sizeof(qcamera_callback_argm_t));
    cbArg.cb_type = QCAMERA_DATA_CALLBACK;
    cbArg.msg_type = CAMERA_MSG_META_DATA;
    cbArg.data = asdBuffer;
    cbArg.user_data = asdBuffer;
    cbArg.cookie = this;
    cbArg.release_cb = releaseCameraMemory;
    int32_t rc = m_cbNotifier.notifyCallback(cbArg);
    if (rc != NO_ERROR) {
        ALOGE("%s: fail sending notification", __func__);
        asdBuffer->release(asdBuffer);
    }
    return NO_ERROR;

}


/*===========================================================================
 * FUNCTION   : processJpegNotify
 *
 * DESCRIPTION: process jpeg event
 *
 * PARAMETERS :
 *   @jpeg_evt: ptr to jpeg event payload
 *
 * RETURN     : int32_t type of status
 *              NO_ERROR  -- success
 *              none-zero failure code
 *==========================================================================*/
int32_t QCamera2HardwareInterface::processJpegNotify(qcamera_jpeg_evt_payload_t *jpeg_evt)
{
    return m_postprocessor.processJpegEvt(jpeg_evt);
}

/*===========================================================================
 * FUNCTION   : lockAPI
 *
 * DESCRIPTION: lock to process API
 *
 * PARAMETERS : none
 *
 * RETURN     : none
 *==========================================================================*/
void QCamera2HardwareInterface::lockAPI()
{
    pthread_mutex_lock(&m_lock);
}

/*===========================================================================
 * FUNCTION   : waitAPIResult
 *
 * DESCRIPTION: wait for API result coming back. This is a blocking call, it will
 *              return only cerntain API event type arrives
 *
 * PARAMETERS :
 *   @api_evt : API event type
 *
 * RETURN     : none
 *==========================================================================*/
void QCamera2HardwareInterface::waitAPIResult(qcamera_sm_evt_enum_t api_evt)
{
    ALOGV("%s: wait for API result of evt (%d)", __func__, api_evt);
    memset(&m_apiResult, 0, sizeof(qcamera_api_result_t));
    while (m_apiResult.request_api != api_evt) {
        pthread_cond_wait(&m_cond, &m_lock);
    }
    ALOGV("%s: return (%d) from API result wait for evt (%d)",
          __func__, m_apiResult.status, api_evt);
}

/*===========================================================================
 * FUNCTION   : unlockAPI
 *
 * DESCRIPTION: API processing is done, unlock
 *
 * PARAMETERS : none
 *
 * RETURN     : none
 *==========================================================================*/
void QCamera2HardwareInterface::unlockAPI()
{
    pthread_mutex_unlock(&m_lock);
}

/*===========================================================================
 * FUNCTION   : signalAPIResult
 *
 * DESCRIPTION: signal condition viarable that cerntain API event type arrives
 *
 * PARAMETERS :
 *   @result  : API result
 *
 * RETURN     : none
 *==========================================================================*/
void QCamera2HardwareInterface::signalAPIResult(qcamera_api_result_t *result)
{
    pthread_mutex_lock(&m_lock);
    m_apiResult = *result;
    pthread_cond_signal(&m_cond);
    pthread_mutex_unlock(&m_lock);
}

/*===========================================================================
 * FUNCTION   : signalEvtResult
 *
 * DESCRIPTION: signal condition variable that certain event was processed
 *
 * PARAMETERS :
 *   @result  : Event result
 *
 * RETURN     : none
 *==========================================================================*/
void QCamera2HardwareInterface::signalEvtResult(qcamera_api_result_t *result)
{
    pthread_mutex_lock(&m_evtLock);
    m_evtResult = *result;
    pthread_cond_signal(&m_evtCond);
    pthread_mutex_unlock(&m_evtLock);
}

int32_t QCamera2HardwareInterface::prepareRawStream(QCameraChannel *curChannel)
{
    int32_t rc = NO_ERROR;
    cam_dimension_t str_dim,max_dim;
    QCameraChannel *pChannel;

    max_dim.width = 0;
    max_dim.height = 0;

    for (int j = 0; j < QCAMERA_CH_TYPE_MAX; j++) {
        if (m_channels[j] != NULL) {
            pChannel = m_channels[j];
            for (int i = 0; i < pChannel->getNumOfStreams();i++) {
                QCameraStream *pStream = pChannel->getStreamByIndex(i);
                if (pStream != NULL) {
                    if (pStream->isTypeOf(CAM_STREAM_TYPE_METADATA)) {
                        continue;
                    }
                    pStream->getFrameDimension(str_dim);
                    if (str_dim.width > max_dim.width) {
                        max_dim.width = str_dim.width;
                    }
                    if (str_dim.height > max_dim.height) {
                        max_dim.height = str_dim.height;
                    }
                }
            }
        }
    }

    for (int i = 0; i < curChannel->getNumOfStreams();i++) {
        QCameraStream *pStream = curChannel->getStreamByIndex(i);
        if (pStream != NULL) {
            pStream->getFrameDimension(str_dim);
            if (str_dim.width > max_dim.width) {
                max_dim.width = str_dim.width;
            }
            if (str_dim.height > max_dim.height) {
                max_dim.height = str_dim.height;
            }
        }
    }
    rc = mParameters.updateRAW(max_dim);
    return rc;
}
/*===========================================================================
 * FUNCTION   : addStreamToChannel
 *
 * DESCRIPTION: add a stream into a channel
 *
 * PARAMETERS :
 *   @pChannel   : ptr to channel obj
 *   @streamType : type of stream to be added
 *   @streamCB   : callback of stream
 *   @userData   : user data ptr to callback
 *
 * RETURN     : int32_t type of status
 *              NO_ERROR  -- success
 *              none-zero failure code
 *==========================================================================*/
int32_t QCamera2HardwareInterface::addStreamToChannel(QCameraChannel *pChannel,
                                                      cam_stream_type_t streamType,
                                                      stream_cb_routine streamCB,
                                                      void *userData)
{
    int32_t rc = NO_ERROR;

    if (streamType == CAM_STREAM_TYPE_RAW) {
        prepareRawStream(pChannel);
    }
    QCameraHeapMemory *pStreamInfo = allocateStreamInfoBuf(streamType);
    if (pStreamInfo == NULL) {
        ALOGE("%s: no mem for stream info buf", __func__);
        return NO_MEMORY;
    }
    uint8_t minStreamBufNum = getBufNumRequired(streamType);
    bool bDynAllocBuf = false;
    if (isZSLMode() && streamType == CAM_STREAM_TYPE_SNAPSHOT) {
        bDynAllocBuf = true;
    }
    rc = pChannel->addStream(*this,
                             pStreamInfo,
                             minStreamBufNum,
                             &gCamCapability[mCameraId]->padding_info,
                             streamCB, userData,
                             bDynAllocBuf);
    if (rc != NO_ERROR) {
        ALOGE("%s: add stream type (%d) failed, ret = %d",
              __func__, streamType, rc);
        pStreamInfo->deallocate();
        delete pStreamInfo;
        return rc;
    }

    return rc;
}

/*===========================================================================
 * FUNCTION   : addPreviewChannel
 *
 * DESCRIPTION: add a preview channel that contains a preview stream
 *
 * PARAMETERS : none
 *
 * RETURN     : int32_t type of status
 *              NO_ERROR  -- success
 *              none-zero failure code
 *==========================================================================*/
int32_t QCamera2HardwareInterface::addPreviewChannel()
{
    int32_t rc = NO_ERROR;
    QCameraChannel *pChannel = NULL;
    char value[PROPERTY_VALUE_MAX];
    bool raw_yuv = false;

    if (m_channels[QCAMERA_CH_TYPE_PREVIEW] != NULL) {
        // if we had preview channel before, delete it first
        delete m_channels[QCAMERA_CH_TYPE_PREVIEW];
        m_channels[QCAMERA_CH_TYPE_PREVIEW] = NULL;
    }

    pChannel = new QCameraChannel(mCameraHandle->camera_handle,
                                  mCameraHandle->ops);
    if (NULL == pChannel) {
        ALOGE("%s: no mem for preview channel", __func__);
        return NO_MEMORY;
    }

    // preview only channel, don't need bundle attr and cb
    rc = pChannel->init(NULL, NULL, NULL);
    if (rc != NO_ERROR) {
        ALOGE("%s: init preview channel failed, ret = %d", __func__, rc);
        delete pChannel;
        return rc;
    }

    // meta data stream always coexists with preview if applicable
    rc = addStreamToChannel(pChannel, CAM_STREAM_TYPE_METADATA,
                            metadata_stream_cb_routine, this);
    if (rc != NO_ERROR) {
        ALOGE("%s: add metadata stream failed, ret = %d", __func__, rc);
        delete pChannel;
        return rc;
    }

    if (isNoDisplayMode()) {
        rc = addStreamToChannel(pChannel, CAM_STREAM_TYPE_PREVIEW,
                                nodisplay_preview_stream_cb_routine, this);
    } else {
        rc = addStreamToChannel(pChannel, CAM_STREAM_TYPE_PREVIEW,
                                preview_stream_cb_routine, this);
    }
    if (rc != NO_ERROR) {
        ALOGE("%s: add preview stream failed, ret = %d", __func__, rc);
        delete pChannel;
        return rc;
    }

    property_get("persist.camera.raw_yuv", value, "0");
    raw_yuv = atoi(value) > 0 ? true : false;
    if ( raw_yuv &&
         ( mParameters.getRecordingHintValue() == false ) ) {
        rc = addStreamToChannel(pChannel,
                                CAM_STREAM_TYPE_RAW,
                                preview_raw_stream_cb_routine,
                                this);
        if (rc != NO_ERROR) {
            ALOGE("%s: add raw stream failed, ret = %d", __func__, rc);
            delete pChannel;
            return rc;
        }
    }

    m_channels[QCAMERA_CH_TYPE_PREVIEW] = pChannel;
    return rc;
}

/*===========================================================================
 * FUNCTION   : addVideoChannel
 *
 * DESCRIPTION: add a video channel that contains a video stream
 *
 * PARAMETERS : none
 *
 * RETURN     : int32_t type of status
 *              NO_ERROR  -- success
 *              none-zero failure code
 *==========================================================================*/
int32_t QCamera2HardwareInterface::addVideoChannel()
{
    int32_t rc = NO_ERROR;
    QCameraVideoChannel *pChannel = NULL;

    if (m_channels[QCAMERA_CH_TYPE_VIDEO] != NULL) {
        // if we had video channel before, delete it first
        delete m_channels[QCAMERA_CH_TYPE_VIDEO];
        m_channels[QCAMERA_CH_TYPE_VIDEO] = NULL;
    }

    pChannel = new QCameraVideoChannel(mCameraHandle->camera_handle,
                                       mCameraHandle->ops);
    if (NULL == pChannel) {
        ALOGE("%s: no mem for video channel", __func__);
        return NO_MEMORY;
    }

    // preview only channel, don't need bundle attr and cb
    rc = pChannel->init(NULL, NULL, NULL);
    if (rc != 0) {
        ALOGE("%s: init video channel failed, ret = %d", __func__, rc);
        delete pChannel;
        return rc;
    }

    rc = addStreamToChannel(pChannel, CAM_STREAM_TYPE_VIDEO,
                            video_stream_cb_routine, this);
    if (rc != NO_ERROR) {
        ALOGE("%s: add video stream failed, ret = %d", __func__, rc);
        delete pChannel;
        return rc;
    }

    m_channels[QCAMERA_CH_TYPE_VIDEO] = pChannel;
    return rc;
}

/*===========================================================================
 * FUNCTION   : addSnapshotChannel
 *
 * DESCRIPTION: add a snapshot channel that contains a snapshot stream
 *
 * PARAMETERS : none
 *
 * RETURN     : int32_t type of status
 *              NO_ERROR  -- success
 *              none-zero failure code
 * NOTE       : Add this channel for live snapshot usecase. Regular capture will
 *              use addCaptureChannel.
 *==========================================================================*/
int32_t QCamera2HardwareInterface::addSnapshotChannel()
{
    int32_t rc = NO_ERROR;
    QCameraChannel *pChannel = NULL;

    if (m_channels[QCAMERA_CH_TYPE_SNAPSHOT] != NULL) {
        // if we had ZSL channel before, delete it first
        delete m_channels[QCAMERA_CH_TYPE_SNAPSHOT];
        m_channels[QCAMERA_CH_TYPE_SNAPSHOT] = NULL;
    }

    pChannel = new QCameraChannel(mCameraHandle->camera_handle,
                                  mCameraHandle->ops);
    if (NULL == pChannel) {
        ALOGE("%s: no mem for snapshot channel", __func__);
        return NO_MEMORY;
    }

    rc = pChannel->init(NULL, NULL, NULL);
    if (rc != NO_ERROR) {
        ALOGE("%s: init snapshot channel failed, ret = %d", __func__, rc);
        delete pChannel;
        return rc;
    }

    rc = addStreamToChannel(pChannel, CAM_STREAM_TYPE_SNAPSHOT,
                            snapshot_stream_cb_routine, this);
    if (rc != NO_ERROR) {
        ALOGE("%s: add snapshot stream failed, ret = %d", __func__, rc);
        delete pChannel;
        return rc;
    }

    m_channels[QCAMERA_CH_TYPE_SNAPSHOT] = pChannel;
    return rc;
}

/*===========================================================================
 * FUNCTION   : addRawChannel
 *
 * DESCRIPTION: add a raw channel that contains a raw image stream
 *
 * PARAMETERS : none
 *
 * RETURN     : int32_t type of status
 *              NO_ERROR  -- success
 *              none-zero failure code
 *==========================================================================*/
int32_t QCamera2HardwareInterface::addRawChannel()
{
    int32_t rc = NO_ERROR;
    QCameraChannel *pChannel = NULL;

    if (m_channels[QCAMERA_CH_TYPE_RAW] != NULL) {
        // if we had raw channel before, delete it first
        delete m_channels[QCAMERA_CH_TYPE_RAW];
        m_channels[QCAMERA_CH_TYPE_RAW] = NULL;
    }

    pChannel = new QCameraChannel(mCameraHandle->camera_handle,
                                  mCameraHandle->ops);
    if (NULL == pChannel) {
        ALOGE("%s: no mem for raw channel", __func__);
        return NO_MEMORY;
    }

    rc = pChannel->init(NULL, NULL, NULL);
    if (rc != NO_ERROR) {
        ALOGE("%s: init raw channel failed, ret = %d", __func__, rc);
        delete pChannel;
        return rc;
    }

    // meta data stream always coexists with snapshot in regular RAW capture case
    rc = addStreamToChannel(pChannel, CAM_STREAM_TYPE_METADATA,
                            metadata_stream_cb_routine, this);
    if (rc != NO_ERROR) {
        ALOGE("%s: add metadata stream failed, ret = %d", __func__, rc);
        delete pChannel;
        return rc;
    }

    rc = addStreamToChannel(pChannel, CAM_STREAM_TYPE_RAW,
                            raw_stream_cb_routine, this);
    if (rc != NO_ERROR) {
        ALOGE("%s: add snapshot stream failed, ret = %d", __func__, rc);
        delete pChannel;
        return rc;
    }

    m_channels[QCAMERA_CH_TYPE_RAW] = pChannel;
    return rc;
}

/*===========================================================================
 * FUNCTION   : addZSLChannel
 *
 * DESCRIPTION: add a ZSL channel that contains a preview stream and
 *              a snapshot stream
 *
 * PARAMETERS : none
 *
 * RETURN     : int32_t type of status
 *              NO_ERROR  -- success
 *              none-zero failure code
 *==========================================================================*/
int32_t QCamera2HardwareInterface::addZSLChannel()
{
    int32_t rc = NO_ERROR;
    QCameraPicChannel *pChannel = NULL;
    char value[PROPERTY_VALUE_MAX];
    bool raw_yuv = false;

    if (m_channels[QCAMERA_CH_TYPE_ZSL] != NULL) {
        // if we had ZSL channel before, delete it first
        delete m_channels[QCAMERA_CH_TYPE_ZSL];
        m_channels[QCAMERA_CH_TYPE_ZSL] = NULL;
    }

    pChannel = new QCameraPicChannel(mCameraHandle->camera_handle,
                                     mCameraHandle->ops);
    if (NULL == pChannel) {
        ALOGE("%s: no mem for ZSL channel", __func__);
        return NO_MEMORY;
    }

    // ZSL channel, init with bundle attr and cb
    mm_camera_channel_attr_t attr;
    memset(&attr, 0, sizeof(mm_camera_channel_attr_t));
    attr.notify_mode = MM_CAMERA_SUPER_BUF_NOTIFY_BURST;
    attr.look_back = mParameters.getZSLBackLookCount();
    attr.post_frame_skip = mParameters.getZSLBurstInterval();
    attr.water_mark = mParameters.getZSLQueueDepth();
    attr.max_unmatched_frames = mParameters.getMaxUnmatchedFramesInQueue();
    rc = pChannel->init(&attr,
                        zsl_channel_cb,
                        this);
    if (rc != 0) {
        ALOGE("%s: init ZSL channel failed, ret = %d", __func__, rc);
        delete pChannel;
        return rc;
    }

    // meta data stream always coexists with preview if applicable
    rc = addStreamToChannel(pChannel, CAM_STREAM_TYPE_METADATA,
                            metadata_stream_cb_routine, this);
    if (rc != NO_ERROR) {
        ALOGE("%s: add metadata stream failed, ret = %d", __func__, rc);
        delete pChannel;
        return rc;
    }

    if (isNoDisplayMode()) {
        rc = addStreamToChannel(pChannel, CAM_STREAM_TYPE_PREVIEW,
                                nodisplay_preview_stream_cb_routine, this);
    } else {
        rc = addStreamToChannel(pChannel, CAM_STREAM_TYPE_PREVIEW,
                                preview_stream_cb_routine, this);
    }
    if (rc != NO_ERROR) {
        ALOGE("%s: add preview stream failed, ret = %d", __func__, rc);
        delete pChannel;
        return rc;
    }

    rc = addStreamToChannel(pChannel, CAM_STREAM_TYPE_SNAPSHOT,
                            NULL, this);
    if (rc != NO_ERROR) {
        ALOGE("%s: add snapshot stream failed, ret = %d", __func__, rc);
        delete pChannel;
        return rc;
    }

    property_get("persist.camera.raw_yuv", value, "0");
    raw_yuv = atoi(value) > 0 ? true : false;
    if ( raw_yuv ) {
        rc = addStreamToChannel(pChannel,
                                CAM_STREAM_TYPE_RAW,
                                NULL,
                                this);
        if (rc != NO_ERROR) {
            ALOGE("%s: add raw stream failed, ret = %d", __func__, rc);
            delete pChannel;
            return rc;
        }
    }

    m_channels[QCAMERA_CH_TYPE_ZSL] = pChannel;
    return rc;
}

/*===========================================================================
 * FUNCTION   : addCaptureChannel
 *
 * DESCRIPTION: add a capture channel that contains a snapshot stream
 *              and a postview stream
 *
 * PARAMETERS : none
 *
 * RETURN     : int32_t type of status
 *              NO_ERROR  -- success
 *              none-zero failure code
 * NOTE       : Add this channel for regular capture usecase.
 *              For Live snapshot usecase, use addSnapshotChannel.
 *==========================================================================*/
int32_t QCamera2HardwareInterface::addCaptureChannel()
{
    int32_t rc = NO_ERROR;
    QCameraChannel *pChannel = NULL;
    char value[PROPERTY_VALUE_MAX];
    bool raw_yuv = false;

    if (m_channels[QCAMERA_CH_TYPE_CAPTURE] != NULL) {
        delete m_channels[QCAMERA_CH_TYPE_CAPTURE];
        m_channels[QCAMERA_CH_TYPE_CAPTURE] = NULL;
    }

    pChannel = new QCameraChannel(mCameraHandle->camera_handle,
                                  mCameraHandle->ops);
    if (NULL == pChannel) {
        ALOGE("%s: no mem for capture channel", __func__);
        return NO_MEMORY;
    }

    // Capture channel, only need snapshot and postview streams start together
    mm_camera_channel_attr_t attr;
    memset(&attr, 0, sizeof(mm_camera_channel_attr_t));
    attr.notify_mode = MM_CAMERA_SUPER_BUF_NOTIFY_CONTINUOUS;
    attr.max_unmatched_frames = mParameters.getMaxUnmatchedFramesInQueue();

    rc = pChannel->init(&attr,
                        capture_channel_cb_routine,
                        this);
    if (rc != NO_ERROR) {
        ALOGE("%s: init capture channel failed, ret = %d", __func__, rc);
        delete pChannel;
        return rc;
    }

    // meta data stream always coexists with snapshot in regular capture case
    rc = addStreamToChannel(pChannel, CAM_STREAM_TYPE_METADATA,
                            metadata_stream_cb_routine, this);
    if (rc != NO_ERROR) {
        ALOGE("%s: add metadata stream failed, ret = %d", __func__, rc);
        delete pChannel;
        return rc;
    }

    rc = addStreamToChannel(pChannel, CAM_STREAM_TYPE_POSTVIEW,
                            NULL, this);

    if (rc != NO_ERROR) {
        ALOGE("%s: add postview stream failed, ret = %d", __func__, rc);
        delete pChannel;
        return rc;
    }

    rc = addStreamToChannel(pChannel, CAM_STREAM_TYPE_SNAPSHOT,
                            NULL, this);
    if (rc != NO_ERROR) {
        ALOGE("%s: add snapshot stream failed, ret = %d", __func__, rc);
        delete pChannel;
        return rc;
    }

    property_get("persist.camera.raw_yuv", value, "0");
    raw_yuv = atoi(value) > 0 ? true : false;
    if ( raw_yuv ) {
        rc = addStreamToChannel(pChannel,
                                CAM_STREAM_TYPE_RAW,
                                snapshot_raw_stream_cb_routine,
                                this);
        if (rc != NO_ERROR) {
            ALOGE("%s: add raw stream failed, ret = %d", __func__, rc);
            delete pChannel;
            return rc;
        }
    }

    m_channels[QCAMERA_CH_TYPE_CAPTURE] = pChannel;
    return rc;
}

/*===========================================================================
 * FUNCTION   : addMetaDataChannel
 *
 * DESCRIPTION: add a meta data channel that contains a metadata stream
 *
 * PARAMETERS : none
 *
 * RETURN     : int32_t type of status
 *              NO_ERROR  -- success
 *              none-zero failure code
 *==========================================================================*/
int32_t QCamera2HardwareInterface::addMetaDataChannel()
{
    int32_t rc = NO_ERROR;
    QCameraChannel *pChannel = NULL;

    if (m_channels[QCAMERA_CH_TYPE_METADATA] != NULL) {
        delete m_channels[QCAMERA_CH_TYPE_METADATA];
        m_channels[QCAMERA_CH_TYPE_METADATA] = NULL;
    }

    pChannel = new QCameraChannel(mCameraHandle->camera_handle,
                                  mCameraHandle->ops);
    if (NULL == pChannel) {
        ALOGE("%s: no mem for metadata channel", __func__);
        return NO_MEMORY;
    }

    rc = pChannel->init(NULL,
                        NULL,
                        NULL);
    if (rc != NO_ERROR) {
        ALOGE("%s: init metadata channel failed, ret = %d", __func__, rc);
        delete pChannel;
        return rc;
    }

    rc = addStreamToChannel(pChannel, CAM_STREAM_TYPE_METADATA,
                            metadata_stream_cb_routine, this);
    if (rc != NO_ERROR) {
        ALOGE("%s: add metadata stream failed, ret = %d", __func__, rc);
        delete pChannel;
        return rc;
    }

    m_channels[QCAMERA_CH_TYPE_METADATA] = pChannel;
    return rc;
}

/*===========================================================================
 * FUNCTION   : addOnlineReprocChannel
 *
 * DESCRIPTION: add a online reprocess channel that will do reprocess on frames
 *              coming from input channel
 *
 * PARAMETERS :
 *   @pInputChannel : ptr to input channel whose frames will be post-processed
 *
 * RETURN     : Ptr to the newly created channel obj. NULL if failed.
 *==========================================================================*/
QCameraReprocessChannel *QCamera2HardwareInterface::addOnlineReprocChannel(
                                                      QCameraChannel *pInputChannel)
{
    int32_t rc = NO_ERROR;
    QCameraReprocessChannel *pChannel = NULL;
    const char *effect;

    if (pInputChannel == NULL) {
        ALOGE("%s: input channel obj is NULL", __func__);
        return NULL;
    }

    pChannel = new QCameraReprocessChannel(mCameraHandle->camera_handle,
                                           mCameraHandle->ops);
    if (NULL == pChannel) {
        ALOGE("%s: no mem for reprocess channel", __func__);
        return NULL;
    }

    // Capture channel, only need snapshot and postview streams start together
    mm_camera_channel_attr_t attr;
    memset(&attr, 0, sizeof(mm_camera_channel_attr_t));
    attr.notify_mode = MM_CAMERA_SUPER_BUF_NOTIFY_CONTINUOUS;
    attr.max_unmatched_frames = mParameters.getMaxUnmatchedFramesInQueue();
    rc = pChannel->init(&attr,
                        postproc_channel_cb_routine,
                        this);
    if (rc != NO_ERROR) {
        ALOGE("%s: init reprocess channel failed, ret = %d", __func__, rc);
        delete pChannel;
        return NULL;
    }

    ALOGD("%s: Before pproc config check, ret = %x", __func__, gCamCapability[mCameraId]->min_required_pp_mask);

    // pp feature config
    cam_pp_feature_config_t pp_config;
    memset(&pp_config, 0, sizeof(cam_pp_feature_config_t));
    if (mParameters.isZSLMode()) {
        if (gCamCapability[mCameraId]->min_required_pp_mask & CAM_QCOM_FEATURE_EFFECT) {
            pp_config.feature_mask |= CAM_QCOM_FEATURE_EFFECT;
            effect = mParameters.get(CameraParameters::KEY_EFFECT);
            pp_config.effect = getEffectValue(effect);
        }
        if (gCamCapability[mCameraId]->min_required_pp_mask & CAM_QCOM_FEATURE_SHARPNESS) {
            pp_config.feature_mask |= CAM_QCOM_FEATURE_SHARPNESS;
            pp_config.sharpness = mParameters.getInt(QCameraParameters::KEY_QC_SHARPNESS);
        }

        if (mParameters.isWNREnabled()) {
            pp_config.feature_mask |= CAM_QCOM_FEATURE_DENOISE2D;
            pp_config.denoise2d.denoise_enable = 1;
            pp_config.denoise2d.process_plates = mParameters.getWaveletDenoiseProcessPlate();
        }
    }

    if (isCACEnabled()) {
        pp_config.feature_mask |= CAM_QCOM_FEATURE_CAC;
    }

    if (needRotationReprocess()) {
        pp_config.feature_mask |= CAM_QCOM_FEATURE_ROTATION;
        int rotation = mParameters.getJpegRotation();
        if (rotation == 0) {
            pp_config.rotation = ROTATE_0;
        } else if (rotation == 90) {
            pp_config.rotation = ROTATE_90;
        } else if (rotation == 180) {
            pp_config.rotation = ROTATE_180;
        } else if (rotation == 270) {
            pp_config.rotation = ROTATE_270;
        }
    }

    uint8_t minStreamBufNum = getBufNumRequired(CAM_STREAM_TYPE_OFFLINE_PROC);

    if (pp_config.feature_mask) {
        minStreamBufNum += mParameters.getMaxUnmatchedFramesInQueue();
    }

    if (mParameters.isHDREnabled()){
        pp_config.feature_mask |= CAM_QCOM_FEATURE_HDR;
        pp_config.hdr_param.hdr_enable = 1;
        pp_config.hdr_param.hdr_need_1x = mParameters.isHDR1xFrameEnabled();
        pp_config.hdr_param.hdr_mode = CAM_HDR_MODE_MULTIFRAME;
    } else {
        pp_config.feature_mask &= ~CAM_QCOM_FEATURE_HDR;
        pp_config.hdr_param.hdr_enable = 0;
    }

    if(needScaleReprocess()){
        pp_config.feature_mask |= CAM_QCOM_FEATURE_SCALE;
        mParameters.m_reprocScaleParam.getPicSizeFromAPK(
              pp_config.scale_param.output_width, pp_config.scale_param.output_height);
    }

    ALOGD("%s: After pproc config check, ret = %x", __func__, pp_config.feature_mask);

    if ( mLongshotEnabled ) {
        minStreamBufNum = getBufNumRequired(CAM_STREAM_TYPE_PREVIEW);
    }
    rc = pChannel->addReprocStreamsFromSource(*this,
                                              pp_config,
                                              pInputChannel,
                                              minStreamBufNum,
                                              &gCamCapability[mCameraId]->padding_info,
                                              mParameters,
                                              mLongshotEnabled);
    if (rc != NO_ERROR) {
        delete pChannel;
        return NULL;
    }

    return pChannel;
}

/*===========================================================================
 * FUNCTION   : addOfflineReprocChannel
 *
 * DESCRIPTION: add a offline reprocess channel contains one reproc stream,
 *              that will do reprocess on frames coming from external images
 *
 * PARAMETERS :
 *   @img_config  : offline reporcess image info
 *   @pp_feature  : pp feature config
 *
 * RETURN     : int32_t type of status
 *              NO_ERROR  -- success
 *              none-zero failure code
 *==========================================================================*/
QCameraReprocessChannel *QCamera2HardwareInterface::addOfflineReprocChannel(
                                            cam_pp_offline_src_config_t &img_config,
                                            cam_pp_feature_config_t &pp_feature,
                                            stream_cb_routine stream_cb,
                                            void *userdata)
{
    int32_t rc = NO_ERROR;
    QCameraReprocessChannel *pChannel = NULL;

    pChannel = new QCameraReprocessChannel(mCameraHandle->camera_handle,
                                           mCameraHandle->ops);
    if (NULL == pChannel) {
        ALOGE("%s: no mem for reprocess channel", __func__);
        return NULL;
    }

    rc = pChannel->init(NULL, NULL, NULL);
    if (rc != NO_ERROR) {
        ALOGE("%s: init reprocess channel failed, ret = %d", __func__, rc);
        delete pChannel;
        return NULL;
    }

    QCameraHeapMemory *pStreamInfo = allocateStreamInfoBuf(CAM_STREAM_TYPE_OFFLINE_PROC);
    if (pStreamInfo == NULL) {
        ALOGE("%s: no mem for stream info buf", __func__);
        delete pChannel;
        return NULL;
    }

    cam_stream_info_t *streamInfoBuf = (cam_stream_info_t *)pStreamInfo->getPtr(0);
    memset(streamInfoBuf, 0, sizeof(cam_stream_info_t));
    streamInfoBuf->stream_type = CAM_STREAM_TYPE_OFFLINE_PROC;
    streamInfoBuf->fmt = img_config.input_fmt;
    streamInfoBuf->dim = img_config.input_dim;
    streamInfoBuf->buf_planes = img_config.input_buf_planes;
    streamInfoBuf->streaming_mode = CAM_STREAMING_MODE_BURST;
    streamInfoBuf->num_of_burst = img_config.num_of_bufs;

    streamInfoBuf->reprocess_config.pp_type = CAM_OFFLINE_REPROCESS_TYPE;
    streamInfoBuf->reprocess_config.offline = img_config;
    streamInfoBuf->reprocess_config.pp_feature_config = pp_feature;

    rc = pChannel->addStream(*this,
                             pStreamInfo, img_config.num_of_bufs,
                             &gCamCapability[mCameraId]->padding_info,
                             stream_cb, userdata, false);

    if (rc != NO_ERROR) {
        ALOGE("%s: add reprocess stream failed, ret = %d", __func__, rc);
        pStreamInfo->deallocate();
        delete pStreamInfo;
        delete pChannel;
        return NULL;
    }

    return pChannel;
}

/*===========================================================================
 * FUNCTION   : addChannel
 *
 * DESCRIPTION: add a channel by its type
 *
 * PARAMETERS :
 *   @ch_type : channel type
 *
 * RETURN     : int32_t type of status
 *              NO_ERROR  -- success
 *              none-zero failure code
 *==========================================================================*/
int32_t QCamera2HardwareInterface::addChannel(qcamera_ch_type_enum_t ch_type)
{
    int32_t rc = UNKNOWN_ERROR;
    switch (ch_type) {
    case QCAMERA_CH_TYPE_ZSL:
        rc = addZSLChannel();
        break;
    case QCAMERA_CH_TYPE_CAPTURE:
        rc = addCaptureChannel();
        break;
    case QCAMERA_CH_TYPE_PREVIEW:
        rc = addPreviewChannel();
        break;
    case QCAMERA_CH_TYPE_VIDEO:
        rc = addVideoChannel();
        break;
    case QCAMERA_CH_TYPE_SNAPSHOT:
        rc = addSnapshotChannel();
        break;
    case QCAMERA_CH_TYPE_RAW:
        rc = addRawChannel();
        break;
    case QCAMERA_CH_TYPE_METADATA:
        rc = addMetaDataChannel();
        break;
    default:
        break;
    }
    return rc;
}

/*===========================================================================
 * FUNCTION   : delChannel
 *
 * DESCRIPTION: delete a channel by its type
 *
 * PARAMETERS :
 *   @ch_type : channel type
 *
 * RETURN     : int32_t type of status
 *              NO_ERROR  -- success
 *              none-zero failure code
 *==========================================================================*/
int32_t QCamera2HardwareInterface::delChannel(qcamera_ch_type_enum_t ch_type)
{
    if (m_channels[ch_type] != NULL) {
        delete m_channels[ch_type];
        m_channels[ch_type] = NULL;
    }

    return NO_ERROR;
}

/*===========================================================================
 * FUNCTION   : startChannel
 *
 * DESCRIPTION: start a channel by its type
 *
 * PARAMETERS :
 *   @ch_type : channel type
 *
 * RETURN     : int32_t type of status
 *              NO_ERROR  -- success
 *              none-zero failure code
 *==========================================================================*/
int32_t QCamera2HardwareInterface::startChannel(qcamera_ch_type_enum_t ch_type)
{
    int32_t rc = UNKNOWN_ERROR;
    if (m_channels[ch_type] != NULL) {
        rc = m_channels[ch_type]->start();
    }

    return rc;
}

/*===========================================================================
 * FUNCTION   : stopChannel
 *
 * DESCRIPTION: stop a channel by its type
 *
 * PARAMETERS :
 *   @ch_type : channel type
 *
 * RETURN     : int32_t type of status
 *              NO_ERROR  -- success
 *              none-zero failure code
 *==========================================================================*/
int32_t QCamera2HardwareInterface::stopChannel(qcamera_ch_type_enum_t ch_type)
{
    int32_t rc = UNKNOWN_ERROR;
    if (m_channels[ch_type] != NULL) {
        rc = m_channels[ch_type]->stop();
    }

    return rc;
}

/*===========================================================================
 * FUNCTION   : preparePreview
 *
 * DESCRIPTION: add channels needed for preview
 *
 * PARAMETERS : none
 *
 * RETURN     : int32_t type of status
 *              NO_ERROR  -- success
 *              none-zero failure code
 *==========================================================================*/
int32_t QCamera2HardwareInterface::preparePreview()
{
    int32_t rc = NO_ERROR;

    if (mParameters.isZSLMode() && mParameters.getRecordingHintValue() !=true) {
        rc = addChannel(QCAMERA_CH_TYPE_ZSL);
        if (rc != NO_ERROR) {
            return rc;
        }
    } else {
        bool recordingHint = mParameters.getRecordingHintValue();
        if(recordingHint) {
            rc = addChannel(QCAMERA_CH_TYPE_SNAPSHOT);
            if (rc != NO_ERROR) {
                return rc;
            }

            rc = addChannel(QCAMERA_CH_TYPE_VIDEO);
            if (rc != NO_ERROR) {
                delChannel(QCAMERA_CH_TYPE_SNAPSHOT);
                return rc;
            }
        }

        rc = addChannel(QCAMERA_CH_TYPE_PREVIEW);
        if (rc != NO_ERROR) {
            if (recordingHint) {
                delChannel(QCAMERA_CH_TYPE_SNAPSHOT);
                delChannel(QCAMERA_CH_TYPE_VIDEO);
            }
            return rc;
        }

    }

    return rc;
}

/*===========================================================================
 * FUNCTION   : unpreparePreview
 *
 * DESCRIPTION: delete channels for preview
 *
 * PARAMETERS : none
 *
 * RETURN     : none
 *==========================================================================*/
void QCamera2HardwareInterface::unpreparePreview()
{
    delChannel(QCAMERA_CH_TYPE_ZSL);
    delChannel(QCAMERA_CH_TYPE_PREVIEW);
    delChannel(QCAMERA_CH_TYPE_VIDEO);
    delChannel(QCAMERA_CH_TYPE_SNAPSHOT);
}

/*===========================================================================
 * FUNCTION   : playShutter
 *
 * DESCRIPTION: send request to play shutter sound
 *
 * PARAMETERS : none
 *
 * RETURN     : none
 *==========================================================================*/
void QCamera2HardwareInterface::playShutter(){
     if (mNotifyCb == NULL ||
         msgTypeEnabledWithLock(CAMERA_MSG_SHUTTER) == 0){
         ALOGV("%s: shutter msg not enabled or NULL cb", __func__);
         return;
     }

     qcamera_callback_argm_t cbArg;
     memset(&cbArg, 0, sizeof(qcamera_callback_argm_t));
     cbArg.cb_type = QCAMERA_NOTIFY_CALLBACK;
     cbArg.msg_type = CAMERA_MSG_SHUTTER;
     cbArg.ext1 = 0;
     cbArg.ext2 = false;
     m_cbNotifier.notifyCallback(cbArg);
}

/*===========================================================================
 * FUNCTION   : getChannelByHandle
 *
 * DESCRIPTION: return a channel by its handle
 *
 * PARAMETERS :
 *   @channelHandle : channel handle
 *
 * RETURN     : a channel obj if found, NULL if not found
 *==========================================================================*/
QCameraChannel *QCamera2HardwareInterface::getChannelByHandle(uint32_t channelHandle)
{
    for(int i = 0; i < QCAMERA_CH_TYPE_MAX; i++) {
        if (m_channels[i] != NULL &&
            m_channels[i]->getMyHandle() == channelHandle) {
            return m_channels[i];
        }
    }

    return NULL;
}

/*===========================================================================
 * FUNCTION   : processFaceDetectionReuslt
 *
 * DESCRIPTION: process face detection reuslt
 *
 * PARAMETERS :
 *   @fd_data : ptr to face detection result struct
 *
 * RETURN     : int32_t type of status
 *              NO_ERROR  -- success
 *              none-zero failure code
 *==========================================================================*/
int32_t QCamera2HardwareInterface::processFaceDetectionResult(cam_face_detection_data_t *fd_data)
{
    if (!mParameters.isFaceDetectionEnabled()) {
        ALOGD("%s: FaceDetection not enabled, no ops here", __func__);
        return NO_ERROR;
    }

    qcamera_face_detect_type_t fd_type = fd_data->fd_type;
    if ((NULL == mDataCb) ||
        (fd_type == QCAMERA_FD_PREVIEW && !msgTypeEnabled(CAMERA_MSG_PREVIEW_METADATA)) ||
        (fd_type == QCAMERA_FD_SNAPSHOT && !msgTypeEnabled(CAMERA_MSG_META_DATA))
        ) {
        ALOGD("%s: metadata msgtype not enabled, no ops here", __func__);
        return NO_ERROR;
    }

    cam_dimension_t display_dim;
    mParameters.getStreamDimension(CAM_STREAM_TYPE_PREVIEW, display_dim);
    if (display_dim.width <= 0 || display_dim.height <= 0) {
        ALOGE("%s: Invalid preview width or height (%d x %d)",
              __func__, display_dim.width, display_dim.height);
        return UNKNOWN_ERROR;
    }

    // process face detection result
    // need separate face detection in preview or snapshot type
    size_t faceResultSize = 0;
    size_t data_len = 0;
    if(fd_type == QCAMERA_FD_PREVIEW){
        //fd for preview frames
        faceResultSize = sizeof(camera_frame_metadata_t);
        faceResultSize += sizeof(camera_face_t) * MAX_ROI;
    }else if(fd_type == QCAMERA_FD_SNAPSHOT){
        // fd for snapshot frames
        //check if face is detected in this frame
        if(fd_data->num_faces_detected > 0){
            data_len = sizeof(camera_frame_metadata_t) +
                         sizeof(camera_face_t) * fd_data->num_faces_detected;
        }else{
            //no face
            data_len = 0;
        }
        faceResultSize = 1 *sizeof(int)    //meta data type
                       + 1 *sizeof(int)    // meta data len
                       + data_len;         //data
    }

    camera_memory_t *faceResultBuffer = mGetMemory(-1,
                                                   faceResultSize,
                                                   1,
                                                   mCallbackCookie);
    if ( NULL == faceResultBuffer ) {
        ALOGE("%s: Not enough memory for face result data",
              __func__);
        return NO_MEMORY;
    }

    unsigned char *pFaceResult = ( unsigned char * ) faceResultBuffer->data;
    memset(pFaceResult, 0, faceResultSize);
    unsigned char *faceData = NULL;
    if(fd_type == QCAMERA_FD_PREVIEW){
        faceData = pFaceResult;
    }else if(fd_type == QCAMERA_FD_SNAPSHOT){
        //need fill meta type and meta data len first
        int *data_header = (int* )pFaceResult;
        data_header[0] = CAMERA_META_DATA_FD;
        data_header[1] = data_len;

        if(data_len <= 0){
            //if face is not valid or do not have face, return
            qcamera_callback_argm_t cbArg;
            memset(&cbArg, 0, sizeof(qcamera_callback_argm_t));
            cbArg.cb_type = QCAMERA_DATA_CALLBACK;
            cbArg.msg_type = CAMERA_MSG_META_DATA;
            cbArg.data = faceResultBuffer;
            cbArg.user_data = faceResultBuffer;
            cbArg.cookie = this;
            cbArg.release_cb = releaseCameraMemory;
            int32_t rc = m_cbNotifier.notifyCallback(cbArg);
            if (rc != NO_ERROR) {
                ALOGE("%s: fail sending notification", __func__);
                faceResultBuffer->release(faceResultBuffer);
            }
            return rc;
        }

        faceData = pFaceResult + 2 *sizeof(int); //skip two int length
    }

    camera_frame_metadata_t *roiData = (camera_frame_metadata_t * ) faceData;
    camera_face_t *faces = (camera_face_t *) ( faceData + sizeof(camera_frame_metadata_t) );

    roiData->number_of_faces = fd_data->num_faces_detected;
    roiData->faces = faces;
    if (roiData->number_of_faces > 0) {
        for (int i = 0; i < roiData->number_of_faces; i++) {
            faces[i].id = fd_data->faces[i].face_id;
            faces[i].score = fd_data->faces[i].score;

            // left
            faces[i].rect[0] =
                MAP_TO_DRIVER_COORDINATE(fd_data->faces[i].face_boundary.left, display_dim.width, 2000, -1000);

            // top
            faces[i].rect[1] =
                MAP_TO_DRIVER_COORDINATE(fd_data->faces[i].face_boundary.top, display_dim.height, 2000, -1000);

            // right
            faces[i].rect[2] = faces[i].rect[0] +
                MAP_TO_DRIVER_COORDINATE(fd_data->faces[i].face_boundary.width, display_dim.width, 2000, 0);

             // bottom
            faces[i].rect[3] = faces[i].rect[1] +
                MAP_TO_DRIVER_COORDINATE(fd_data->faces[i].face_boundary.height, display_dim.height, 2000, 0);

            // Center of left eye
            faces[i].left_eye[0] =
                MAP_TO_DRIVER_COORDINATE(fd_data->faces[i].left_eye_center.x, display_dim.width, 2000, -1000);

            faces[i].left_eye[1] =
                MAP_TO_DRIVER_COORDINATE(fd_data->faces[i].left_eye_center.y, display_dim.height, 2000, -1000);

            // Center of right eye
            faces[i].right_eye[0] =
                MAP_TO_DRIVER_COORDINATE(fd_data->faces[i].right_eye_center.x, display_dim.width, 2000, -1000);

            faces[i].right_eye[1] =
                MAP_TO_DRIVER_COORDINATE(fd_data->faces[i].right_eye_center.y, display_dim.height, 2000, -1000);

            // Center of mouth
            faces[i].mouth[0] =
                MAP_TO_DRIVER_COORDINATE(fd_data->faces[i].mouth_center.x, display_dim.width, 2000, -1000);

            faces[i].mouth[1] =
                MAP_TO_DRIVER_COORDINATE(fd_data->faces[i].mouth_center.y, display_dim.height, 2000, -1000);

            faces[i].smile_degree = fd_data->faces[i].smile_degree;
            faces[i].smile_score = fd_data->faces[i].smile_confidence;
            faces[i].blink_detected = fd_data->faces[i].blink_detected;
            faces[i].face_recognised = fd_data->faces[i].face_recognised;
            faces[i].gaze_angle = fd_data->faces[i].gaze_angle;

            // upscale by 2 to recover from demaen downscaling
            faces[i].updown_dir = fd_data->faces[i].updown_dir * 2;
            faces[i].leftright_dir = fd_data->faces[i].leftright_dir * 2;
            faces[i].roll_dir = fd_data->faces[i].roll_dir * 2;

            faces[i].leye_blink = fd_data->faces[i].left_blink;
            faces[i].reye_blink = fd_data->faces[i].right_blink;
            faces[i].left_right_gaze = fd_data->faces[i].left_right_gaze;
            faces[i].top_bottom_gaze = fd_data->faces[i].top_bottom_gaze;

        }
    }

    qcamera_callback_argm_t cbArg;
    memset(&cbArg, 0, sizeof(qcamera_callback_argm_t));
    cbArg.cb_type = QCAMERA_DATA_CALLBACK;
    if(fd_type == QCAMERA_FD_PREVIEW){
        cbArg.msg_type = CAMERA_MSG_PREVIEW_METADATA;
    }else if(fd_type == QCAMERA_FD_SNAPSHOT){
        cbArg.msg_type = CAMERA_MSG_META_DATA;
    }
    cbArg.data = faceResultBuffer;
    cbArg.metadata = roiData;
    cbArg.user_data = faceResultBuffer;
    cbArg.cookie = this;
    cbArg.release_cb = releaseCameraMemory;
    int32_t rc = m_cbNotifier.notifyCallback(cbArg);
    if (rc != NO_ERROR) {
        ALOGE("%s: fail sending notification", __func__);
        faceResultBuffer->release(faceResultBuffer);
    }

    return rc;
}

/*===========================================================================
 * FUNCTION   : releaseCameraMemory
 *
 * DESCRIPTION: releases camera memory objects
 *
 * PARAMETERS :
 *   @data    : buffer to be released
 *   @cookie  : context data
 *   @cbStatus: callback status
 *
 * RETURN     : None
 *==========================================================================*/
void QCamera2HardwareInterface::releaseCameraMemory(void *data,
                                                    void */*cookie*/,
                                                    int32_t /*cbStatus*/)
{
    camera_memory_t *mem = ( camera_memory_t * ) data;
    if ( NULL != mem ) {
        mem->release(mem);
    }
}

/*===========================================================================
 * FUNCTION   : returnStreamBuffer
 *
 * DESCRIPTION: returns back a stream buffer
 *
 * PARAMETERS :
 *   @data    : buffer to be released
 *   @cookie  : context data
 *   @cbStatus: callback status
 *
 * RETURN     : None
 *==========================================================================*/
void QCamera2HardwareInterface::returnStreamBuffer(void *data,
                                                   void *cookie,
                                                   int32_t /*cbStatus*/)
{
    QCameraStream *stream = ( QCameraStream * ) cookie;
    int idx = ( int ) data;
    if ( ( NULL != stream )) {
        stream->bufDone(idx);
    }
}

/*===========================================================================
 * FUNCTION   : processHistogramStats
 *
 * DESCRIPTION: process histogram stats
 *
 * PARAMETERS :
 *   @hist_data : ptr to histogram stats struct
 *
 * RETURN     : int32_t type of status
 *              NO_ERROR  -- success
 *              none-zero failure code
 *==========================================================================*/
int32_t QCamera2HardwareInterface::processHistogramStats(cam_hist_stats_t &stats_data)
{
    if (!mParameters.isHistogramEnabled()) {
        ALOGD("%s: Histogram not enabled, no ops here", __func__);
        return NO_ERROR;
    }

    camera_memory_t *histBuffer = mGetMemory(-1,
                                             sizeof(cam_histogram_data_t),
                                             1,
                                             mCallbackCookie);
    if ( NULL == histBuffer ) {
        ALOGE("%s: Not enough memory for histogram data",
              __func__);
        return NO_MEMORY;
    }

    cam_histogram_data_t *pHistData = (cam_histogram_data_t *)histBuffer->data;
    if (pHistData == NULL) {
        ALOGE("%s: memory data ptr is NULL", __func__);
        return UNKNOWN_ERROR;
    }

    switch (stats_data.type) {
    case CAM_HISTOGRAM_TYPE_BAYER:
        *pHistData = stats_data.bayer_stats.gb_stats;
        break;
    case CAM_HISTOGRAM_TYPE_YUV:
        *pHistData = stats_data.yuv_stats;
        break;
    }

    qcamera_callback_argm_t cbArg;
    memset(&cbArg, 0, sizeof(qcamera_callback_argm_t));
    cbArg.cb_type = QCAMERA_DATA_CALLBACK;
    cbArg.msg_type = CAMERA_MSG_STATS_DATA;
    cbArg.data = histBuffer;
    cbArg.user_data = histBuffer;
    cbArg.cookie = this;
    cbArg.release_cb = releaseCameraMemory;
    int32_t rc = m_cbNotifier.notifyCallback(cbArg);
    if (rc != NO_ERROR) {
        ALOGE("%s: fail sending notification", __func__);
        histBuffer->release(histBuffer);
    }
    return NO_ERROR;
}

/*===========================================================================
 * FUNCTION   : calcThermalLevel
 *
 * DESCRIPTION: Calculates the target fps range depending on
 *              the thermal level.
 *
 * PARAMETERS :
 *   @level    : received thermal level
 *   @minFPS   : minimum configured fps range
 *   @maxFPS   : maximum configured fps range
 *   @adjustedRange : target fps range
 *   @skipPattern : target skip pattern
 *
 * RETURN     : int32_t type of status
 *              NO_ERROR  -- success
 *              none-zero failure code
 *==========================================================================*/
int QCamera2HardwareInterface::calcThermalLevel(
            qcamera_thermal_level_enum_t level,
            const int minFPS,
            const int maxFPS,
            cam_fps_range_t &adjustedRange,
            enum msm_vfe_frame_skip_pattern &skipPattern)
{
    switch(level) {
    case QCAMERA_THERMAL_NO_ADJUSTMENT:
        {
            adjustedRange.min_fps = minFPS / 1000.0f;
            adjustedRange.max_fps = maxFPS / 1000.0f;
            skipPattern = NO_SKIP;
        }
        break;
    case QCAMERA_THERMAL_SLIGHT_ADJUSTMENT:
        {
            adjustedRange.min_fps = (minFPS / 2) / 1000.0f;
            adjustedRange.max_fps = (maxFPS / 2) / 1000.0f;
            if ( adjustedRange.min_fps < 1 ) {
                adjustedRange.min_fps = 1;
            }
            if ( adjustedRange.max_fps < 1 ) {
                adjustedRange.max_fps = 1;
            }
            skipPattern = EVERY_2FRAME;
        }
        break;
    case QCAMERA_THERMAL_BIG_ADJUSTMENT:
        {
            adjustedRange.min_fps = (minFPS / 4) / 1000.0f;
            adjustedRange.max_fps = (maxFPS / 4) / 1000.0f;
            if ( adjustedRange.min_fps < 1 ) {
                adjustedRange.min_fps = 1;
            }
            if ( adjustedRange.max_fps < 1 ) {
                adjustedRange.max_fps = 1;
            }
            skipPattern = EVERY_4FRAME;
        }
        break;
    case QCAMERA_THERMAL_SHUTDOWN:
        {
            // Stop Preview?
            // Set lowest min FPS for now
            adjustedRange.min_fps = minFPS/1000.0f;
            adjustedRange.max_fps = minFPS/1000.0f;
            for ( int i = 0 ; i < gCamCapability[mCameraId]->fps_ranges_tbl_cnt ; i++ ) {
                if ( gCamCapability[mCameraId]->fps_ranges_tbl[i].min_fps < adjustedRange.min_fps ) {
                    adjustedRange.min_fps = gCamCapability[mCameraId]->fps_ranges_tbl[i].min_fps;
                    adjustedRange.max_fps = adjustedRange.min_fps;
                }
            }
            skipPattern = MAX_SKIP;
        }
        break;
    default:
        {
            ALOGE("%s: Invalid thermal level %d", __func__, level);
            return BAD_VALUE;
        }
        break;
    }

    ALOGI("%s: Thermal level %d, FPS range [%3.2f,%3.2f], frameskip %d",
          __func__,
          level,
          adjustedRange.min_fps,
          adjustedRange.max_fps,
          skipPattern);

    return NO_ERROR;
}

/*===========================================================================
 * FUNCTION   : recalcFPSRange
 *
 * DESCRIPTION: adjust the configured fps range regarding
 *              the last thermal level.
 *
 * PARAMETERS :
 *   @minFPS   : minimum configured fps range
 *   @maxFPS   : maximum configured fps range
 *
 * RETURN     : int32_t type of status
 *              NO_ERROR  -- success
 *              none-zero failure code
 *==========================================================================*/
int QCamera2HardwareInterface::recalcFPSRange(int &minFPS, int &maxFPS)
{
    cam_fps_range_t adjustedRange;
    enum msm_vfe_frame_skip_pattern skipPattern;
    calcThermalLevel(mThermalLevel,
                     minFPS,
                     maxFPS,
                     adjustedRange,
                     skipPattern);
    minFPS = adjustedRange.min_fps;
    maxFPS = adjustedRange.max_fps;

    return NO_ERROR;
}

/*===========================================================================
 * FUNCTION   : updateThermalLevel
 *
 * DESCRIPTION: update thermal level depending on thermal events
 *
 * PARAMETERS :
 *   @level   : thermal level
 *
 * RETURN     : int32_t type of status
 *              NO_ERROR  -- success
 *              none-zero failure code
 *==========================================================================*/
int QCamera2HardwareInterface::updateThermalLevel(
            qcamera_thermal_level_enum_t level)
{
    int ret = NO_ERROR;
    cam_fps_range_t adjustedRange;
    int minFPS, maxFPS;
    enum msm_vfe_frame_skip_pattern skipPattern;

    pthread_mutex_lock(&m_parm_lock);

    if (!mCameraOpened) {
        ALOGI("%s: Camera is not opened, no need to update camera parameters", __func__);
        pthread_mutex_unlock(&m_parm_lock);
        return NO_ERROR;
    }

    mParameters.getPreviewFpsRange(&minFPS, &maxFPS);
    qcamera_thermal_mode thermalMode = mParameters.getThermalMode();
    calcThermalLevel(level, minFPS, maxFPS, adjustedRange, skipPattern);
    mThermalLevel = level;

    if (thermalMode == QCAMERA_THERMAL_ADJUST_FPS)
        ret = mParameters.adjustPreviewFpsRange(&adjustedRange);
    else if (thermalMode == QCAMERA_THERMAL_ADJUST_FRAMESKIP)
        ret = mParameters.setFrameSkip(skipPattern);
    else
        ALOGE("%s: Incorrect thermal mode %d", __func__, thermalMode);

    pthread_mutex_unlock(&m_parm_lock);

    return ret;

}

/*===========================================================================
 * FUNCTION   : updateParameters
 *
 * DESCRIPTION: update parameters
 *
 * PARAMETERS :
 *   @parms       : input parameters string
 *   @needRestart : output, flag to indicate if preview restart is needed
 *
 * RETURN     : int32_t type of status
 *              NO_ERROR  -- success
 *              none-zero failure code
 *==========================================================================*/
int QCamera2HardwareInterface::updateParameters(const char *parms, bool &needRestart)
{
    int rc = NO_ERROR;
    pthread_mutex_lock(&m_parm_lock);
    String8 str = String8(parms);
    QCameraParameters param(str);
    rc =  mParameters.updateParameters(param, needRestart);

    // update stream based parameter settings
    for (int i = 0; i < QCAMERA_CH_TYPE_MAX; i++) {
        if (m_channels[i] != NULL) {
            m_channels[i]->UpdateStreamBasedParameters(mParameters);
        }
    }
    pthread_mutex_unlock(&m_parm_lock);

    return rc;
}

/*===========================================================================
 * FUNCTION   : commitParameterChanges
 *
 * DESCRIPTION: commit parameter changes to the backend to take effect
 *
 * PARAMETERS : none
 *
 * RETURN     : int32_t type of status
 *              NO_ERROR  -- success
 *              none-zero failure code
 * NOTE       : This function must be called after updateParameters.
 *              Otherwise, no change will be passed to backend to take effect.
 *==========================================================================*/
int QCamera2HardwareInterface::commitParameterChanges()
{
    int rc = NO_ERROR;
    pthread_mutex_lock(&m_parm_lock);
    rc = mParameters.commitParameters();
    if (rc == NO_ERROR) {
        // update number of snapshot based on committed parameters setting
        rc = mParameters.setNumOfSnapshot();
    }
    pthread_mutex_unlock(&m_parm_lock);
    return rc;
}

/*===========================================================================
 * FUNCTION   : needDebugFps
 *
 * DESCRIPTION: if fps log info need to be printed out
 *
 * PARAMETERS : none
 *
 * RETURN     : true: need print out fps log
 *              false: no need to print out fps log
 *==========================================================================*/
bool QCamera2HardwareInterface::needDebugFps()
{
    bool needFps = false;
    pthread_mutex_lock(&m_parm_lock);
    needFps = mParameters.isFpsDebugEnabled();
    pthread_mutex_unlock(&m_parm_lock);
    return needFps;
}

/*===========================================================================
 * FUNCTION   : isCACEnabled
 *
 * DESCRIPTION: if CAC is enabled
 *
 * PARAMETERS : none
 *
 * RETURN     : true: needed
 *              false: no need
 *==========================================================================*/
bool QCamera2HardwareInterface::isCACEnabled()
{
    char prop[PROPERTY_VALUE_MAX];
    memset(prop, 0, sizeof(prop));
    property_get("persist.camera.feature.cac", prop, "0");
    int enableCAC = atoi(prop);
    return enableCAC == 1;
}

/*===========================================================================
 * FUNCTION   : needReprocess
 *
 * DESCRIPTION: if reprocess is needed
 *
 * PARAMETERS : none
 *
 * RETURN     : true: needed
 *              false: no need
 *==========================================================================*/
bool QCamera2HardwareInterface::needReprocess()
{
    pthread_mutex_lock(&m_parm_lock);
    if (!mParameters.isJpegPictureFormat() &&
        !mParameters.isNV21PictureFormat()) {
        // RAW image, no need to reprocess
        pthread_mutex_unlock(&m_parm_lock);
        return false;
    }

    if (mParameters.isHDREnabled()) {
        ALOGD("%s: need do reprocess for HDR", __func__);
        pthread_mutex_unlock(&m_parm_lock);
        return true;
    }

    if ((gCamCapability[mCameraId]->qcom_supported_feature_mask & CAM_QCOM_FEATURE_ROTATION) > 0 &&
            (mParameters.getJpegRotation() > 0) &&  (mParameters.getRecordingHintValue() == false)) {
            // current rotation is not zero, and pp has the capability to process rotation
            ALOGD("%s: need to do reprocess for rotation=%d", __func__, mParameters.getJpegRotation());
            pthread_mutex_unlock(&m_parm_lock);
            return true;
    }

    if (isZSLMode()) {
        if (((gCamCapability[mCameraId]->min_required_pp_mask > 0) ||
             mParameters.isWNREnabled() || isCACEnabled())) {
            // TODO: add for ZSL HDR later
            ALOGD("%s: need do reprocess for ZSL WNR or min PP reprocess", __func__);
            pthread_mutex_unlock(&m_parm_lock);
            return true;
        }

        int snapshot_flipMode =
            mParameters.getFlipMode(CAM_STREAM_TYPE_SNAPSHOT);
        if (snapshot_flipMode > 0) {
            ALOGD("%s: Need do flip for snapshot in ZSL mode", __func__);
            pthread_mutex_unlock(&m_parm_lock);
            return true;
        }
    }

    if ((gCamCapability[mCameraId]->qcom_supported_feature_mask & CAM_QCOM_FEATURE_SCALE) > 0 &&
        mParameters.m_reprocScaleParam.isScaleEnabled() &&
        mParameters.m_reprocScaleParam.isUnderScaling()) {
        // Reproc Scale is enaled and also need Scaling to current Snapshot
        ALOGD("%s: need do reprocess for scale", __func__);
        pthread_mutex_unlock(&m_parm_lock);
        return true;
    }

    pthread_mutex_unlock(&m_parm_lock);
    return false;
}

/*===========================================================================
 * FUNCTION   : needRotationReprocess
 *
 * DESCRIPTION: if rotation needs to be done by reprocess in pp
 *
 * PARAMETERS : none
 *
 * RETURN     : true: needed
 *              false: no need
 *==========================================================================*/
bool QCamera2HardwareInterface::needRotationReprocess()
{
    pthread_mutex_lock(&m_parm_lock);
    if (!mParameters.isJpegPictureFormat() &&
        !mParameters.isNV21PictureFormat()) {
        // RAW image, no need to reprocess
        pthread_mutex_unlock(&m_parm_lock);
        return false;
    }

        if ((gCamCapability[mCameraId]->qcom_supported_feature_mask & CAM_QCOM_FEATURE_ROTATION) > 0 &&
            (mParameters.getJpegRotation() > 0) && (mParameters.getRecordingHintValue() == false)) {
            // current rotation is not zero, and pp has the capability to process rotation
            ALOGD("%s: need to do reprocess for rotation=%d", __func__, mParameters.getJpegRotation());
            pthread_mutex_unlock(&m_parm_lock);
            return true;
        }

    pthread_mutex_unlock(&m_parm_lock);
    return false;
}

/*===========================================================================
 * FUNCTION   : needScaleReprocess
 *
 * DESCRIPTION: if scale needs to be done by reprocess in pp
 *
 * PARAMETERS : none
 *
 * RETURN     : true: needed
 *              false: no need
 *==========================================================================*/
bool QCamera2HardwareInterface::needScaleReprocess()
{
    pthread_mutex_lock(&m_parm_lock);
    if (!mParameters.isJpegPictureFormat() &&
        !mParameters.isNV21PictureFormat()) {
        // RAW image, no need to reprocess
        pthread_mutex_unlock(&m_parm_lock);
        return false;
    }

    if ((gCamCapability[mCameraId]->qcom_supported_feature_mask & CAM_QCOM_FEATURE_SCALE) > 0 &&
        mParameters.m_reprocScaleParam.isScaleEnabled() &&
        mParameters.m_reprocScaleParam.isUnderScaling()) {
        // Reproc Scale is enaled and also need Scaling to current Snapshot
        ALOGD("%s: need do reprocess for scale", __func__);
        pthread_mutex_unlock(&m_parm_lock);
        return true;
    }

    pthread_mutex_unlock(&m_parm_lock);
    return false;
}


/*===========================================================================
 * FUNCTION   : getThumbnailSize
 *
 * DESCRIPTION: get user set thumbnail size
 *
 * PARAMETERS :
 *   @dim     : output of thumbnail dimension
 *
 * RETURN     : none
 *==========================================================================*/
void QCamera2HardwareInterface::getThumbnailSize(cam_dimension_t &dim)
{
    pthread_mutex_lock(&m_parm_lock);
    mParameters.getThumbnailSize(&dim.width, &dim.height);
    pthread_mutex_unlock(&m_parm_lock);
}

/*===========================================================================
 * FUNCTION   : getJpegQuality
 *
 * DESCRIPTION: get user set jpeg quality
 *
 * PARAMETERS : none
 *
 * RETURN     : jpeg quality setting
 *==========================================================================*/
int QCamera2HardwareInterface::getJpegQuality()
{
    int quality = 0;
    pthread_mutex_lock(&m_parm_lock);
    quality =  mParameters.getJpegQuality();
    pthread_mutex_unlock(&m_parm_lock);
    return quality;
}

/*===========================================================================
 * FUNCTION   : getJpegRotation
 *
 * DESCRIPTION: get rotation information to be passed into jpeg encoding
 *
 * PARAMETERS : none
 *
 * RETURN     : rotation information
 *==========================================================================*/
int QCamera2HardwareInterface::getJpegRotation() {
    int rotation = 0;
    pthread_mutex_lock(&m_parm_lock);
    rotation = mParameters.getJpegRotation();
    pthread_mutex_unlock(&m_parm_lock);
    return rotation;
}

/*===========================================================================
 * FUNCTION   : getExifData
 *
 * DESCRIPTION: get exif data to be passed into jpeg encoding
 *
 * PARAMETERS : none
 *
 * RETURN     : exif data from user setting and GPS
 *==========================================================================*/
QCameraExif *QCamera2HardwareInterface::getExifData()
{
    QCameraExif *exif = new QCameraExif();
    if (exif == NULL) {
        ALOGE("%s: No memory for QCameraExif", __func__);
        return NULL;
    }

    int32_t rc = NO_ERROR;
    uint32_t count = 0;

    pthread_mutex_lock(&m_parm_lock);

    // add exif entries
    char dateTime[20];
    memset(dateTime, 0, sizeof(dateTime));
    count = 20;
    rc = mParameters.getExifDateTime(dateTime, count);
    if(rc == NO_ERROR) {
        exif->addEntry(EXIFTAGID_EXIF_DATE_TIME_ORIGINAL,
                       EXIF_ASCII,
                       count,
                       (void *)dateTime);
    } else {
        ALOGE("%s: getExifDateTime failed", __func__);
    }

    rat_t focalLength;
    rc = mParameters.getExifFocalLength(&focalLength);
    if (rc == NO_ERROR) {
        exif->addEntry(EXIFTAGID_FOCAL_LENGTH,
                       EXIF_RATIONAL,
                       1,
                       (void *)&(focalLength));
    } else {
        ALOGE("%s: getExifFocalLength failed", __func__);
    }

    uint16_t isoSpeed = mParameters.getExifIsoSpeed();
    exif->addEntry(EXIFTAGID_ISO_SPEED_RATING,
                   EXIF_SHORT,
                   1,
                   (void *)&(isoSpeed));

    char gpsProcessingMethod[EXIF_ASCII_PREFIX_SIZE + GPS_PROCESSING_METHOD_SIZE];
    count = 0;
    rc = mParameters.getExifGpsProcessingMethod(gpsProcessingMethod, count);
    if(rc == NO_ERROR) {
        exif->addEntry(EXIFTAGID_GPS_PROCESSINGMETHOD,
                       EXIF_ASCII,
                       count,
                       (void *)gpsProcessingMethod);
    } else {
        ALOGE("%s: getExifGpsProcessingMethod failed", __func__);
    }

    rat_t latitude[3];
    char latRef[2];
    rc = mParameters.getExifLatitude(latitude, latRef);
    if(rc == NO_ERROR) {
        exif->addEntry(EXIFTAGID_GPS_LATITUDE,
                       EXIF_RATIONAL,
                       3,
                       (void *)latitude);
        exif->addEntry(EXIFTAGID_GPS_LATITUDE_REF,
                       EXIF_ASCII,
                       2,
                       (void *)latRef);
    } else {
        ALOGE("%s: getExifLatitude failed", __func__);
    }

    rat_t longitude[3];
    char lonRef[2];
    rc = mParameters.getExifLongitude(longitude, lonRef);
    if(rc == NO_ERROR) {
        exif->addEntry(EXIFTAGID_GPS_LONGITUDE,
                       EXIF_RATIONAL,
                       3,
                       (void *)longitude);

        exif->addEntry(EXIFTAGID_GPS_LONGITUDE_REF,
                       EXIF_ASCII,
                       2,
                       (void *)lonRef);
    } else {
        ALOGE("%s: getExifLongitude failed", __func__);
    }

    rat_t altitude;
    char altRef;
    rc = mParameters.getExifAltitude(&altitude, &altRef);
    if(rc == NO_ERROR) {
        exif->addEntry(EXIFTAGID_GPS_ALTITUDE,
                       EXIF_RATIONAL,
                       1,
                       (void *)&(altitude));

        exif->addEntry(EXIFTAGID_GPS_ALTITUDE_REF,
                       EXIF_BYTE,
                       1,
                       (void *)&altRef);
    } else {
        ALOGE("%s: getExifAltitude failed", __func__);
    }

    char gpsDateStamp[20];
    rat_t gpsTimeStamp[3];
    rc = mParameters.getExifGpsDateTimeStamp(gpsDateStamp, 20, gpsTimeStamp);
    if(rc == NO_ERROR) {
        exif->addEntry(EXIFTAGID_GPS_DATESTAMP,
                       EXIF_ASCII,
                       strlen(gpsDateStamp) + 1,
                       (void *)gpsDateStamp);

        exif->addEntry(EXIFTAGID_GPS_TIMESTAMP,
                       EXIF_RATIONAL,
                       3,
                       (void *)gpsTimeStamp);
    } else {
        ALOGE("%s: getExifGpsDataTimeStamp failed", __func__);
    }

    pthread_mutex_unlock(&m_parm_lock);

    return exif;
}

/*===========================================================================
 * FUNCTION   : setHistogram
 *
 * DESCRIPTION: set if histogram should be enabled
 *
 * PARAMETERS :
 *   @histogram_en : bool flag if histogram should be enabled
 *
 * RETURN     : int32_t type of status
 *              NO_ERROR  -- success
 *              none-zero failure code
 *==========================================================================*/
int32_t QCamera2HardwareInterface::setHistogram(bool histogram_en)
{
    return mParameters.setHistogram(histogram_en);
}

/*===========================================================================
 * FUNCTION   : setFaceDetection
 *
 * DESCRIPTION: set if face detection should be enabled
 *
 * PARAMETERS :
 *   @enabled : bool flag if face detection should be enabled
 *
 * RETURN     : int32_t type of status
 *              NO_ERROR  -- success
 *              none-zero failure code
 *==========================================================================*/
int32_t QCamera2HardwareInterface::setFaceDetection(bool enabled)
{
    return mParameters.setFaceDetection(enabled);
}

/*===========================================================================
 * FUNCTION   : prepareHardwareForSnapshot
 *
 * DESCRIPTION: prepare hardware for snapshot, such as LED
 *
 * PARAMETERS :
 *   @afNeeded: flag indicating if Auto Focus needs to be done during preparation
 *
 * RETURN     : int32_t type of status
 *              NO_ERROR  -- success
 *              none-zero failure code
 *==========================================================================*/
int32_t QCamera2HardwareInterface::prepareHardwareForSnapshot(int32_t afNeeded)
{
    ALOGD("[KPI Perf] %s: Prepare hardware such as LED",__func__);
    return mCameraHandle->ops->prepare_snapshot(mCameraHandle->camera_handle,
                                                afNeeded);
}

/*===========================================================================
 * FUNCTION   : needFDMetadata
 *
 * DESCRIPTION: check whether we need process Face Detection metadata in this chanel
 *
 * PARAMETERS :
 *   @channel_type: channel type
 *
  * RETURN     : true: needed
 *              false: no need
 *==========================================================================*/
bool QCamera2HardwareInterface::needFDMetadata(qcamera_ch_type_enum_t channel_type)
{
    //Note: Currently we only process ZSL channel
    bool value = false;
    if(channel_type == QCAMERA_CH_TYPE_ZSL){
        //check if FD requirement is enabled
        if(mParameters.isSnapshotFDNeeded() &&
           mParameters.isFaceDetectionEnabled()){
            value = true;
            ALOGD("%s: Face Detection metadata is required in ZSL mode.", __func__);
        }
    }

    return value;
}

}; // namespace qcamera<|MERGE_RESOLUTION|>--- conflicted
+++ resolved
@@ -1012,16 +1012,12 @@
         ALOGE("%s: %s module not found", __func__, POWER_HARDWARE_MODULE_ID);
     }
 #endif
-<<<<<<< HEAD
-=======
 
 #ifdef USE_PERFORMANCE_LOCK
 
     mPerfLockHandle = -1;
 
 #endif
-
->>>>>>> 9ad5923e
 }
 
 /*===========================================================================
