/*
 * Copyright (C) 2008, 2009 The Android Open Source Project
 * All rights reserved.
 *
 * Redistribution and use in source and binary forms, with or without
 * modification, are permitted provided that the following conditions
 * are met:
 *  * Redistributions of source code must retain the above copyright
 *    notice, this list of conditions and the following disclaimer.
 *  * Redistributions in binary form must reproduce the above copyright
 *    notice, this list of conditions and the following disclaimer in
 *    the documentation and/or other materials provided with the
 *    distribution.
 *
 * THIS SOFTWARE IS PROVIDED BY THE COPYRIGHT HOLDERS AND CONTRIBUTORS
 * "AS IS" AND ANY EXPRESS OR IMPLIED WARRANTIES, INCLUDING, BUT NOT
 * LIMITED TO, THE IMPLIED WARRANTIES OF MERCHANTABILITY AND FITNESS
 * FOR A PARTICULAR PURPOSE ARE DISCLAIMED. IN NO EVENT SHALL THE
 * COPYRIGHT OWNER OR CONTRIBUTORS BE LIABLE FOR ANY DIRECT, INDIRECT,
 * INCIDENTAL, SPECIAL, EXEMPLARY, OR CONSEQUENTIAL DAMAGES (INCLUDING,
 * BUT NOT LIMITED TO, PROCUREMENT OF SUBSTITUTE GOODS OR SERVICES; LOSS
 * OF USE, DATA, OR PROFITS; OR BUSINESS INTERRUPTION) HOWEVER CAUSED
 * AND ON ANY THEORY OF LIABILITY, WHETHER IN CONTRACT, STRICT LIABILITY,
 * OR TORT (INCLUDING NEGLIGENCE OR OTHERWISE) ARISING IN ANY WAY OUT
 * OF THE USE OF THIS SOFTWARE, EVEN IF ADVISED OF THE POSSIBILITY OF
 * SUCH DAMAGE.
 */

#include <dlfcn.h>
#include <errno.h>
#include <fcntl.h>
#include <inttypes.h>
#include <pthread.h>
#include <stdio.h>
#include <stdlib.h>
#include <string.h>
#include <sys/mman.h>
#include <unistd.h>

#include <new>

// Private C library headers.
#include "private/bionic_tls.h"
#include "private/KernelArgumentBlock.h"
#include "private/ScopedPthreadMutexLocker.h"
#include "private/ScopedFd.h"
#include "private/ScopeGuard.h"
#include "private/UniquePtr.h"

#include "linker.h"
#include "linker_debug.h"
#include "linker_environ.h"
#include "linker_phdr.h"
#include "linker_allocator.h"

/* >>> IMPORTANT NOTE - READ ME BEFORE MODIFYING <<<
 *
 * Do NOT use malloc() and friends or pthread_*() code here.
 * Don't use printf() either; it's caused mysterious memory
 * corruption in the past.
 * The linker runs before we bring up libc and it's easiest
 * to make sure it does not depend on any complex libc features
 *
 * open issues / todo:
 *
 * - cleaner error reporting
 * - after linking, set as much stuff as possible to READONLY
 *   and NOEXEC
 */

#if defined(__LP64__)
#define SEARCH_NAME(x) x
#else
// Nvidia drivers are relying on the bug:
// http://code.google.com/p/android/issues/detail?id=6670
// so we continue to use base-name lookup for lp32
static const char* get_base_name(const char* name) {
  const char* bname = strrchr(name, '/');
  return bname ? bname + 1 : name;
}
#define SEARCH_NAME(x) get_base_name(x)
#endif

static ElfW(Addr) get_elf_exec_load_bias(const ElfW(Ehdr)* elf);

static LinkerAllocator<soinfo> g_soinfo_allocator;
static LinkerAllocator<LinkedListEntry<soinfo>> g_soinfo_links_allocator;

static soinfo* solist;
static soinfo* sonext;
static soinfo* somain; // main process, always the one after libdl_info

static const char* const kDefaultLdPaths[] = {
#if defined(__LP64__)
  "/vendor/lib64",
  "/system/lib64",
#else
  "/vendor/lib",
  "/system/lib",
#endif
  nullptr
};

#define LDPATH_BUFSIZE (LDPATH_MAX*64)
#define LDPATH_MAX 8

#define LDPRELOAD_BUFSIZE (LDPRELOAD_MAX*64)
#define LDPRELOAD_MAX 8

static char g_ld_library_paths_buffer[LDPATH_BUFSIZE];
static const char* g_ld_library_paths[LDPATH_MAX + 1];

static char g_ld_preloads_buffer[LDPRELOAD_BUFSIZE];
static const char* g_ld_preload_names[LDPRELOAD_MAX + 1];

static soinfo* g_ld_preloads[LDPRELOAD_MAX + 1];

__LIBC_HIDDEN__ int g_ld_debug_verbosity;

__LIBC_HIDDEN__ abort_msg_t* g_abort_message = nullptr; // For debuggerd.

enum RelocationKind {
  kRelocAbsolute = 0,
  kRelocRelative,
  kRelocCopy,
  kRelocSymbol,
  kRelocMax
};

#if STATS
struct linker_stats_t {
  int count[kRelocMax];
};

static linker_stats_t linker_stats;

static void count_relocation(RelocationKind kind) {
  ++linker_stats.count[kind];
}
#else
static void count_relocation(RelocationKind) {
}
#endif

#if COUNT_PAGES
static unsigned bitmask[4096];
#if defined(__LP64__)
#define MARK(offset) \
    do { \
      if ((((offset) >> 12) >> 5) < 4096) \
          bitmask[((offset) >> 12) >> 5] |= (1 << (((offset) >> 12) & 31)); \
    } while (0)
#else
#define MARK(offset) \
    do { \
      bitmask[((offset) >> 12) >> 3] |= (1 << (((offset) >> 12) & 7)); \
    } while (0)
#endif
#else
#define MARK(x) do {} while (0)
#endif

// You shouldn't try to call memory-allocating functions in the dynamic linker.
// Guard against the most obvious ones.
#define DISALLOW_ALLOCATION(return_type, name, ...) \
    return_type name __VA_ARGS__ \
    { \
      __libc_fatal("ERROR: " #name " called from the dynamic linker!\n"); \
    }
DISALLOW_ALLOCATION(void*, malloc, (size_t u __unused));
DISALLOW_ALLOCATION(void, free, (void* u __unused));
DISALLOW_ALLOCATION(void*, realloc, (void* u1 __unused, size_t u2 __unused));
DISALLOW_ALLOCATION(void*, calloc, (size_t u1 __unused, size_t u2 __unused));

static char __linker_dl_err_buf[768];

char* linker_get_error_buffer() {
  return &__linker_dl_err_buf[0];
}

size_t linker_get_error_buffer_size() {
  return sizeof(__linker_dl_err_buf);
}

// This function is an empty stub where GDB locates a breakpoint to get notified
// about linker activity.
extern "C" void __attribute__((noinline)) __attribute__((visibility("default"))) rtld_db_dlactivity();

static pthread_mutex_t g__r_debug_mutex = PTHREAD_MUTEX_INITIALIZER;
static r_debug _r_debug = {1, nullptr, reinterpret_cast<uintptr_t>(&rtld_db_dlactivity), r_debug::RT_CONSISTENT, 0};
static link_map* r_debug_tail = 0;

static void insert_soinfo_into_debug_map(soinfo* info) {
  // Copy the necessary fields into the debug structure.
  link_map* map = &(info->link_map_head);
  map->l_addr = info->load_bias;
  map->l_name = reinterpret_cast<char*>(info->name);
  map->l_ld = info->dynamic;

  // Stick the new library at the end of the list.
  // gdb tends to care more about libc than it does
  // about leaf libraries, and ordering it this way
  // reduces the back-and-forth over the wire.
  if (r_debug_tail) {
    r_debug_tail->l_next = map;
    map->l_prev = r_debug_tail;
    map->l_next = 0;
  } else {
    _r_debug.r_map = map;
    map->l_prev = 0;
    map->l_next = 0;
  }
  r_debug_tail = map;
}

static void remove_soinfo_from_debug_map(soinfo* info) {
  link_map* map = &(info->link_map_head);

  if (r_debug_tail == map) {
    r_debug_tail = map->l_prev;
  }

  if (map->l_prev) {
    map->l_prev->l_next = map->l_next;
  }
  if (map->l_next) {
    map->l_next->l_prev = map->l_prev;
  }
}

static void notify_gdb_of_load(soinfo* info) {
  if (info->flags & FLAG_EXE) {
    // GDB already knows about the main executable
    return;
  }

  ScopedPthreadMutexLocker locker(&g__r_debug_mutex);

  _r_debug.r_state = r_debug::RT_ADD;
  rtld_db_dlactivity();

  insert_soinfo_into_debug_map(info);

  _r_debug.r_state = r_debug::RT_CONSISTENT;
  rtld_db_dlactivity();
}

static void notify_gdb_of_unload(soinfo* info) {
  if (info->flags & FLAG_EXE) {
    // GDB already knows about the main executable
    return;
  }

  ScopedPthreadMutexLocker locker(&g__r_debug_mutex);

  _r_debug.r_state = r_debug::RT_DELETE;
  rtld_db_dlactivity();

  remove_soinfo_from_debug_map(info);

  _r_debug.r_state = r_debug::RT_CONSISTENT;
  rtld_db_dlactivity();
}

void notify_gdb_of_libraries() {
  _r_debug.r_state = r_debug::RT_ADD;
  rtld_db_dlactivity();
  _r_debug.r_state = r_debug::RT_CONSISTENT;
  rtld_db_dlactivity();
}

LinkedListEntry<soinfo>* SoinfoListAllocator::alloc() {
  return g_soinfo_links_allocator.alloc();
}

void SoinfoListAllocator::free(LinkedListEntry<soinfo>* entry) {
  g_soinfo_links_allocator.free(entry);
}

static void protect_data(int protection) {
  g_soinfo_allocator.protect_all(protection);
  g_soinfo_links_allocator.protect_all(protection);
}

static soinfo* soinfo_alloc(const char* name, struct stat* file_stat, int rtld_flags) {
  if (strlen(name) >= SOINFO_NAME_LEN) {
    DL_ERR("library name \"%s\" too long", name);
    return nullptr;
  }

<<<<<<< HEAD
  soinfo* si = new (g_soinfo_allocator.alloc()) soinfo(name, file_stat, rtld_flags);
=======
  soinfo* si = new (g_soinfo_allocator.alloc()) soinfo(name, file_stat);
>>>>>>> 3bbd218e

  sonext->next = si;
  sonext = si;

  TRACE("name %s: allocated soinfo @ %p", name, si);
  return si;
}

static void soinfo_free(soinfo* si) {
  if (si == nullptr) {
    return;
  }

  if (si->base != 0 && si->size != 0) {
    munmap(reinterpret_cast<void*>(si->base), si->size);
  }

  soinfo *prev = nullptr, *trav;

  TRACE("name %s: freeing soinfo @ %p", si->name, si);

  for (trav = solist; trav != nullptr; trav = trav->next) {
    if (trav == si) {
      break;
    }
    prev = trav;
  }
  if (trav == nullptr) {
    // si was not in solist
    DL_ERR("name \"%s\" is not in solist!", si->name);
    return;
  }

  // clear links to/from si
  si->remove_all_links();

  // prev will never be null, because the first entry in solist is
  // always the static libdl_info.
  prev->next = si->next;
  if (si == sonext) {
    sonext = prev;
  }

  g_soinfo_allocator.free(si);
}


static void parse_path(const char* path, const char* delimiters,
                       const char** array, char* buf, size_t buf_size, size_t max_count) {
  if (path == nullptr) {
    return;
  }

  size_t len = strlcpy(buf, path, buf_size);

  size_t i = 0;
  char* buf_p = buf;
  while (i < max_count && (array[i] = strsep(&buf_p, delimiters))) {
    if (*array[i] != '\0') {
      ++i;
    }
  }

  // Forget the last path if we had to truncate; this occurs if the 2nd to
  // last char isn't '\0' (i.e. wasn't originally a delimiter).
  if (i > 0 && len >= buf_size && buf[buf_size - 2] != '\0') {
    array[i - 1] = nullptr;
  } else {
    array[i] = nullptr;
  }
}

static void parse_LD_LIBRARY_PATH(const char* path) {
  parse_path(path, ":", g_ld_library_paths,
             g_ld_library_paths_buffer, sizeof(g_ld_library_paths_buffer), LDPATH_MAX);
}

static void parse_LD_PRELOAD(const char* path) {
  // We have historically supported ':' as well as ' ' in LD_PRELOAD.
  parse_path(path, " :", g_ld_preload_names,
             g_ld_preloads_buffer, sizeof(g_ld_preloads_buffer), LDPRELOAD_MAX);
}

#if defined(__arm__)

// For a given PC, find the .so that it belongs to.
// Returns the base address of the .ARM.exidx section
// for that .so, and the number of 8-byte entries
// in that section (via *pcount).
//
// Intended to be called by libc's __gnu_Unwind_Find_exidx().
//
// This function is exposed via dlfcn.cpp and libdl.so.
_Unwind_Ptr dl_unwind_find_exidx(_Unwind_Ptr pc, int* pcount) {
  unsigned addr = (unsigned)pc;

  for (soinfo* si = solist; si != 0; si = si->next) {
    if ((addr >= si->base) && (addr < (si->base + si->size))) {
        *pcount = si->ARM_exidx_count;
        return (_Unwind_Ptr)si->ARM_exidx;
    }
  }
  *pcount = 0;
  return nullptr;
}

#endif

// Here, we only have to provide a callback to iterate across all the
// loaded libraries. gcc_eh does the rest.
int dl_iterate_phdr(int (*cb)(dl_phdr_info* info, size_t size, void* data), void* data) {
  int rv = 0;
  for (soinfo* si = solist; si != nullptr; si = si->next) {
    dl_phdr_info dl_info;
    dl_info.dlpi_addr = si->link_map_head.l_addr;
    dl_info.dlpi_name = si->link_map_head.l_name;
    dl_info.dlpi_phdr = si->phdr;
    dl_info.dlpi_phnum = si->phnum;
    rv = cb(&dl_info, sizeof(dl_phdr_info), data);
    if (rv != 0) {
      break;
    }
  }
  return rv;
}

static ElfW(Sym)* soinfo_elf_lookup(soinfo* si, unsigned hash, const char* name) {
  ElfW(Sym)* symtab = si->symtab;

  TRACE_TYPE(LOOKUP, "SEARCH %s in %s@%p %x %zd",
             name, si->name, reinterpret_cast<void*>(si->base), hash, hash % si->nbucket);

  for (unsigned n = si->bucket[hash % si->nbucket]; n != 0; n = si->chain[n]) {
    ElfW(Sym)* s = symtab + n;
    if (strcmp(si->get_string(s->st_name), name)) continue;

    // only concern ourselves with global and weak symbol definitions
    switch (ELF_ST_BIND(s->st_info)) {
      case STB_GLOBAL:
      case STB_WEAK:
        if (s->st_shndx == SHN_UNDEF) {
          continue;
        }

        TRACE_TYPE(LOOKUP, "FOUND %s in %s (%p) %zd",
                 name, si->name, reinterpret_cast<void*>(s->st_value),
                 static_cast<size_t>(s->st_size));
        return s;
      case STB_LOCAL:
        continue;
      default:
        __libc_fatal("ERROR: Unexpected ST_BIND value: %d for '%s' in '%s'",
            ELF_ST_BIND(s->st_info), name, si->name);
    }
  }

  TRACE_TYPE(LOOKUP, "NOT FOUND %s in %s@%p %x %zd",
             name, si->name, reinterpret_cast<void*>(si->base), hash, hash % si->nbucket);


  return nullptr;
}

<<<<<<< HEAD
soinfo::soinfo(const char* name, const struct stat* file_stat, int rtld_flags) {
=======
soinfo::soinfo(const char* name, const struct stat* file_stat) {
>>>>>>> 3bbd218e
  memset(this, 0, sizeof(*this));

  strlcpy(this->name, name, sizeof(this->name));
  flags = FLAG_NEW_SOINFO;
  version = SOINFO_VERSION;

<<<<<<< HEAD
  if (file_stat != nullptr) {
    set_st_dev(file_stat->st_dev);
    set_st_ino(file_stat->st_ino);
  }

  this->rtld_flags = rtld_flags;
}

static unsigned elfhash(const char* _name) {
  const unsigned char* name = reinterpret_cast<const unsigned char*>(_name);
  unsigned h = 0, g;

  while (*name) {
    h = (h << 4) + *name++;
    g = h & 0xf0000000;
    h ^= g;
    h ^= g >> 24;
=======
  if (file_stat != NULL) {
    set_st_dev(file_stat->st_dev);
    set_st_ino(file_stat->st_ino);
  }
}

void soinfo::resolve_ifunc_symbols() {
  if (!get_has_ifuncs()) {
    return;
>>>>>>> 3bbd218e
  }
  return h;
}

static ElfW(Sym)* soinfo_do_lookup(soinfo* si, const char* name, soinfo** lsi) {
  unsigned elf_hash = elfhash(name);
  ElfW(Sym)* s = nullptr;

  /* "This element's presence in a shared object library alters the dynamic linker's
   * symbol resolution algorithm for references within the library. Instead of starting
   * a symbol search with the executable file, the dynamic linker starts from the shared
   * object itself. If the shared object fails to supply the referenced symbol, the
   * dynamic linker then searches the executable file and other shared objects as usual."
   *
   * http://www.sco.com/developers/gabi/2012-12-31/ch5.dynamic.html
   *
   * Note that this is unlikely since static linker avoids generating
   * relocations for -Bsymbolic linked dynamic executables.
   */
  if (si->has_DT_SYMBOLIC) {
    DEBUG("%s: looking up %s in local scope (DT_SYMBOLIC)", si->name, name);
    s = soinfo_elf_lookup(si, elf_hash, name);
    if (s != nullptr) {
      *lsi = si;
    }
  }

  if (s == nullptr && somain != nullptr) {
    // 1. Look for it in the main executable unless we already did.
    if (si != somain || !si->has_DT_SYMBOLIC) {
      DEBUG("%s: looking up %s in executable %s",
            si->name, name, somain->name);
      s = soinfo_elf_lookup(somain, elf_hash, name);
      if (s != nullptr) {
        *lsi = somain;
      }
    }

    // 2. Look for it in the ld_preloads
    if (s == nullptr) {
      for (int i = 0; g_ld_preloads[i] != NULL; i++) {
        s = soinfo_elf_lookup(g_ld_preloads[i], elf_hash, name);
        if (s != nullptr) {
          *lsi = g_ld_preloads[i];
          break;
        }
      }
    }
  }

  /* Look for symbols in the local scope (the object who is
   * searching). This happens with C++ templates on x86 for some
   * reason.
   *
   * Notes on weak symbols:
   * The ELF specs are ambiguous about treatment of weak definitions in
   * dynamic linking.  Some systems return the first definition found
   * and some the first non-weak definition.   This is system dependent.
   * Here we return the first definition found for simplicity.  */

  if (s == nullptr && !si->has_DT_SYMBOLIC) {
    DEBUG("%s: looking up %s in local scope", si->name, name);
    s = soinfo_elf_lookup(si, elf_hash, name);
    if (s != nullptr) {
      *lsi = si;
    }
  }

  if (s == nullptr) {
    si->get_children().visit([&](soinfo* child) {
      DEBUG("%s: looking up %s in %s", si->name, name, child->name);
      s = soinfo_elf_lookup(child, elf_hash, name);
      if (s != nullptr) {
        *lsi = child;
        return false;
      }
      return true;
    });
  }

  if (s != nullptr) {
    TRACE_TYPE(LOOKUP, "si %s sym %s s->st_value = %p, "
               "found in %s, base = %p, load bias = %p",
               si->name, name, reinterpret_cast<void*>(s->st_value),
               (*lsi)->name, reinterpret_cast<void*>((*lsi)->base),
               reinterpret_cast<void*>((*lsi)->load_bias));
  }

  return s;
}

// Each size has it's own allocator.
template<size_t size>
class SizeBasedAllocator {
 public:
  static void* alloc() {
    return allocator_.alloc();
  }

  static void free(void* ptr) {
    allocator_.free(ptr);
  }

 private:
  static LinkerBlockAllocator allocator_;
};

template<size_t size>
LinkerBlockAllocator SizeBasedAllocator<size>::allocator_(size);

template<typename T>
class TypeBasedAllocator {
 public:
  static T* alloc() {
    return reinterpret_cast<T*>(SizeBasedAllocator<sizeof(T)>::alloc());
  }

  static void free(T* ptr) {
    SizeBasedAllocator<sizeof(T)>::free(ptr);
  }
};

class LoadTask {
 public:
  struct deleter_t {
    void operator()(LoadTask* t) {
      TypeBasedAllocator<LoadTask>::free(t);
    }
  };

  typedef UniquePtr<LoadTask, deleter_t> unique_ptr;

  static deleter_t deleter;

  static LoadTask* create(const char* name, soinfo* needed_by) {
    LoadTask* ptr = TypeBasedAllocator<LoadTask>::alloc();
    return new (ptr) LoadTask(name, needed_by);
  }

  const char* get_name() const {
    return name_;
  }

  soinfo* get_needed_by() const {
    return needed_by_;
  }
 private:
  LoadTask(const char* name, soinfo* needed_by)
    : name_(name), needed_by_(needed_by) {}

  const char* name_;
  soinfo* needed_by_;

  DISALLOW_IMPLICIT_CONSTRUCTORS(LoadTask);
};

LoadTask::deleter_t LoadTask::deleter;

template <typename T>
using linked_list_t = LinkedList<T, TypeBasedAllocator<LinkedListEntry<T>>>;

typedef linked_list_t<soinfo> SoinfoLinkedList;
typedef linked_list_t<const char> StringLinkedList;
typedef linked_list_t<LoadTask> LoadTaskList;


// This is used by dlsym(3).  It performs symbol lookup only within the
// specified soinfo object and its dependencies in breadth first order.
ElfW(Sym)* dlsym_handle_lookup(soinfo* si, soinfo** found, const char* name) {
  SoinfoLinkedList visit_list;
  SoinfoLinkedList visited;

  visit_list.push_back(si);
  soinfo* current_soinfo;
  while ((current_soinfo = visit_list.pop_front()) != nullptr) {
    if (visited.contains(current_soinfo)) {
      continue;
    }

    ElfW(Sym)* result = soinfo_elf_lookup(current_soinfo, elfhash(name), name);

    if (result != nullptr) {
      *found = current_soinfo;
      return result;
    }
    visited.push_back(current_soinfo);

    current_soinfo->get_children().for_each([&](soinfo* child) {
      visit_list.push_back(child);
    });
  }

  return nullptr;
}

/* This is used by dlsym(3) to performs a global symbol lookup. If the
   start value is null (for RTLD_DEFAULT), the search starts at the
   beginning of the global solist. Otherwise the search starts at the
   specified soinfo (for RTLD_NEXT).
 */
ElfW(Sym)* dlsym_linear_lookup(const char* name, soinfo** found, soinfo* start) {
  unsigned elf_hash = elfhash(name);

  if (start == nullptr) {
    start = solist;
  }

  ElfW(Sym)* s = nullptr;
  for (soinfo* si = start; (s == nullptr) && (si != nullptr); si = si->next) {
    if ((si->get_rtld_flags() & RTLD_GLOBAL) == 0) {
      continue;
    }

    s = soinfo_elf_lookup(si, elf_hash, name);
    if (s != nullptr) {
      *found = si;
      break;
    }
  }

  if (s != nullptr) {
    TRACE_TYPE(LOOKUP, "%s s->st_value = %p, found->base = %p",
               name, reinterpret_cast<void*>(s->st_value), reinterpret_cast<void*>((*found)->base));
  }

  return s;
}

soinfo* find_containing_library(const void* p) {
  ElfW(Addr) address = reinterpret_cast<ElfW(Addr)>(p);
  for (soinfo* si = solist; si != nullptr; si = si->next) {
    if (address >= si->base && address - si->base < si->size) {
      return si;
    }
  }
  return nullptr;
}

ElfW(Sym)* dladdr_find_symbol(soinfo* si, const void* addr) {
  ElfW(Addr) soaddr = reinterpret_cast<ElfW(Addr)>(addr) - si->base;

  // Search the library's symbol table for any defined symbol which
  // contains this address.
  for (size_t i = 0; i < si->nchain; ++i) {
    ElfW(Sym)* sym = &si->symtab[i];
    if (sym->st_shndx != SHN_UNDEF &&
        soaddr >= sym->st_value &&
        soaddr < sym->st_value + sym->st_size) {
      return sym;
    }
  }

  return nullptr;
}

static int open_library_on_path(const char* name, const char* const paths[]) {
  char buf[512];
  for (size_t i = 0; paths[i] != nullptr; ++i) {
    int n = __libc_format_buffer(buf, sizeof(buf), "%s/%s", paths[i], name);
    if (n < 0 || n >= static_cast<int>(sizeof(buf))) {
      PRINT("Warning: ignoring very long library path: %s/%s", paths[i], name);
      continue;
    }
    int fd = TEMP_FAILURE_RETRY(open(buf, O_RDONLY | O_CLOEXEC));
    if (fd != -1) {
      return fd;
    }
  }
  return -1;
}

static int open_library(const char* name) {
  TRACE("[ opening %s ]", name);

  // If the name contains a slash, we should attempt to open it directly and not search the paths.
  if (strchr(name, '/') != nullptr) {
    int fd = TEMP_FAILURE_RETRY(open(name, O_RDONLY | O_CLOEXEC));
    if (fd != -1) {
      return fd;
    }
    // ...but nvidia binary blobs (at least) rely on this behavior, so fall through for now.
#if defined(__LP64__)
    return -1;
#endif
  }

  // Otherwise we try LD_LIBRARY_PATH first, and fall back to the built-in well known paths.
  int fd = open_library_on_path(name, g_ld_library_paths);
  if (fd == -1) {
    fd = open_library_on_path(name, kDefaultLdPaths);
  }
  return fd;
}

template<typename F>
static void for_each_dt_needed(const soinfo* si, F action) {
  for (ElfW(Dyn)* d = si->dynamic; d->d_tag != DT_NULL; ++d) {
    if (d->d_tag == DT_NEEDED) {
      action(si->get_string(d->d_un.d_val));
    }
  }
}

static soinfo* load_library(LoadTaskList& load_tasks, const char* name, int rtld_flags, const android_dlextinfo* extinfo) {
  int fd = -1;
  ScopedFd file_guard(-1);

  if (extinfo != nullptr && (extinfo->flags & ANDROID_DLEXT_USE_LIBRARY_FD) != 0) {
    fd = extinfo->library_fd;
  } else {
    // Open the file.
    fd = open_library(name);
    if (fd == -1) {
      DL_ERR("library \"%s\" not found", name);
      return nullptr;
    }

    file_guard.reset(fd);
  }

  struct stat file_stat;
  if (TEMP_FAILURE_RETRY(fstat(fd, &file_stat)) != 0) {
    DL_ERR("unable to stat file for the library %s: %s", name, strerror(errno));
    return nullptr;
  }

  // Check for symlink and other situations where
  // file can have different names.
  for (soinfo* si = solist; si != nullptr; si = si->next) {
    if (si->get_st_dev() != 0 &&
        si->get_st_ino() != 0 &&
        si->get_st_dev() == file_stat.st_dev &&
        si->get_st_ino() == file_stat.st_ino) {
      TRACE("library \"%s\" is already loaded under different name/path \"%s\" - will return existing soinfo", name, si->name);
      return si;
    }
  }

  if ((rtld_flags & RTLD_NOLOAD) != 0) {
    DL_ERR("library \"%s\" wasn't loaded and RTLD_NOLOAD prevented it", name);
    return nullptr;
  }

  // Read the ELF header and load the segments.
  ElfReader elf_reader(name, fd);
  if (!elf_reader.Load(extinfo)) {
    return nullptr;
  }

  soinfo* si = soinfo_alloc(SEARCH_NAME(name), &file_stat, rtld_flags);
  if (si == nullptr) {
    return nullptr;
  }
  si->base = elf_reader.load_start();
  si->size = elf_reader.load_size();
  si->load_bias = elf_reader.load_bias();
  si->phnum = elf_reader.phdr_count();
  si->phdr = elf_reader.loaded_phdr();

  if (!si->PrelinkImage()) {
    soinfo_free(si);
    return nullptr;
  }

  for_each_dt_needed(si, [&] (const char* name) {
    load_tasks.push_back(LoadTask::create(name, si));
  });

  return si;
}

static soinfo *find_loaded_library_by_name(const char* name) {
  const char* search_name = SEARCH_NAME(name);
  for (soinfo* si = solist; si != nullptr; si = si->next) {
    if (!strcmp(search_name, si->name)) {
      return si;
    }
  }
  return nullptr;
}

static soinfo* find_library_internal(LoadTaskList& load_tasks, const char* name, int rtld_flags, const android_dlextinfo* extinfo) {

  soinfo* si = find_loaded_library_by_name(name);

  // Library might still be loaded, the accurate detection
  // of this fact is done by load_library.
  if (si == nullptr) {
    TRACE("[ '%s' has not been found by name.  Trying harder...]", name);
    si = load_library(load_tasks, name, rtld_flags, extinfo);
  }

  return si;
}

static void soinfo_unload(soinfo* si);

static bool is_recursive(soinfo* si, soinfo* parent) {
  if (parent == nullptr) {
    return false;
  }

  if (si == parent) {
    DL_ERR("recursive link to \"%s\"", si->name);
    return true;
  }

  return !parent->get_parents().visit([&](soinfo* grandparent) {
    return !is_recursive(si, grandparent);
  });
}

static bool find_libraries(const char* const library_names[], size_t library_names_size, soinfo* soinfos[],
    soinfo* ld_preloads[], size_t ld_preloads_size, int rtld_flags, const android_dlextinfo* extinfo) {
  // Step 0: prepare.
  LoadTaskList load_tasks;
  for (size_t i = 0; i < library_names_size; ++i) {
    const char* name = library_names[i];
    load_tasks.push_back(LoadTask::create(name, nullptr));
  }

  // Libraries added to this list in reverse order so that we can
  // start linking from bottom-up - see step 2.
  SoinfoLinkedList found_libs;
  size_t soinfos_size = 0;

  auto failure_guard = make_scope_guard([&]() {
    // Housekeeping
    load_tasks.for_each([] (LoadTask* t) {
      LoadTask::deleter(t);
    });

    for (size_t i = 0; i<soinfos_size; ++i) {
      soinfo_unload(soinfos[i]);
    }
  });

  // Step 1: load and pre-link all DT_NEEDED libraries in breadth first order.
  for (LoadTask::unique_ptr task(load_tasks.pop_front()); task.get() != nullptr; task.reset(load_tasks.pop_front())) {
    soinfo* si = find_library_internal(load_tasks, task->get_name(), rtld_flags, extinfo);
    if (si == nullptr) {
      return false;
    }

    soinfo* needed_by = task->get_needed_by();

    if (is_recursive(si, needed_by)) {
      return false;
    }

    si->ref_count++;
    if (needed_by != nullptr) {
      needed_by->add_child(si);
    }
    found_libs.push_front(si);

    // When ld_preloads is not null first
    // ld_preloads_size libs are in fact ld_preloads.
    if (ld_preloads != nullptr && soinfos_size < ld_preloads_size) {
      ld_preloads[soinfos_size] = si;
    }

    if (soinfos_size<library_names_size) {
      soinfos[soinfos_size++] = si;
    }
  }

  // Step 2: link libraries.
  soinfo* si;
  while ((si = found_libs.pop_front()) != nullptr) {
    if ((si->flags & FLAG_LINKED) == 0) {
      if (!si->LinkImage(extinfo)) {
        return false;
      }
      si->flags |= FLAG_LINKED;
    }
  }

  // All is well - found_libs and load_tasks are empty at this point
  // and all libs are successfully linked.
  failure_guard.disable();
  return true;
}

static soinfo* find_library(const char* name, int rtld_flags, const android_dlextinfo* extinfo) {
  if (name == nullptr) {
    somain->ref_count++;
    return somain;
  }

  soinfo* si;

  if (!find_libraries(&name, 1, &si, nullptr, 0, rtld_flags, extinfo)) {
    return nullptr;
  }

  return si;
}

static void soinfo_unload(soinfo* si) {
  if (si->ref_count == 1) {
    TRACE("unloading '%s'", si->name);
    si->CallDestructors();

    if (si->has_min_version(0)) {
<<<<<<< HEAD
      soinfo* child = nullptr;
      while ((child = si->get_children().pop_front()) != nullptr) {
=======
      si->get_children().for_each([&] (soinfo* child) {
>>>>>>> 3bbd218e
        TRACE("%s needs to unload %s", si->name, child->name);
        soinfo_unload(child);
      }
    } else {
      for_each_dt_needed(si, [&] (const char* library_name) {
        TRACE("deprecated (old format of soinfo): %s needs to unload %s", si->name, library_name);
        soinfo* needed = find_library(library_name, RTLD_NOLOAD, nullptr);
        if (needed != nullptr) {
          soinfo_unload(needed);
        } else {
          // Not found: for example if symlink was deleted between dlopen and dlclose
          // Since we cannot really handle errors at this point - print and continue.
          PRINT("warning: couldn't find %s needed by %s on unload.", library_name, si->name);
        }
      });
    }

    notify_gdb_of_unload(si);
    si->ref_count = 0;
    soinfo_free(si);
  } else {
    si->ref_count--;
    TRACE("not unloading '%s', decrementing ref_count to %zd", si->name, si->ref_count);
  }
}

void do_android_get_LD_LIBRARY_PATH(char* buffer, size_t buffer_size) {
  // Use basic string manipulation calls to avoid snprintf.
  // snprintf indirectly calls pthread_getspecific to get the size of a buffer.
  // When debug malloc is enabled, this call returns 0. This in turn causes
  // snprintf to do nothing, which causes libraries to fail to load.
  // See b/17302493 for further details.
  // Once the above bug is fixed, this code can be modified to use
  // snprintf again.
  size_t required_len = strlen(kDefaultLdPaths[0]) + strlen(kDefaultLdPaths[1]) + 2;
  if (buffer_size < required_len) {
    __libc_fatal("android_get_LD_LIBRARY_PATH failed, buffer too small: buffer len %zu, required len %zu",
                 buffer_size, required_len);
  }
  char* end = stpcpy(buffer, kDefaultLdPaths[0]);
  *end = ':';
  strcpy(end + 1, kDefaultLdPaths[1]);
}

void do_android_update_LD_LIBRARY_PATH(const char* ld_library_path) {
  if (!get_AT_SECURE()) {
    parse_LD_LIBRARY_PATH(ld_library_path);
  }
}

soinfo* do_dlopen(const char* name, int flags, const android_dlextinfo* extinfo) {
  if ((flags & ~(RTLD_NOW|RTLD_LAZY|RTLD_LOCAL|RTLD_GLOBAL|RTLD_NOLOAD)) != 0) {
    DL_ERR("invalid flags to dlopen: %x", flags);
    return nullptr;
  }
  if (extinfo != nullptr && ((extinfo->flags & ~(ANDROID_DLEXT_VALID_FLAG_BITS)) != 0)) {
    DL_ERR("invalid extended flags to android_dlopen_ext: %" PRIx64, extinfo->flags);
    return nullptr;
  }
  protect_data(PROT_READ | PROT_WRITE);
  soinfo* si = find_library(name, flags, extinfo);
  if (si != nullptr) {
    si->CallConstructors();
  }
  protect_data(PROT_READ);
  return si;
}

void do_dlclose(soinfo* si) {
  protect_data(PROT_READ | PROT_WRITE);
  soinfo_unload(si);
  protect_data(PROT_READ);
}

static ElfW(Addr) call_ifunc_resolver(ElfW(Addr) resolver_addr) {
  typedef ElfW(Addr) (*ifunc_resolver_t)(void);
  ifunc_resolver_t ifunc_resolver = reinterpret_cast<ifunc_resolver_t>(resolver_addr);
  ElfW(Addr) ifunc_addr = ifunc_resolver();
  TRACE_TYPE(RELO, "Called ifunc_resolver@%p. The result is %p", ifunc_resolver, reinterpret_cast<void*>(ifunc_addr));

  return ifunc_addr;
}

#if defined(USE_RELA)
int soinfo::Relocate(ElfW(Rela)* rela, unsigned count) {
  for (size_t idx = 0; idx < count; ++idx, ++rela) {
    unsigned type = ELFW(R_TYPE)(rela->r_info);
    unsigned sym = ELFW(R_SYM)(rela->r_info);
    ElfW(Addr) reloc = static_cast<ElfW(Addr)>(rela->r_offset + load_bias);
    ElfW(Addr) sym_addr = 0;
    const char* sym_name = nullptr;

    DEBUG("Processing '%s' relocation at index %zd", name, idx);
    if (type == 0) { // R_*_NONE
      continue;
    }

    ElfW(Sym)* s = nullptr;
    soinfo* lsi = nullptr;

    if (sym != 0) {
      sym_name = get_string(symtab[sym].st_name);
      s = soinfo_do_lookup(this, sym_name, &lsi);
      if (s == nullptr) {
        // We only allow an undefined symbol if this is a weak reference...
        s = &symtab[sym];
        if (ELF_ST_BIND(s->st_info) != STB_WEAK) {
          DL_ERR("cannot locate symbol \"%s\" referenced by \"%s\"...", sym_name, name);
          return -1;
        }

        /* IHI0044C AAELF 4.5.1.1:

           Libraries are not searched to resolve weak references.
           It is not an error for a weak reference to remain unsatisfied.

           During linking, the value of an undefined weak reference is:
           - Zero if the relocation type is absolute
           - The address of the place if the relocation is pc-relative
           - The address of nominal base address if the relocation
             type is base-relative.
         */

        switch (type) {
#if defined(__aarch64__)
          case R_AARCH64_JUMP_SLOT:
          case R_AARCH64_GLOB_DAT:
          case R_AARCH64_ABS64:
          case R_AARCH64_ABS32:
          case R_AARCH64_ABS16:
          case R_AARCH64_RELATIVE:
          case R_AARCH64_IRELATIVE:
            /*
             * The sym_addr was initialized to be zero above, or the relocation
             * code below does not care about value of sym_addr.
             * No need to do anything.
             */
            break;
#elif defined(__x86_64__)
          case R_X86_64_JUMP_SLOT:
          case R_X86_64_GLOB_DAT:
          case R_X86_64_32:
          case R_X86_64_64:
          case R_X86_64_RELATIVE:
          case R_X86_64_IRELATIVE:
            // No need to do anything.
            break;
          case R_X86_64_PC32:
            sym_addr = reloc;
            break;
#endif
          default:
            DL_ERR("unknown weak reloc type %d @ %p (%zu)", type, rela, idx);
            return -1;
        }
      } else {
        // We got a definition.
        sym_addr = lsi->resolve_symbol_address(s);
      }
      count_relocation(kRelocSymbol);
    }

    switch (type) {
#if defined(__aarch64__)
      case R_AARCH64_JUMP_SLOT:
        count_relocation(kRelocAbsolute);
        MARK(rela->r_offset);
        TRACE_TYPE(RELO, "RELO JMP_SLOT %16llx <- %16llx %s\n",
                   reloc, (sym_addr + rela->r_addend), sym_name);
        *reinterpret_cast<ElfW(Addr)*>(reloc) = (sym_addr + rela->r_addend);
        break;
      case R_AARCH64_GLOB_DAT:
        count_relocation(kRelocAbsolute);
        MARK(rela->r_offset);
        TRACE_TYPE(RELO, "RELO GLOB_DAT %16llx <- %16llx %s\n",
                   reloc, (sym_addr + rela->r_addend), sym_name);
        *reinterpret_cast<ElfW(Addr)*>(reloc) = (sym_addr + rela->r_addend);
        break;
      case R_AARCH64_ABS64:
        count_relocation(kRelocAbsolute);
        MARK(rela->r_offset);
        TRACE_TYPE(RELO, "RELO ABS64 %16llx <- %16llx %s\n",
                   reloc, (sym_addr + rela->r_addend), sym_name);
        *reinterpret_cast<ElfW(Addr)*>(reloc) += (sym_addr + rela->r_addend);
        break;
      case R_AARCH64_ABS32:
        count_relocation(kRelocAbsolute);
        MARK(rela->r_offset);
        TRACE_TYPE(RELO, "RELO ABS32 %16llx <- %16llx %s\n",
                   reloc, (sym_addr + rela->r_addend), sym_name);
        if ((static_cast<ElfW(Addr)>(INT32_MIN) <= (*reinterpret_cast<ElfW(Addr)*>(reloc) + (sym_addr + rela->r_addend))) &&
            ((*reinterpret_cast<ElfW(Addr)*>(reloc) + (sym_addr + rela->r_addend)) <= static_cast<ElfW(Addr)>(UINT32_MAX))) {
          *reinterpret_cast<ElfW(Addr)*>(reloc) += (sym_addr + rela->r_addend);
        } else {
          DL_ERR("0x%016llx out of range 0x%016llx to 0x%016llx",
                 (*reinterpret_cast<ElfW(Addr)*>(reloc) + (sym_addr + rela->r_addend)),
                 static_cast<ElfW(Addr)>(INT32_MIN),
                 static_cast<ElfW(Addr)>(UINT32_MAX));
          return -1;
        }
        break;
      case R_AARCH64_ABS16:
        count_relocation(kRelocAbsolute);
        MARK(rela->r_offset);
        TRACE_TYPE(RELO, "RELO ABS16 %16llx <- %16llx %s\n",
                   reloc, (sym_addr + rela->r_addend), sym_name);
        if ((static_cast<ElfW(Addr)>(INT16_MIN) <= (*reinterpret_cast<ElfW(Addr)*>(reloc) + (sym_addr + rela->r_addend))) &&
            ((*reinterpret_cast<ElfW(Addr)*>(reloc) + (sym_addr + rela->r_addend)) <= static_cast<ElfW(Addr)>(UINT16_MAX))) {
          *reinterpret_cast<ElfW(Addr)*>(reloc) += (sym_addr + rela->r_addend);
        } else {
          DL_ERR("0x%016llx out of range 0x%016llx to 0x%016llx",
                 (*reinterpret_cast<ElfW(Addr)*>(reloc) + (sym_addr + rela->r_addend)),
                 static_cast<ElfW(Addr)>(INT16_MIN),
                 static_cast<ElfW(Addr)>(UINT16_MAX));
          return -1;
        }
        break;
      case R_AARCH64_PREL64:
        count_relocation(kRelocRelative);
        MARK(rela->r_offset);
        TRACE_TYPE(RELO, "RELO REL64 %16llx <- %16llx - %16llx %s\n",
                   reloc, (sym_addr + rela->r_addend), rela->r_offset, sym_name);
        *reinterpret_cast<ElfW(Addr)*>(reloc) += (sym_addr + rela->r_addend) - rela->r_offset;
        break;
      case R_AARCH64_PREL32:
        count_relocation(kRelocRelative);
        MARK(rela->r_offset);
        TRACE_TYPE(RELO, "RELO REL32 %16llx <- %16llx - %16llx %s\n",
                   reloc, (sym_addr + rela->r_addend), rela->r_offset, sym_name);
        if ((static_cast<ElfW(Addr)>(INT32_MIN) <= (*reinterpret_cast<ElfW(Addr)*>(reloc) + ((sym_addr + rela->r_addend) - rela->r_offset))) &&
            ((*reinterpret_cast<ElfW(Addr)*>(reloc) + ((sym_addr + rela->r_addend) - rela->r_offset)) <= static_cast<ElfW(Addr)>(UINT32_MAX))) {
          *reinterpret_cast<ElfW(Addr)*>(reloc) += ((sym_addr + rela->r_addend) - rela->r_offset);
        } else {
          DL_ERR("0x%016llx out of range 0x%016llx to 0x%016llx",
                 (*reinterpret_cast<ElfW(Addr)*>(reloc) + ((sym_addr + rela->r_addend) - rela->r_offset)),
                 static_cast<ElfW(Addr)>(INT32_MIN),
                 static_cast<ElfW(Addr)>(UINT32_MAX));
          return -1;
        }
        break;
      case R_AARCH64_PREL16:
        count_relocation(kRelocRelative);
        MARK(rela->r_offset);
        TRACE_TYPE(RELO, "RELO REL16 %16llx <- %16llx - %16llx %s\n",
                   reloc, (sym_addr + rela->r_addend), rela->r_offset, sym_name);
        if ((static_cast<ElfW(Addr)>(INT16_MIN) <= (*reinterpret_cast<ElfW(Addr)*>(reloc) + ((sym_addr + rela->r_addend) - rela->r_offset))) &&
            ((*reinterpret_cast<ElfW(Addr)*>(reloc) + ((sym_addr + rela->r_addend) - rela->r_offset)) <= static_cast<ElfW(Addr)>(UINT16_MAX))) {
          *reinterpret_cast<ElfW(Addr)*>(reloc) += ((sym_addr + rela->r_addend) - rela->r_offset);
        } else {
          DL_ERR("0x%016llx out of range 0x%016llx to 0x%016llx",
                 (*reinterpret_cast<ElfW(Addr)*>(reloc) + ((sym_addr + rela->r_addend) - rela->r_offset)),
                 static_cast<ElfW(Addr)>(INT16_MIN),
                 static_cast<ElfW(Addr)>(UINT16_MAX));
          return -1;
        }
        break;

      case R_AARCH64_RELATIVE:
        count_relocation(kRelocRelative);
        MARK(rela->r_offset);
        if (sym) {
          DL_ERR("odd RELATIVE form...");
          return -1;
        }
        TRACE_TYPE(RELO, "RELO RELATIVE %16llx <- %16llx\n",
                   reloc, (base + rela->r_addend));
        *reinterpret_cast<ElfW(Addr)*>(reloc) = (base + rela->r_addend);
        break;

      case R_AARCH64_IRELATIVE:
        count_relocation(kRelocRelative);
        MARK(rela->r_offset);
        TRACE_TYPE(RELO, "RELO IRELATIVE %16llx <- %16llx\n", reloc, (base + rela->r_addend));
        *reinterpret_cast<ElfW(Addr)*>(reloc) = call_ifunc_resolver(base + rela->r_addend);
        break;

      case R_AARCH64_COPY:
        /*
         * ET_EXEC is not supported so this should not happen.
         *
         * http://infocenter.arm.com/help/topic/com.arm.doc.ihi0044d/IHI0044D_aaelf.pdf
         *
         * Section 4.7.1.10 "Dynamic relocations"
         * R_AARCH64_COPY may only appear in executable objects where e_type is
         * set to ET_EXEC.
         */
        DL_ERR("%s R_AARCH64_COPY relocations are not supported", name);
        return -1;
      case R_AARCH64_TLS_TPREL64:
        TRACE_TYPE(RELO, "RELO TLS_TPREL64 *** %16llx <- %16llx - %16llx\n",
                   reloc, (sym_addr + rela->r_addend), rela->r_offset);
        break;
      case R_AARCH64_TLS_DTPREL32:
        TRACE_TYPE(RELO, "RELO TLS_DTPREL32 *** %16llx <- %16llx - %16llx\n",
                   reloc, (sym_addr + rela->r_addend), rela->r_offset);
        break;
#elif defined(__x86_64__)
      case R_X86_64_JUMP_SLOT:
        count_relocation(kRelocAbsolute);
        MARK(rela->r_offset);
        TRACE_TYPE(RELO, "RELO JMP_SLOT %08zx <- %08zx %s", static_cast<size_t>(reloc),
                   static_cast<size_t>(sym_addr + rela->r_addend), sym_name);
        *reinterpret_cast<ElfW(Addr)*>(reloc) = sym_addr + rela->r_addend;
        break;
      case R_X86_64_GLOB_DAT:
        count_relocation(kRelocAbsolute);
        MARK(rela->r_offset);
        TRACE_TYPE(RELO, "RELO GLOB_DAT %08zx <- %08zx %s", static_cast<size_t>(reloc),
                   static_cast<size_t>(sym_addr + rela->r_addend), sym_name);
        *reinterpret_cast<ElfW(Addr)*>(reloc) = sym_addr + rela->r_addend;
        break;
      case R_X86_64_RELATIVE:
        count_relocation(kRelocRelative);
        MARK(rela->r_offset);
        if (sym) {
          DL_ERR("odd RELATIVE form...");
          return -1;
        }
        TRACE_TYPE(RELO, "RELO RELATIVE %08zx <- +%08zx", static_cast<size_t>(reloc),
                   static_cast<size_t>(base));
        *reinterpret_cast<ElfW(Addr)*>(reloc) = base + rela->r_addend;
        break;
      case R_X86_64_IRELATIVE:
        count_relocation(kRelocRelative);
        MARK(rela->r_offset);
        TRACE_TYPE(RELO, "RELO IRELATIVE %16llx <- %16llx\n", reloc, (base + rela->r_addend));
        *reinterpret_cast<ElfW(Addr)*>(reloc) = call_ifunc_resolver(base + rela->r_addend);
        break;
      case R_X86_64_32:
        count_relocation(kRelocRelative);
        MARK(rela->r_offset);
        TRACE_TYPE(RELO, "RELO R_X86_64_32 %08zx <- +%08zx %s", static_cast<size_t>(reloc),
                   static_cast<size_t>(sym_addr), sym_name);
        *reinterpret_cast<ElfW(Addr)*>(reloc) = sym_addr + rela->r_addend;
        break;
      case R_X86_64_64:
        count_relocation(kRelocRelative);
        MARK(rela->r_offset);
        TRACE_TYPE(RELO, "RELO R_X86_64_64 %08zx <- +%08zx %s", static_cast<size_t>(reloc),
                   static_cast<size_t>(sym_addr), sym_name);
        *reinterpret_cast<ElfW(Addr)*>(reloc) = sym_addr + rela->r_addend;
        break;
      case R_X86_64_PC32:
        count_relocation(kRelocRelative);
        MARK(rela->r_offset);
        TRACE_TYPE(RELO, "RELO R_X86_64_PC32 %08zx <- +%08zx (%08zx - %08zx) %s",
                   static_cast<size_t>(reloc), static_cast<size_t>(sym_addr - reloc),
                   static_cast<size_t>(sym_addr), static_cast<size_t>(reloc), sym_name);
        *reinterpret_cast<ElfW(Addr)*>(reloc) = sym_addr + rela->r_addend - reloc;
        break;
#endif

      default:
        DL_ERR("unknown reloc type %d @ %p (%zu)", type, rela, idx);
        return -1;
    }
  }
  return 0;
}

#else // REL, not RELA.
int soinfo::Relocate(ElfW(Rel)* rel, unsigned count) {
  for (size_t idx = 0; idx < count; ++idx, ++rel) {
    unsigned type = ELFW(R_TYPE)(rel->r_info);
    // TODO: don't use unsigned for 'sym'. Use uint32_t or ElfW(Addr) instead.
    unsigned sym = ELFW(R_SYM)(rel->r_info);
    ElfW(Addr) reloc = static_cast<ElfW(Addr)>(rel->r_offset + load_bias);
    ElfW(Addr) sym_addr = 0;
    const char* sym_name = nullptr;

    DEBUG("Processing '%s' relocation at index %zd", name, idx);
    if (type == 0) { // R_*_NONE
      continue;
    }

    ElfW(Sym)* s = nullptr;
    soinfo* lsi = nullptr;

    if (sym != 0) {
      sym_name = get_string(symtab[sym].st_name);
      s = soinfo_do_lookup(this, sym_name, &lsi);
      if (s == nullptr) {
        // We only allow an undefined symbol if this is a weak reference...
        s = &symtab[sym];
        if (ELF_ST_BIND(s->st_info) != STB_WEAK) {
          DL_ERR("cannot locate symbol \"%s\" referenced by \"%s\"...", sym_name, name);
          return -1;
        }

        /* IHI0044C AAELF 4.5.1.1:

           Libraries are not searched to resolve weak references.
           It is not an error for a weak reference to remain
           unsatisfied.

           During linking, the value of an undefined weak reference is:
           - Zero if the relocation type is absolute
           - The address of the place if the relocation is pc-relative
           - The address of nominal base address if the relocation
             type is base-relative.
        */

        switch (type) {
#if defined(__arm__)
          case R_ARM_JUMP_SLOT:
          case R_ARM_GLOB_DAT:
          case R_ARM_ABS32:
          case R_ARM_RELATIVE:    /* Don't care. */
            // sym_addr was initialized to be zero above or relocation
            // code below does not care about value of sym_addr.
            // No need to do anything.
            break;
#elif defined(__i386__)
          case R_386_JMP_SLOT:
          case R_386_GLOB_DAT:
          case R_386_32:
          case R_386_RELATIVE:    /* Don't care. */
          case R_386_IRELATIVE:
            // sym_addr was initialized to be zero above or relocation
            // code below does not care about value of sym_addr.
            // No need to do anything.
            break;
          case R_386_PC32:
            sym_addr = reloc;
            break;
#endif

#if defined(__arm__)
          case R_ARM_COPY:
            // Fall through. Can't really copy if weak symbol is not found at run-time.
#endif
          default:
            DL_ERR("unknown weak reloc type %d @ %p (%zu)", type, rel, idx);
            return -1;
        }
      } else {
        // We got a definition.
        sym_addr = lsi->resolve_symbol_address(s);
      }
      count_relocation(kRelocSymbol);
    }

    switch (type) {
#if defined(__arm__)
      case R_ARM_JUMP_SLOT:
        count_relocation(kRelocAbsolute);
        MARK(rel->r_offset);
        TRACE_TYPE(RELO, "RELO JMP_SLOT %08x <- %08x %s", reloc, sym_addr, sym_name);
        *reinterpret_cast<ElfW(Addr)*>(reloc) = sym_addr;
        break;
      case R_ARM_GLOB_DAT:
        count_relocation(kRelocAbsolute);
        MARK(rel->r_offset);
        TRACE_TYPE(RELO, "RELO GLOB_DAT %08x <- %08x %s", reloc, sym_addr, sym_name);
        *reinterpret_cast<ElfW(Addr)*>(reloc) = sym_addr;
        break;
      case R_ARM_ABS32:
        count_relocation(kRelocAbsolute);
        MARK(rel->r_offset);
        TRACE_TYPE(RELO, "RELO ABS %08x <- %08x %s", reloc, sym_addr, sym_name);
        *reinterpret_cast<ElfW(Addr)*>(reloc) += sym_addr;
        break;
      case R_ARM_REL32:
        count_relocation(kRelocRelative);
        MARK(rel->r_offset);
        TRACE_TYPE(RELO, "RELO REL32 %08x <- %08x - %08x %s",
                   reloc, sym_addr, rel->r_offset, sym_name);
        *reinterpret_cast<ElfW(Addr)*>(reloc) += sym_addr - rel->r_offset;
        break;
      case R_ARM_COPY:
        /*
         * ET_EXEC is not supported so this should not happen.
         *
         * http://infocenter.arm.com/help/topic/com.arm.doc.ihi0044d/IHI0044D_aaelf.pdf
         *
         * Section 4.7.1.10 "Dynamic relocations"
         * R_ARM_COPY may only appear in executable objects where e_type is
         * set to ET_EXEC.
         */
        DL_ERR("%s R_ARM_COPY relocations are not supported", name);
        return -1;
#elif defined(__i386__)
      case R_386_JMP_SLOT:
        count_relocation(kRelocAbsolute);
        MARK(rel->r_offset);
        TRACE_TYPE(RELO, "RELO JMP_SLOT %08x <- %08x %s", reloc, sym_addr, sym_name);
        *reinterpret_cast<ElfW(Addr)*>(reloc) = sym_addr;
        break;
      case R_386_GLOB_DAT:
        count_relocation(kRelocAbsolute);
        MARK(rel->r_offset);
        TRACE_TYPE(RELO, "RELO GLOB_DAT %08x <- %08x %s", reloc, sym_addr, sym_name);
        *reinterpret_cast<ElfW(Addr)*>(reloc) = sym_addr;
        break;
      case R_386_32:
        count_relocation(kRelocRelative);
        MARK(rel->r_offset);
        TRACE_TYPE(RELO, "RELO R_386_32 %08x <- +%08x %s", reloc, sym_addr, sym_name);
        *reinterpret_cast<ElfW(Addr)*>(reloc) += sym_addr;
        break;
      case R_386_PC32:
        count_relocation(kRelocRelative);
        MARK(rel->r_offset);
        TRACE_TYPE(RELO, "RELO R_386_PC32 %08x <- +%08x (%08x - %08x) %s",
                   reloc, (sym_addr - reloc), sym_addr, reloc, sym_name);
        *reinterpret_cast<ElfW(Addr)*>(reloc) += (sym_addr - reloc);
        break;
#elif defined(__mips__)
      case R_MIPS_REL32:
#if defined(__LP64__)
        // MIPS Elf64_Rel entries contain compound relocations
        // We only handle the R_MIPS_NONE|R_MIPS_64|R_MIPS_REL32 case
        if (ELF64_R_TYPE2(rel->r_info) != R_MIPS_64 ||
            ELF64_R_TYPE3(rel->r_info) != R_MIPS_NONE) {
          DL_ERR("Unexpected compound relocation type:%d type2:%d type3:%d @ %p (%zu)",
                 type, (unsigned)ELF64_R_TYPE2(rel->r_info),
                 (unsigned)ELF64_R_TYPE3(rel->r_info), rel, idx);
          return -1;
        }
#endif
        count_relocation(kRelocAbsolute);
        MARK(rel->r_offset);
        TRACE_TYPE(RELO, "RELO REL32 %08zx <- %08zx %s", static_cast<size_t>(reloc),
                   static_cast<size_t>(sym_addr), sym_name ? sym_name : "*SECTIONHDR*");
        if (s) {
          *reinterpret_cast<ElfW(Addr)*>(reloc) += sym_addr;
        } else {
          *reinterpret_cast<ElfW(Addr)*>(reloc) += base;
        }
        break;
#endif

#if defined(__arm__)
      case R_ARM_RELATIVE:
#elif defined(__i386__)
      case R_386_RELATIVE:
#endif
        count_relocation(kRelocRelative);
        MARK(rel->r_offset);
        if (sym) {
          DL_ERR("odd RELATIVE form...");
          return -1;
        }
        TRACE_TYPE(RELO, "RELO RELATIVE %p <- +%p",
                   reinterpret_cast<void*>(reloc), reinterpret_cast<void*>(base));
        *reinterpret_cast<ElfW(Addr)*>(reloc) += base;
        break;
#if defined(__i386__)
      case R_386_IRELATIVE:
        count_relocation(kRelocRelative);
        MARK(rel->r_offset);
        TRACE_TYPE(RELO, "RELO IRELATIVE %p <- %p", reinterpret_cast<void*>(reloc), reinterpret_cast<void*>(base));
        *reinterpret_cast<ElfW(Addr)*>(reloc) = call_ifunc_resolver(base + *reinterpret_cast<ElfW(Addr)*>(reloc));
        break;
#endif

      default:
        DL_ERR("unknown reloc type %d @ %p (%zu)", type, rel, idx);
        return -1;
    }
  }
  return 0;
}
#endif

#if defined(__mips__)
static bool mips_relocate_got(soinfo* si) {
  ElfW(Addr)** got = si->plt_got;
  if (got == nullptr) {
    return true;
  }
  unsigned local_gotno = si->mips_local_gotno;
  unsigned gotsym = si->mips_gotsym;
  unsigned symtabno = si->mips_symtabno;
  ElfW(Sym)* symtab = si->symtab;

  // got[0] is the address of the lazy resolver function.
  // got[1] may be used for a GNU extension.
  // Set it to a recognizable address in case someone calls it (should be _rtld_bind_start).
  // FIXME: maybe this should be in a separate routine?
  if ((si->flags & FLAG_LINKER) == 0) {
    size_t g = 0;
    got[g++] = reinterpret_cast<ElfW(Addr)*>(0xdeadbeef);
    if (reinterpret_cast<intptr_t>(got[g]) < 0) {
      got[g++] = reinterpret_cast<ElfW(Addr)*>(0xdeadfeed);
    }
    // Relocate the local GOT entries.
    for (; g < local_gotno; g++) {
      got[g] = reinterpret_cast<ElfW(Addr)*>(reinterpret_cast<uintptr_t>(got[g]) + si->load_bias);
    }
  }

  // Now for the global GOT entries...
  ElfW(Sym)* sym = symtab + gotsym;
  got = si->plt_got + local_gotno;
  for (size_t g = gotsym; g < symtabno; g++, sym++, got++) {
    // This is an undefined reference... try to locate it.
    const char* sym_name = si->get_string(sym->st_name);
    soinfo* lsi = nullptr;
    ElfW(Sym)* s = soinfo_do_lookup(si, sym_name, &lsi);
    if (s == nullptr) {
      // We only allow an undefined symbol if this is a weak reference.
      s = &symtab[g];
      if (ELF_ST_BIND(s->st_info) != STB_WEAK) {
        DL_ERR("cannot locate \"%s\"...", sym_name);
        return false;
      }
      *got = 0;
    } else {
      // FIXME: is this sufficient?
      // For reference see NetBSD link loader
      // http://cvsweb.netbsd.org/bsdweb.cgi/src/libexec/ld.elf_so/arch/mips/mips_reloc.c?rev=1.53&content-type=text/x-cvsweb-markup
      *got = reinterpret_cast<ElfW(Addr)*>(lsi->resolve_symbol_address(s));
    }
  }
  return true;
}
#endif

void soinfo::CallArray(const char* array_name __unused, linker_function_t* functions, size_t count, bool reverse) {
  if (functions == nullptr) {
    return;
  }

  TRACE("[ Calling %s (size %zd) @ %p for '%s' ]", array_name, count, functions, name);

  int begin = reverse ? (count - 1) : 0;
  int end = reverse ? -1 : count;
  int step = reverse ? -1 : 1;

  for (int i = begin; i != end; i += step) {
    TRACE("[ %s[%d] == %p ]", array_name, i, functions[i]);
    CallFunction("function", functions[i]);
  }

  TRACE("[ Done calling %s for '%s' ]", array_name, name);
}

void soinfo::CallFunction(const char* function_name __unused, linker_function_t function) {
  if (function == nullptr || reinterpret_cast<uintptr_t>(function) == static_cast<uintptr_t>(-1)) {
    return;
  }

  TRACE("[ Calling %s @ %p for '%s' ]", function_name, function, name);
  function();
  TRACE("[ Done calling %s @ %p for '%s' ]", function_name, function, name);

  // The function may have called dlopen(3) or dlclose(3), so we need to ensure our data structures
  // are still writable. This happens with our debug malloc (see http://b/7941716).
  protect_data(PROT_READ | PROT_WRITE);
}

void soinfo::CallPreInitConstructors() {
  // DT_PREINIT_ARRAY functions are called before any other constructors for executables,
  // but ignored in a shared library.
  CallArray("DT_PREINIT_ARRAY", preinit_array, preinit_array_count, false);
}

void soinfo::CallConstructors() {
  if (constructors_called) {
    return;
  }

  // We set constructors_called before actually calling the constructors, otherwise it doesn't
  // protect against recursive constructor calls. One simple example of constructor recursion
  // is the libc debug malloc, which is implemented in libc_malloc_debug_leak.so:
  // 1. The program depends on libc, so libc's constructor is called here.
  // 2. The libc constructor calls dlopen() to load libc_malloc_debug_leak.so.
  // 3. dlopen() calls the constructors on the newly created
  //    soinfo for libc_malloc_debug_leak.so.
  // 4. The debug .so depends on libc, so CallConstructors is
  //    called again with the libc soinfo. If it doesn't trigger the early-
  //    out above, the libc constructor will be called again (recursively!).
  constructors_called = true;

  if ((flags & FLAG_EXE) == 0 && preinit_array != nullptr) {
    // The GNU dynamic linker silently ignores these, but we warn the developer.
    PRINT("\"%s\": ignoring %zd-entry DT_PREINIT_ARRAY in shared library!",
          name, preinit_array_count);
  }

  get_children().for_each([] (soinfo* si) {
    si->CallConstructors();
  });

  TRACE("\"%s\": calling constructors", name);

  // DT_INIT should be called before DT_INIT_ARRAY if both are present.
  CallFunction("DT_INIT", init_func);
  CallArray("DT_INIT_ARRAY", init_array, init_array_count, false);

  resolve_ifunc_symbols();
}

void soinfo::CallDestructors() {
  if (!constructors_called) {
    return;
  }
  TRACE("\"%s\": calling destructors", name);

  // DT_FINI_ARRAY must be parsed in reverse order.
  CallArray("DT_FINI_ARRAY", fini_array, fini_array_count, true);

  // DT_FINI should be called after DT_FINI_ARRAY if both are present.
  CallFunction("DT_FINI", fini_func);

  // This is needed on second call to dlopen
  // after library has been unloaded with RTLD_NODELETE
  constructors_called = false;
}

void soinfo::add_child(soinfo* child) {
  if (has_min_version(0)) {
<<<<<<< HEAD
    child->parents.push_back(this);
    this->children.push_back(child);
=======
    this->children.push_front(child);
    child->parents.push_front(this);
>>>>>>> 3bbd218e
  }
}

void soinfo::remove_all_links() {
  if (!has_min_version(0)) {
    return;
  }

  // 1. Untie connected soinfos from 'this'.
  children.for_each([&] (soinfo* child) {
    child->parents.remove_if([&] (const soinfo* parent) {
      return parent == this;
    });
  });

  parents.for_each([&] (soinfo* parent) {
    parent->children.remove_if([&] (const soinfo* child) {
      return child == this;
    });
  });

  // 2. Once everything untied - clear local lists.
  parents.clear();
  children.clear();
}

void soinfo::set_st_dev(dev_t dev) {
  if (has_min_version(0)) {
    st_dev = dev;
  }
}

void soinfo::set_st_ino(ino_t ino) {
  if (has_min_version(0)) {
    st_ino = ino;
  }
}

void soinfo::set_has_ifuncs(bool ifuncs) {
  if (has_min_version(1)) {
    has_ifuncs = ifuncs;
  }
}

dev_t soinfo::get_st_dev() {
  if (has_min_version(0)) {
    return st_dev;
  }

  return 0;
};

ino_t soinfo::get_st_ino() {
  if (has_min_version(0)) {
    return st_ino;
  }

  return 0;
}

<<<<<<< HEAD
int soinfo::get_rtld_flags() {
  if (has_min_version(1)) {
    return rtld_flags;
  }

  return 0;
=======
bool soinfo::get_has_ifuncs() {
  if (has_min_version(1)) {
    return has_ifuncs;
  }

  return false;
>>>>>>> 3bbd218e
}

// This is a return on get_children()/get_parents() if
// 'this->flags' does not have FLAG_NEW_SOINFO set.
static soinfo::soinfo_list_t g_empty_list;

soinfo::soinfo_list_t& soinfo::get_children() {
  if (has_min_version(0)) {
    return this->children;
<<<<<<< HEAD
  }

  return g_empty_list;
}

soinfo::soinfo_list_t& soinfo::get_parents() {
  if ((this->flags & FLAG_NEW_SOINFO) == 0) {
    return g_empty_list;
  }

  return this->parents;
}

ElfW(Addr) soinfo::resolve_symbol_address(ElfW(Sym)* s) {
  if (ELF_ST_TYPE(s->st_info) == STT_GNU_IFUNC) {
    return call_ifunc_resolver(s->st_value + load_bias);
  }

  return static_cast<ElfW(Addr)>(s->st_value + load_bias);
}

const char* soinfo::get_string(ElfW(Word) index) const {
  if (has_min_version(1) && (index >= strtab_size)) {
    __libc_fatal("%s: strtab out of bounds error; STRSZ=%zd, name=%d", name, strtab_size, index);
  }

  return strtab + index;
=======
  }

  return g_empty_list;
>>>>>>> 3bbd218e
}

/* Force any of the closed stdin, stdout and stderr to be associated with
   /dev/null. */
static int nullify_closed_stdio() {
  int dev_null, i, status;
  int return_value = 0;

  dev_null = TEMP_FAILURE_RETRY(open("/dev/null", O_RDWR));
  if (dev_null < 0) {
    DL_ERR("cannot open /dev/null: %s", strerror(errno));
    return -1;
  }
  TRACE("[ Opened /dev/null file-descriptor=%d]", dev_null);

  /* If any of the stdio file descriptors is valid and not associated
     with /dev/null, dup /dev/null to it.  */
  for (i = 0; i < 3; i++) {
    /* If it is /dev/null already, we are done. */
    if (i == dev_null) {
      continue;
    }

    TRACE("[ Nullifying stdio file descriptor %d]", i);
    status = TEMP_FAILURE_RETRY(fcntl(i, F_GETFL));

    /* If file is opened, we are good. */
    if (status != -1) {
      continue;
    }

    /* The only error we allow is that the file descriptor does not
       exist, in which case we dup /dev/null to it. */
    if (errno != EBADF) {
      DL_ERR("fcntl failed: %s", strerror(errno));
      return_value = -1;
      continue;
    }

    /* Try dupping /dev/null to this stdio file descriptor and
       repeat if there is a signal.  Note that any errors in closing
       the stdio descriptor are lost.  */
    status = TEMP_FAILURE_RETRY(dup2(dev_null, i));
    if (status < 0) {
      DL_ERR("dup2 failed: %s", strerror(errno));
      return_value = -1;
      continue;
    }
  }

  /* If /dev/null is not one of the stdio file descriptors, close it. */
  if (dev_null > 2) {
    TRACE("[ Closing /dev/null file-descriptor=%d]", dev_null);
    status = TEMP_FAILURE_RETRY(close(dev_null));
    if (status == -1) {
      DL_ERR("close failed: %s", strerror(errno));
      return_value = -1;
    }
  }

  return return_value;
}

bool soinfo::PrelinkImage() {
  /* Extract dynamic section */
  ElfW(Word) dynamic_flags = 0;
  phdr_table_get_dynamic_section(phdr, phnum, load_bias, &dynamic, &dynamic_flags);

  /* We can't log anything until the linker is relocated */
  bool relocating_linker = (flags & FLAG_LINKER) != 0;
  if (!relocating_linker) {
    INFO("[ linking %s ]", name);
    DEBUG("si->base = %p si->flags = 0x%08x", reinterpret_cast<void*>(base), flags);
  }

  if (dynamic == nullptr) {
    if (!relocating_linker) {
      DL_ERR("missing PT_DYNAMIC in \"%s\"", name);
    }
    return false;
  } else {
    if (!relocating_linker) {
      DEBUG("dynamic = %p", dynamic);
    }
  }

#if defined(__arm__)
  (void) phdr_table_get_arm_exidx(phdr, phnum, load_bias,
                                  &ARM_exidx, &ARM_exidx_count);
#endif

  // Extract useful information from dynamic section.
  uint32_t needed_count = 0;
  for (ElfW(Dyn)* d = dynamic; d->d_tag != DT_NULL; ++d) {
    DEBUG("d = %p, d[0](tag) = %p d[1](val) = %p",
          d, reinterpret_cast<void*>(d->d_tag), reinterpret_cast<void*>(d->d_un.d_val));
    switch (d->d_tag) {
      case DT_SONAME:
        // TODO: glibc dynamic linker uses this name for
        // initial library lookup; consider doing the same here.
        break;
      case DT_HASH:
        nbucket = reinterpret_cast<uint32_t*>(load_bias + d->d_un.d_ptr)[0];
        nchain = reinterpret_cast<uint32_t*>(load_bias + d->d_un.d_ptr)[1];
        bucket = reinterpret_cast<uint32_t*>(load_bias + d->d_un.d_ptr + 8);
        chain = reinterpret_cast<uint32_t*>(load_bias + d->d_un.d_ptr + 8 + nbucket * 4);
        break;
      case DT_STRTAB:
        strtab = reinterpret_cast<const char*>(load_bias + d->d_un.d_ptr);
        break;
      case DT_STRSZ:
        strtab_size = d->d_un.d_val;
        break;
      case DT_SYMTAB:
        symtab = reinterpret_cast<ElfW(Sym)*>(load_bias + d->d_un.d_ptr);
        break;
      case DT_SYMENT:
        if (d->d_un.d_val != sizeof(ElfW(Sym))) {
          DL_ERR("invalid DT_SYMENT: %zd", static_cast<size_t>(d->d_un.d_val));
          return false;
        }
        break;
#if !defined(__LP64__)
      case DT_PLTREL:
        if (d->d_un.d_val != DT_REL) {
          DL_ERR("unsupported DT_RELA in \"%s\"", name);
          return false;
        }
        break;
#endif
      case DT_JMPREL:
#if defined(USE_RELA)
        plt_rela = reinterpret_cast<ElfW(Rela)*>(load_bias + d->d_un.d_ptr);
#else
        plt_rel = reinterpret_cast<ElfW(Rel)*>(load_bias + d->d_un.d_ptr);
#endif
        break;
      case DT_PLTRELSZ:
#if defined(USE_RELA)
        plt_rela_count = d->d_un.d_val / sizeof(ElfW(Rela));
#else
        plt_rel_count = d->d_un.d_val / sizeof(ElfW(Rel));
#endif
        break;
      case DT_PLTGOT:
#if defined(__mips__)
        // Used by mips and mips64.
        plt_got = reinterpret_cast<ElfW(Addr)**>(load_bias + d->d_un.d_ptr);
#endif
        // Ignore for other platforms... (because RTLD_LAZY is not supported)
        break;
      case DT_DEBUG:
        // Set the DT_DEBUG entry to the address of _r_debug for GDB
        // if the dynamic table is writable
// FIXME: not working currently for N64
// The flags for the LOAD and DYNAMIC program headers do not agree.
// The LOAD section containing the dynamic table has been mapped as
// read-only, but the DYNAMIC header claims it is writable.
#if !(defined(__mips__) && defined(__LP64__))
        if ((dynamic_flags & PF_W) != 0) {
          d->d_un.d_val = reinterpret_cast<uintptr_t>(&_r_debug);
        }
        break;
#endif
#if defined(USE_RELA)
      case DT_RELA:
        rela = reinterpret_cast<ElfW(Rela)*>(load_bias + d->d_un.d_ptr);
        break;
      case DT_RELASZ:
        rela_count = d->d_un.d_val / sizeof(ElfW(Rela));
        break;
      case DT_RELAENT:
        if (d->d_un.d_val != sizeof(ElfW(Rela))) {
          DL_ERR("invalid DT_RELAENT: %zd", static_cast<size_t>(d->d_un.d_val));
          return false;
        }
        break;
      case DT_RELACOUNT:
        // ignored (see DT_RELCOUNT comments for details)
        break;
      case DT_REL:
        DL_ERR("unsupported DT_REL in \"%s\"", name);
        return false;
      case DT_RELSZ:
        DL_ERR("unsupported DT_RELSZ in \"%s\"", name);
        return false;
#else
      case DT_REL:
        rel = reinterpret_cast<ElfW(Rel)*>(load_bias + d->d_un.d_ptr);
        break;
      case DT_RELSZ:
        rel_count = d->d_un.d_val / sizeof(ElfW(Rel));
        break;
      case DT_RELENT:
        if (d->d_un.d_val != sizeof(ElfW(Rel))) {
          DL_ERR("invalid DT_RELENT: %zd", static_cast<size_t>(d->d_un.d_val));
          return false;
        }
        break;
      case DT_RELCOUNT:
        // "Indicates that all RELATIVE relocations have been concatenated together,
        // and specifies the RELATIVE relocation count."
        //
        // TODO: Spec also mentions that this can be used to optimize relocation process;
        // Not currently used by bionic linker - ignored.
        break;
      case DT_RELA:
        DL_ERR("unsupported DT_RELA in \"%s\"", name);
        return false;
#endif
      case DT_INIT:
        init_func = reinterpret_cast<linker_function_t>(load_bias + d->d_un.d_ptr);
        DEBUG("%s constructors (DT_INIT) found at %p", name, init_func);
        break;
      case DT_FINI:
        fini_func = reinterpret_cast<linker_function_t>(load_bias + d->d_un.d_ptr);
        DEBUG("%s destructors (DT_FINI) found at %p", name, fini_func);
        break;
      case DT_INIT_ARRAY:
        init_array = reinterpret_cast<linker_function_t*>(load_bias + d->d_un.d_ptr);
        DEBUG("%s constructors (DT_INIT_ARRAY) found at %p", name, init_array);
        break;
      case DT_INIT_ARRAYSZ:
        init_array_count = ((unsigned)d->d_un.d_val) / sizeof(ElfW(Addr));
        break;
      case DT_FINI_ARRAY:
        fini_array = reinterpret_cast<linker_function_t*>(load_bias + d->d_un.d_ptr);
        DEBUG("%s destructors (DT_FINI_ARRAY) found at %p", name, fini_array);
        break;
      case DT_FINI_ARRAYSZ:
        fini_array_count = ((unsigned)d->d_un.d_val) / sizeof(ElfW(Addr));
        break;
      case DT_PREINIT_ARRAY:
        preinit_array = reinterpret_cast<linker_function_t*>(load_bias + d->d_un.d_ptr);
        DEBUG("%s constructors (DT_PREINIT_ARRAY) found at %p", name, preinit_array);
        break;
      case DT_PREINIT_ARRAYSZ:
        preinit_array_count = ((unsigned)d->d_un.d_val) / sizeof(ElfW(Addr));
        break;
      case DT_TEXTREL:
#if defined(__LP64__)
        DL_ERR("text relocations (DT_TEXTREL) found in 64-bit ELF file \"%s\"", name);
        return false;
#else
        has_text_relocations = true;
        break;
#endif
      case DT_SYMBOLIC:
        has_DT_SYMBOLIC = true;
        break;
      case DT_NEEDED:
        ++needed_count;
        break;
      case DT_FLAGS:
        if (d->d_un.d_val & DF_TEXTREL) {
#if defined(__LP64__)
          DL_ERR("text relocations (DF_TEXTREL) found in 64-bit ELF file \"%s\"", name);
          return false;
#else
          has_text_relocations = true;
#endif
        }
        if (d->d_un.d_val & DF_SYMBOLIC) {
          has_DT_SYMBOLIC = true;
        }
        break;
      case DT_FLAGS_1:
        if ((d->d_un.d_val & DF_1_GLOBAL) != 0) {
          rtld_flags |= RTLD_GLOBAL;
        }
        // TODO: Implement other flags

        if ((d->d_un.d_val & ~(DF_1_NOW | DF_1_GLOBAL)) != 0) {
          DL_WARN("Unsupported flags DT_FLAGS_1=%p", reinterpret_cast<void*>(d->d_un.d_val));
        }
        break;
#if defined(__mips__)
      case DT_MIPS_RLD_MAP:
        // Set the DT_MIPS_RLD_MAP entry to the address of _r_debug for GDB.
        {
          r_debug** dp = reinterpret_cast<r_debug**>(load_bias + d->d_un.d_ptr);
          *dp = &_r_debug;
        }
        break;
      case DT_MIPS_RLD_VERSION:
      case DT_MIPS_FLAGS:
      case DT_MIPS_BASE_ADDRESS:
      case DT_MIPS_UNREFEXTNO:
        break;

      case DT_MIPS_SYMTABNO:
        mips_symtabno = d->d_un.d_val;
        break;

      case DT_MIPS_LOCAL_GOTNO:
        mips_local_gotno = d->d_un.d_val;
        break;

      case DT_MIPS_GOTSYM:
        mips_gotsym = d->d_un.d_val;
        break;
#endif

      default:
        if (!relocating_linker) {
          DL_WARN("%s: unused DT entry: type %p arg %p", name,
              reinterpret_cast<void*>(d->d_tag), reinterpret_cast<void*>(d->d_un.d_val));
        }
        break;
    }
  }

  DEBUG("si->base = %p, si->strtab = %p, si->symtab = %p",
        reinterpret_cast<void*>(base), strtab, symtab);

  // Sanity checks.
  if (relocating_linker && needed_count != 0) {
    DL_ERR("linker cannot have DT_NEEDED dependencies on other libraries");
    return false;
  }
  if (nbucket == 0) {
    DL_ERR("empty/missing DT_HASH in \"%s\" (built with --hash-style=gnu?)", name);
    return false;
  }
  if (strtab == 0) {
    DL_ERR("empty/missing DT_STRTAB in \"%s\"", name);
    return false;
  }
  if (symtab == 0) {
    DL_ERR("empty/missing DT_SYMTAB in \"%s\"", name);
    return false;
  }
  return true;
}

bool soinfo::LinkImage(const android_dlextinfo* extinfo) {

#if !defined(__LP64__)
  if (has_text_relocations) {
    // Make segments writable to allow text relocations to work properly. We will later call
    // phdr_table_protect_segments() after all of them are applied and all constructors are run.
    DL_WARN("%s has text relocations. This is wasting memory and prevents "
            "security hardening. Please fix.", name);
    if (phdr_table_unprotect_segments(phdr, phnum, load_bias) < 0) {
      DL_ERR("can't unprotect loadable segments for \"%s\": %s",
             name, strerror(errno));
      return false;
    }
  }
#endif

#if defined(USE_RELA)
  if (rela != nullptr) {
    DEBUG("[ relocating %s ]", name);
    if (Relocate(rela, rela_count)) {
      return false;
    }
  }
  if (plt_rela != nullptr) {
    DEBUG("[ relocating %s plt ]", name);
    if (Relocate(plt_rela, plt_rela_count)) {
      return false;
    }
  }
#else
  if (rel != nullptr) {
    DEBUG("[ relocating %s ]", name);
    if (Relocate(rel, rel_count)) {
      return false;
    }
  }
  if (plt_rel != nullptr) {
    DEBUG("[ relocating %s plt ]", name);
    if (Relocate(plt_rel, plt_rel_count)) {
      return false;
    }
  }
#endif

    // if there are ifuncs, we need to do an additional relocation pass.
    // they cannot be resolved until the rest of the relocations are done
    // because we need to call the resolution function which may be waiting
    // on relocations.
    if(si->get_has_ifuncs()) {
#if defined(__i386__)
      soinfo_ifunc_relocate(si, si->plt_rel, si->plt_rel_count, needed);
#elif defined(__x86_64__)
      soinfo_ifunc_relocate(si, si->plt_rela, si->plt_rela_count, needed);
#endif
    }

#if defined(__mips__)
  if (!mips_relocate_got(this)) {
    return false;
  }
#endif

  DEBUG("[ finished linking %s ]", name);

#if !defined(__LP64__)
  if (has_text_relocations) {
    // All relocations are done, we can protect our segments back to read-only.
    if (phdr_table_protect_segments(phdr, phnum, load_bias) < 0) {
      DL_ERR("can't protect segments for \"%s\": %s",
             name, strerror(errno));
      return false;
    }
  }
#endif

  /* We can also turn on GNU RELRO protection */
  if (phdr_table_protect_gnu_relro(phdr, phnum, load_bias) < 0) {
    DL_ERR("can't enable GNU RELRO protection for \"%s\": %s",
           name, strerror(errno));
    return false;
  }

  /* Handle serializing/sharing the RELRO segment */
  if (extinfo && (extinfo->flags & ANDROID_DLEXT_WRITE_RELRO)) {
    if (phdr_table_serialize_gnu_relro(phdr, phnum, load_bias,
                                       extinfo->relro_fd) < 0) {
      DL_ERR("failed serializing GNU RELRO section for \"%s\": %s",
             name, strerror(errno));
      return false;
    }
  } else if (extinfo && (extinfo->flags & ANDROID_DLEXT_USE_RELRO)) {
    if (phdr_table_map_gnu_relro(phdr, phnum, load_bias,
                                 extinfo->relro_fd) < 0) {
      DL_ERR("failed mapping GNU RELRO section for \"%s\": %s",
             name, strerror(errno));
      return false;
    }
  }

  notify_gdb_of_load(this);
  return true;
}

/*
 * This function add vdso to internal dso list.
 * It helps to stack unwinding through signal handlers.
 * Also, it makes bionic more like glibc.
 */
static void add_vdso(KernelArgumentBlock& args __unused) {
#if defined(AT_SYSINFO_EHDR)
  ElfW(Ehdr)* ehdr_vdso = reinterpret_cast<ElfW(Ehdr)*>(args.getauxval(AT_SYSINFO_EHDR));
  if (ehdr_vdso == nullptr) {
    return;
  }

  soinfo* si = soinfo_alloc("[vdso]", nullptr, 0);

  si->phdr = reinterpret_cast<ElfW(Phdr)*>(reinterpret_cast<char*>(ehdr_vdso) + ehdr_vdso->e_phoff);
  si->phnum = ehdr_vdso->e_phnum;
  si->base = reinterpret_cast<ElfW(Addr)>(ehdr_vdso);
  si->size = phdr_table_get_load_size(si->phdr, si->phnum);
  si->load_bias = get_elf_exec_load_bias(ehdr_vdso);

  si->PrelinkImage();
  si->LinkImage(nullptr);
#endif
}

/*
 * This is linker soinfo for GDB. See details below.
 */
#if defined(__LP64__)
#define LINKER_PATH "/system/bin/linker64"
#else
#define LINKER_PATH "/system/bin/linker"
#endif
<<<<<<< HEAD
static soinfo linker_soinfo_for_gdb(LINKER_PATH, nullptr, 0);
=======
static soinfo linker_soinfo_for_gdb(LINKER_PATH, nullptr);
>>>>>>> 3bbd218e

/* gdb expects the linker to be in the debug shared object list.
 * Without this, gdb has trouble locating the linker's ".text"
 * and ".plt" sections. Gdb could also potentially use this to
 * relocate the offset of our exported 'rtld_db_dlactivity' symbol.
 * Don't use soinfo_alloc(), because the linker shouldn't
 * be on the soinfo list.
 */
static void init_linker_info_for_gdb(ElfW(Addr) linker_base) {
  linker_soinfo_for_gdb.base = linker_base;

  /*
   * Set the dynamic field in the link map otherwise gdb will complain with
   * the following:
   *   warning: .dynamic section for "/system/bin/linker" is not at the
   *   expected address (wrong library or version mismatch?)
   */
  ElfW(Ehdr)* elf_hdr = reinterpret_cast<ElfW(Ehdr)*>(linker_base);
  ElfW(Phdr)* phdr = reinterpret_cast<ElfW(Phdr)*>(linker_base + elf_hdr->e_phoff);
  phdr_table_get_dynamic_section(phdr, elf_hdr->e_phnum, linker_base,
                                 &linker_soinfo_for_gdb.dynamic, nullptr);
  insert_soinfo_into_debug_map(&linker_soinfo_for_gdb);
}

/*
 * This code is called after the linker has linked itself and
 * fixed it's own GOT. It is safe to make references to externs
 * and other non-local data at this point.
 */
static ElfW(Addr) __linker_init_post_relocation(KernelArgumentBlock& args, ElfW(Addr) linker_base) {
#if TIMING
  struct timeval t0, t1;
  gettimeofday(&t0, 0);
#endif

  // Initialize environment functions, and get to the ELF aux vectors table.
  linker_env_init(args);

  // If this is a setuid/setgid program, close the security hole described in
  // ftp://ftp.freebsd.org/pub/FreeBSD/CERT/advisories/FreeBSD-SA-02:23.stdio.asc
  if (get_AT_SECURE()) {
    nullify_closed_stdio();
  }

  debuggerd_init();

  // Get a few environment variables.
  const char* LD_DEBUG = linker_env_get("LD_DEBUG");
  if (LD_DEBUG != nullptr) {
    g_ld_debug_verbosity = atoi(LD_DEBUG);
  }

  // Normally, these are cleaned by linker_env_init, but the test
  // doesn't cost us anything.
  const char* ldpath_env = nullptr;
  const char* ldpreload_env = nullptr;
  if (!get_AT_SECURE()) {
    ldpath_env = linker_env_get("LD_LIBRARY_PATH");
    ldpreload_env = linker_env_get("LD_PRELOAD");
  }

  INFO("[ android linker & debugger ]");

  soinfo* si = soinfo_alloc(args.argv[0], nullptr, RTLD_GLOBAL);
  if (si == nullptr) {
    exit(EXIT_FAILURE);
  }

  /* bootstrap the link map, the main exe always needs to be first */
  si->flags |= FLAG_EXE;
  link_map* map = &(si->link_map_head);

  map->l_addr = 0;
  map->l_name = args.argv[0];
  map->l_prev = nullptr;
  map->l_next = nullptr;

  _r_debug.r_map = map;
  r_debug_tail = map;

  init_linker_info_for_gdb(linker_base);

  // Extract information passed from the kernel.
  si->phdr = reinterpret_cast<ElfW(Phdr)*>(args.getauxval(AT_PHDR));
  si->phnum = args.getauxval(AT_PHNUM);
  si->entry = args.getauxval(AT_ENTRY);

  /* Compute the value of si->base. We can't rely on the fact that
   * the first entry is the PHDR because this will not be true
   * for certain executables (e.g. some in the NDK unit test suite)
   */
  si->base = 0;
  si->size = phdr_table_get_load_size(si->phdr, si->phnum);
  si->load_bias = 0;
  for (size_t i = 0; i < si->phnum; ++i) {
    if (si->phdr[i].p_type == PT_PHDR) {
      si->load_bias = reinterpret_cast<ElfW(Addr)>(si->phdr) - si->phdr[i].p_vaddr;
      si->base = reinterpret_cast<ElfW(Addr)>(si->phdr) - si->phdr[i].p_offset;
      break;
    }
  }
  si->dynamic = nullptr;
  si->ref_count = 1;

  ElfW(Ehdr)* elf_hdr = reinterpret_cast<ElfW(Ehdr)*>(si->base);
  if (elf_hdr->e_type != ET_DYN) {
    __libc_format_fd(2, "error: only position independent executables (PIE) are supported.\n");
    exit(EXIT_FAILURE);
  }

  // Use LD_LIBRARY_PATH and LD_PRELOAD (but only if we aren't setuid/setgid).
  parse_LD_LIBRARY_PATH(ldpath_env);
  parse_LD_PRELOAD(ldpreload_env);

  somain = si;

  si->PrelinkImage();

  // Load ld_preloads and dependencies.
  StringLinkedList needed_library_name_list;
  size_t needed_libraries_count = 0;
  size_t ld_preloads_count = 0;
  while (g_ld_preload_names[ld_preloads_count] != nullptr) {
    needed_library_name_list.push_back(g_ld_preload_names[ld_preloads_count++]);
    ++needed_libraries_count;
  }

  for_each_dt_needed(si, [&](const char* name) {
    needed_library_name_list.push_back(name);
    ++needed_libraries_count;
  });

  const char* needed_library_names[needed_libraries_count];
  soinfo* needed_library_si[needed_libraries_count];

  memset(needed_library_names, 0, sizeof(needed_library_names));
  needed_library_name_list.copy_to_array(needed_library_names, needed_libraries_count);

  if (needed_libraries_count > 0 && !find_libraries(needed_library_names, needed_libraries_count, needed_library_si, g_ld_preloads, ld_preloads_count, RTLD_GLOBAL, nullptr)) {
    __libc_format_fd(2, "CANNOT LINK EXECUTABLE DEPENDENCIES: %s\n", linker_get_error_buffer());
    exit(EXIT_FAILURE);
  }

  for (size_t i = 0; i<needed_libraries_count; ++i) {
    si->add_child(needed_library_si[i]);
  }

  if (!si->LinkImage(nullptr)) {
    __libc_format_fd(2, "CANNOT LINK EXECUTABLE: %s\n", linker_get_error_buffer());
    exit(EXIT_FAILURE);
  }

  add_vdso(args);

  si->CallPreInitConstructors();

  /* After the PrelinkImage, the si->load_bias is initialized.
   * For so lib, the map->l_addr will be updated in notify_gdb_of_load.
   * We need to update this value for so exe here. So Unwind_Backtrace
   * for some arch like x86 could work correctly within so exe.
   */
  map->l_addr = si->load_bias;
  si->CallConstructors();

#if TIMING
  gettimeofday(&t1, nullptr);
  PRINT("LINKER TIME: %s: %d microseconds", args.argv[0], (int) (
           (((long long)t1.tv_sec * 1000000LL) + (long long)t1.tv_usec) -
           (((long long)t0.tv_sec * 1000000LL) + (long long)t0.tv_usec)));
#endif
#if STATS
  PRINT("RELO STATS: %s: %d abs, %d rel, %d copy, %d symbol", args.argv[0],
         linker_stats.count[kRelocAbsolute],
         linker_stats.count[kRelocRelative],
         linker_stats.count[kRelocCopy],
         linker_stats.count[kRelocSymbol]);
#endif
#if COUNT_PAGES
  {
    unsigned n;
    unsigned i;
    unsigned count = 0;
    for (n = 0; n < 4096; n++) {
      if (bitmask[n]) {
        unsigned x = bitmask[n];
#if defined(__LP64__)
        for (i = 0; i < 32; i++) {
#else
        for (i = 0; i < 8; i++) {
#endif
          if (x & 1) {
            count++;
          }
          x >>= 1;
        }
      }
    }
    PRINT("PAGES MODIFIED: %s: %d (%dKB)", args.argv[0], count, count * 4);
  }
#endif

#if TIMING || STATS || COUNT_PAGES
  fflush(stdout);
#endif

  TRACE("[ Ready to execute '%s' @ %p ]", si->name, reinterpret_cast<void*>(si->entry));
  return si->entry;
}

/* Compute the load-bias of an existing executable. This shall only
 * be used to compute the load bias of an executable or shared library
 * that was loaded by the kernel itself.
 *
 * Input:
 *    elf    -> address of ELF header, assumed to be at the start of the file.
 * Return:
 *    load bias, i.e. add the value of any p_vaddr in the file to get
 *    the corresponding address in memory.
 */
static ElfW(Addr) get_elf_exec_load_bias(const ElfW(Ehdr)* elf) {
  ElfW(Addr) offset = elf->e_phoff;
  const ElfW(Phdr)* phdr_table = reinterpret_cast<const ElfW(Phdr)*>(reinterpret_cast<uintptr_t>(elf) + offset);
  const ElfW(Phdr)* phdr_end = phdr_table + elf->e_phnum;

  for (const ElfW(Phdr)* phdr = phdr_table; phdr < phdr_end; phdr++) {
    if (phdr->p_type == PT_LOAD) {
      return reinterpret_cast<ElfW(Addr)>(elf) + phdr->p_offset - phdr->p_vaddr;
    }
  }
  return 0;
}

extern "C" void _start();

/*
 * This is the entry point for the linker, called from begin.S. This
 * method is responsible for fixing the linker's own relocations, and
 * then calling __linker_init_post_relocation().
 *
 * Because this method is called before the linker has fixed it's own
 * relocations, any attempt to reference an extern variable, extern
 * function, or other GOT reference will generate a segfault.
 */
extern "C" ElfW(Addr) __linker_init(void* raw_args) {
  KernelArgumentBlock args(raw_args);

  ElfW(Addr) linker_addr = args.getauxval(AT_BASE);
  ElfW(Addr) entry_point = args.getauxval(AT_ENTRY);
  ElfW(Ehdr)* elf_hdr = reinterpret_cast<ElfW(Ehdr)*>(linker_addr);
  ElfW(Phdr)* phdr = reinterpret_cast<ElfW(Phdr)*>(linker_addr + elf_hdr->e_phoff);

<<<<<<< HEAD
  soinfo linker_so("[dynamic linker]", nullptr, 0);
=======
  soinfo linker_so("[dynamic linker]", nullptr);
>>>>>>> 3bbd218e

  // If the linker is not acting as PT_INTERP entry_point is equal to
  // _start. Which means that the linker is running as an executable and
  // already linked by PT_INTERP.
  //
  // This happens when user tries to run 'adb shell /system/bin/linker'
  // see also https://code.google.com/p/android/issues/detail?id=63174
  if (reinterpret_cast<ElfW(Addr)>(&_start) == entry_point) {
    __libc_fatal("This is %s, the helper program for shared library executables.\n", args.argv[0]);
  }

  linker_so.base = linker_addr;
  linker_so.size = phdr_table_get_load_size(phdr, elf_hdr->e_phnum);
  linker_so.load_bias = get_elf_exec_load_bias(elf_hdr);
  linker_so.dynamic = nullptr;
  linker_so.phdr = phdr;
  linker_so.phnum = elf_hdr->e_phnum;
  linker_so.flags |= FLAG_LINKER;

  if (!(linker_so.PrelinkImage() && linker_so.LinkImage(nullptr))) {
    // It would be nice to print an error message, but if the linker
    // can't link itself, there's no guarantee that we'll be able to
    // call write() (because it involves a GOT reference). We may as
    // well try though...
    const char* msg = "CANNOT LINK EXECUTABLE: ";
    write(2, msg, strlen(msg));
    write(2, __linker_dl_err_buf, strlen(__linker_dl_err_buf));
    write(2, "\n", 1);
    _exit(EXIT_FAILURE);
  }

  __libc_init_tls(args);

  // Initialize the linker's own global variables
  linker_so.CallConstructors();

  // Initialize static variables. Note that in order to
  // get correct libdl_info we need to call constructors
  // before get_libdl_info().
  solist = get_libdl_info();
  sonext = get_libdl_info();

<<<<<<< HEAD
=======

>>>>>>> 3bbd218e
  // We have successfully fixed our own relocations. It's safe to run
  // the main part of the linker now.
  args.abort_message_ptr = &g_abort_message;
  ElfW(Addr) start_address = __linker_init_post_relocation(args, linker_addr);

  protect_data(PROT_READ);

  // Return the address that the calling assembly stub should jump to.
  return start_address;
}<|MERGE_RESOLUTION|>--- conflicted
+++ resolved
@@ -288,11 +288,7 @@
     return nullptr;
   }
 
-<<<<<<< HEAD
   soinfo* si = new (g_soinfo_allocator.alloc()) soinfo(name, file_stat, rtld_flags);
-=======
-  soinfo* si = new (g_soinfo_allocator.alloc()) soinfo(name, file_stat);
->>>>>>> 3bbd218e
 
   sonext->next = si;
   sonext = si;
@@ -456,18 +452,13 @@
   return nullptr;
 }
 
-<<<<<<< HEAD
 soinfo::soinfo(const char* name, const struct stat* file_stat, int rtld_flags) {
-=======
-soinfo::soinfo(const char* name, const struct stat* file_stat) {
->>>>>>> 3bbd218e
   memset(this, 0, sizeof(*this));
 
   strlcpy(this->name, name, sizeof(this->name));
   flags = FLAG_NEW_SOINFO;
   version = SOINFO_VERSION;
 
-<<<<<<< HEAD
   if (file_stat != nullptr) {
     set_st_dev(file_stat->st_dev);
     set_st_ino(file_stat->st_ino);
@@ -485,17 +476,6 @@
     g = h & 0xf0000000;
     h ^= g;
     h ^= g >> 24;
-=======
-  if (file_stat != NULL) {
-    set_st_dev(file_stat->st_dev);
-    set_st_ino(file_stat->st_ino);
-  }
-}
-
-void soinfo::resolve_ifunc_symbols() {
-  if (!get_has_ifuncs()) {
-    return;
->>>>>>> 3bbd218e
   }
   return h;
 }
@@ -1001,12 +981,8 @@
     si->CallDestructors();
 
     if (si->has_min_version(0)) {
-<<<<<<< HEAD
       soinfo* child = nullptr;
       while ((child = si->get_children().pop_front()) != nullptr) {
-=======
-      si->get_children().for_each([&] (soinfo* child) {
->>>>>>> 3bbd218e
         TRACE("%s needs to unload %s", si->name, child->name);
         soinfo_unload(child);
       }
@@ -1720,13 +1696,8 @@
 
 void soinfo::add_child(soinfo* child) {
   if (has_min_version(0)) {
-<<<<<<< HEAD
     child->parents.push_back(this);
     this->children.push_back(child);
-=======
-    this->children.push_front(child);
-    child->parents.push_front(this);
->>>>>>> 3bbd218e
   }
 }
 
@@ -1787,21 +1758,12 @@
   return 0;
 }
 
-<<<<<<< HEAD
 int soinfo::get_rtld_flags() {
   if (has_min_version(1)) {
     return rtld_flags;
   }
 
   return 0;
-=======
-bool soinfo::get_has_ifuncs() {
-  if (has_min_version(1)) {
-    return has_ifuncs;
-  }
-
-  return false;
->>>>>>> 3bbd218e
 }
 
 // This is a return on get_children()/get_parents() if
@@ -1811,7 +1773,6 @@
 soinfo::soinfo_list_t& soinfo::get_children() {
   if (has_min_version(0)) {
     return this->children;
-<<<<<<< HEAD
   }
 
   return g_empty_list;
@@ -1839,11 +1800,6 @@
   }
 
   return strtab + index;
-=======
-  }
-
-  return g_empty_list;
->>>>>>> 3bbd218e
 }
 
 /* Force any of the closed stdin, stdout and stderr to be associated with
@@ -2315,11 +2271,7 @@
 #else
 #define LINKER_PATH "/system/bin/linker"
 #endif
-<<<<<<< HEAD
 static soinfo linker_soinfo_for_gdb(LINKER_PATH, nullptr, 0);
-=======
-static soinfo linker_soinfo_for_gdb(LINKER_PATH, nullptr);
->>>>>>> 3bbd218e
 
 /* gdb expects the linker to be in the debug shared object list.
  * Without this, gdb has trouble locating the linker's ".text"
@@ -2571,11 +2523,7 @@
   ElfW(Ehdr)* elf_hdr = reinterpret_cast<ElfW(Ehdr)*>(linker_addr);
   ElfW(Phdr)* phdr = reinterpret_cast<ElfW(Phdr)*>(linker_addr + elf_hdr->e_phoff);
 
-<<<<<<< HEAD
   soinfo linker_so("[dynamic linker]", nullptr, 0);
-=======
-  soinfo linker_so("[dynamic linker]", nullptr);
->>>>>>> 3bbd218e
 
   // If the linker is not acting as PT_INTERP entry_point is equal to
   // _start. Which means that the linker is running as an executable and
@@ -2618,10 +2566,6 @@
   solist = get_libdl_info();
   sonext = get_libdl_info();
 
-<<<<<<< HEAD
-=======
-
->>>>>>> 3bbd218e
   // We have successfully fixed our own relocations. It's safe to run
   // the main part of the linker now.
   args.abort_message_ptr = &g_abort_message;
