/*
 * Implementation of the policy database.
 *
 * Author : Stephen Smalley, <sds@epoch.ncsc.mil>
 */

/*
 * Updated: Trusted Computer Solutions, Inc. <dgoeddel@trustedcs.com>
 *
 *	Support for enhanced MLS infrastructure.
 *
 * Updated: Frank Mayer <mayerf@tresys.com> and Karl MacMillan <kmacmillan@tresys.com>
 *
 *	Added conditional policy language extensions
 *
 * Updated: Hewlett-Packard <paul@paul-moore.com>
 *
 *      Added support for the policy capability bitmap
 *
 * Copyright (C) 2007 Hewlett-Packard Development Company, L.P.
 * Copyright (C) 2004-2005 Trusted Computer Solutions, Inc.
 * Copyright (C) 2003 - 2004 Tresys Technology, LLC
 *	This program is free software; you can redistribute it and/or modify
 *	it under the terms of the GNU General Public License as published by
 *	the Free Software Foundation, version 2.
 */

#include <linux/kernel.h>
#include <linux/sched.h>
#include <linux/slab.h>
#include <linux/string.h>
#include <linux/errno.h>
#include <linux/audit.h>
#include <linux/flex_array.h>
#include "security.h"

#include "policydb.h"
#include "conditional.h"
#include "mls.h"
#include "services.h"

#define _DEBUG_HASHES

#ifdef DEBUG_HASHES
static const char *symtab_name[SYM_NUM] = {
	"common prefixes",
	"classes",
	"roles",
	"types",
	"users",
	"bools",
	"levels",
	"categories",
};
#endif

static unsigned int symtab_sizes[SYM_NUM] = {
	2,
	32,
	16,
	512,
	128,
	16,
	16,
	16,
};

struct policydb_compat_info {
	int version;
	int sym_num;
	int ocon_num;
};

/* These need to be updated if SYM_NUM or OCON_NUM changes */
static struct policydb_compat_info policydb_compat[] = {
	{
		.version	= POLICYDB_VERSION_BASE,
		.sym_num	= SYM_NUM - 3,
		.ocon_num	= OCON_NUM - 1,
	},
	{
		.version	= POLICYDB_VERSION_BOOL,
		.sym_num	= SYM_NUM - 2,
		.ocon_num	= OCON_NUM - 1,
	},
	{
		.version	= POLICYDB_VERSION_IPV6,
		.sym_num	= SYM_NUM - 2,
		.ocon_num	= OCON_NUM,
	},
	{
		.version	= POLICYDB_VERSION_NLCLASS,
		.sym_num	= SYM_NUM - 2,
		.ocon_num	= OCON_NUM,
	},
	{
		.version	= POLICYDB_VERSION_MLS,
		.sym_num	= SYM_NUM,
		.ocon_num	= OCON_NUM,
	},
	{
		.version	= POLICYDB_VERSION_AVTAB,
		.sym_num	= SYM_NUM,
		.ocon_num	= OCON_NUM,
	},
	{
		.version	= POLICYDB_VERSION_RANGETRANS,
		.sym_num	= SYM_NUM,
		.ocon_num	= OCON_NUM,
	},
	{
		.version	= POLICYDB_VERSION_POLCAP,
		.sym_num	= SYM_NUM,
		.ocon_num	= OCON_NUM,
	},
	{
		.version	= POLICYDB_VERSION_PERMISSIVE,
		.sym_num	= SYM_NUM,
		.ocon_num	= OCON_NUM,
	},
	{
		.version	= POLICYDB_VERSION_BOUNDARY,
		.sym_num	= SYM_NUM,
		.ocon_num	= OCON_NUM,
	},
	{
		.version	= POLICYDB_VERSION_FILENAME_TRANS,
		.sym_num	= SYM_NUM,
		.ocon_num	= OCON_NUM,
	},
	{
		.version	= POLICYDB_VERSION_ROLETRANS,
		.sym_num	= SYM_NUM,
		.ocon_num	= OCON_NUM,
	},
	{
		.version	= POLICYDB_VERSION_NEW_OBJECT_DEFAULTS,
		.sym_num	= SYM_NUM,
		.ocon_num	= OCON_NUM,
	},
	{
		.version	= POLICYDB_VERSION_DEFAULT_TYPE,
		.sym_num	= SYM_NUM,
		.ocon_num	= OCON_NUM,
	},
	{
		.version	= POLICYDB_VERSION_CONSTRAINT_NAMES,
		.sym_num	= SYM_NUM,
		.ocon_num	= OCON_NUM,
	},
	{
<<<<<<< HEAD
		.version	= POLICYDB_VERSION_IOCTL_OPERATIONS,
=======
		.version	= POLICYDB_VERSION_XPERMS_IOCTL,
>>>>>>> 10a793e6
		.sym_num	= SYM_NUM,
		.ocon_num	= OCON_NUM,
	},
};

static struct policydb_compat_info *policydb_lookup_compat(int version)
{
	int i;
	struct policydb_compat_info *info = NULL;

	for (i = 0; i < ARRAY_SIZE(policydb_compat); i++) {
		if (policydb_compat[i].version == version) {
			info = &policydb_compat[i];
			break;
		}
	}
	return info;
}

/*
 * Initialize the role table.
 */
static int roles_init(struct policydb *p)
{
	char *key = NULL;
	int rc;
	struct role_datum *role;

	rc = -ENOMEM;
	role = kzalloc(sizeof(*role), GFP_KERNEL);
	if (!role)
		goto out;

	rc = -EINVAL;
	role->value = ++p->p_roles.nprim;
	if (role->value != OBJECT_R_VAL)
		goto out;

	rc = -ENOMEM;
	key = kstrdup(OBJECT_R, GFP_KERNEL);
	if (!key)
		goto out;

	rc = hashtab_insert(p->p_roles.table, key, role);
	if (rc)
		goto out;

	return 0;
out:
	kfree(key);
	kfree(role);
	return rc;
}

static u32 filenametr_hash(struct hashtab *h, const void *k)
{
	const struct filename_trans *ft = k;
	unsigned long hash;
	unsigned int byte_num;
	unsigned char focus;

	hash = ft->stype ^ ft->ttype ^ ft->tclass;

	byte_num = 0;
	while ((focus = ft->name[byte_num++]))
		hash = partial_name_hash(focus, hash);
	return hash & (h->size - 1);
}

static int filenametr_cmp(struct hashtab *h, const void *k1, const void *k2)
{
	const struct filename_trans *ft1 = k1;
	const struct filename_trans *ft2 = k2;
	int v;

	v = ft1->stype - ft2->stype;
	if (v)
		return v;

	v = ft1->ttype - ft2->ttype;
	if (v)
		return v;

	v = ft1->tclass - ft2->tclass;
	if (v)
		return v;

	return strcmp(ft1->name, ft2->name);

}

static u32 rangetr_hash(struct hashtab *h, const void *k)
{
	const struct range_trans *key = k;
	return (key->source_type + (key->target_type << 3) +
		(key->target_class << 5)) & (h->size - 1);
}

static int rangetr_cmp(struct hashtab *h, const void *k1, const void *k2)
{
	const struct range_trans *key1 = k1, *key2 = k2;
	int v;

	v = key1->source_type - key2->source_type;
	if (v)
		return v;

	v = key1->target_type - key2->target_type;
	if (v)
		return v;

	v = key1->target_class - key2->target_class;

	return v;
}

/*
 * Initialize a policy database structure.
 */
static int policydb_init(struct policydb *p)
{
	int i, rc;

	memset(p, 0, sizeof(*p));

	for (i = 0; i < SYM_NUM; i++) {
		rc = symtab_init(&p->symtab[i], symtab_sizes[i]);
		if (rc)
			goto out;
	}

	rc = avtab_init(&p->te_avtab);
	if (rc)
		goto out;

	rc = roles_init(p);
	if (rc)
		goto out;

	rc = cond_policydb_init(p);
	if (rc)
		goto out;

	p->filename_trans = hashtab_create(filenametr_hash, filenametr_cmp, (1 << 10));
	if (!p->filename_trans)
		goto out;

	p->range_tr = hashtab_create(rangetr_hash, rangetr_cmp, 256);
	if (!p->range_tr)
		goto out;

	ebitmap_init(&p->filename_trans_ttypes);
	ebitmap_init(&p->policycaps);
	ebitmap_init(&p->permissive_map);

	return 0;
out:
	hashtab_destroy(p->filename_trans);
	hashtab_destroy(p->range_tr);
	for (i = 0; i < SYM_NUM; i++)
		hashtab_destroy(p->symtab[i].table);
	return rc;
}

/*
 * The following *_index functions are used to
 * define the val_to_name and val_to_struct arrays
 * in a policy database structure.  The val_to_name
 * arrays are used when converting security context
 * structures into string representations.  The
 * val_to_struct arrays are used when the attributes
 * of a class, role, or user are needed.
 */

static int common_index(void *key, void *datum, void *datap)
{
	struct policydb *p;
	struct common_datum *comdatum;
	struct flex_array *fa;

	comdatum = datum;
	p = datap;
	if (!comdatum->value || comdatum->value > p->p_commons.nprim)
		return -EINVAL;

	fa = p->sym_val_to_name[SYM_COMMONS];
	if (flex_array_put_ptr(fa, comdatum->value - 1, key,
			       GFP_KERNEL | __GFP_ZERO))
		BUG();
	return 0;
}

static int class_index(void *key, void *datum, void *datap)
{
	struct policydb *p;
	struct class_datum *cladatum;
	struct flex_array *fa;

	cladatum = datum;
	p = datap;
	if (!cladatum->value || cladatum->value > p->p_classes.nprim)
		return -EINVAL;
	fa = p->sym_val_to_name[SYM_CLASSES];
	if (flex_array_put_ptr(fa, cladatum->value - 1, key,
			       GFP_KERNEL | __GFP_ZERO))
		BUG();
	p->class_val_to_struct[cladatum->value - 1] = cladatum;
	return 0;
}

static int role_index(void *key, void *datum, void *datap)
{
	struct policydb *p;
	struct role_datum *role;
	struct flex_array *fa;

	role = datum;
	p = datap;
	if (!role->value
	    || role->value > p->p_roles.nprim
	    || role->bounds > p->p_roles.nprim)
		return -EINVAL;

	fa = p->sym_val_to_name[SYM_ROLES];
	if (flex_array_put_ptr(fa, role->value - 1, key,
			       GFP_KERNEL | __GFP_ZERO))
		BUG();
	p->role_val_to_struct[role->value - 1] = role;
	return 0;
}

static int type_index(void *key, void *datum, void *datap)
{
	struct policydb *p;
	struct type_datum *typdatum;
	struct flex_array *fa;

	typdatum = datum;
	p = datap;

	if (typdatum->primary) {
		if (!typdatum->value
		    || typdatum->value > p->p_types.nprim
		    || typdatum->bounds > p->p_types.nprim)
			return -EINVAL;
		fa = p->sym_val_to_name[SYM_TYPES];
		if (flex_array_put_ptr(fa, typdatum->value - 1, key,
				       GFP_KERNEL | __GFP_ZERO))
			BUG();

		fa = p->type_val_to_struct_array;
		if (flex_array_put_ptr(fa, typdatum->value - 1, typdatum,
				       GFP_KERNEL | __GFP_ZERO))
			BUG();
	}

	return 0;
}

static int user_index(void *key, void *datum, void *datap)
{
	struct policydb *p;
	struct user_datum *usrdatum;
	struct flex_array *fa;

	usrdatum = datum;
	p = datap;
	if (!usrdatum->value
	    || usrdatum->value > p->p_users.nprim
	    || usrdatum->bounds > p->p_users.nprim)
		return -EINVAL;

	fa = p->sym_val_to_name[SYM_USERS];
	if (flex_array_put_ptr(fa, usrdatum->value - 1, key,
			       GFP_KERNEL | __GFP_ZERO))
		BUG();
	p->user_val_to_struct[usrdatum->value - 1] = usrdatum;
	return 0;
}

static int sens_index(void *key, void *datum, void *datap)
{
	struct policydb *p;
	struct level_datum *levdatum;
	struct flex_array *fa;

	levdatum = datum;
	p = datap;

	if (!levdatum->isalias) {
		if (!levdatum->level->sens ||
		    levdatum->level->sens > p->p_levels.nprim)
			return -EINVAL;
		fa = p->sym_val_to_name[SYM_LEVELS];
		if (flex_array_put_ptr(fa, levdatum->level->sens - 1, key,
				       GFP_KERNEL | __GFP_ZERO))
			BUG();
	}

	return 0;
}

static int cat_index(void *key, void *datum, void *datap)
{
	struct policydb *p;
	struct cat_datum *catdatum;
	struct flex_array *fa;

	catdatum = datum;
	p = datap;

	if (!catdatum->isalias) {
		if (!catdatum->value || catdatum->value > p->p_cats.nprim)
			return -EINVAL;
		fa = p->sym_val_to_name[SYM_CATS];
		if (flex_array_put_ptr(fa, catdatum->value - 1, key,
				       GFP_KERNEL | __GFP_ZERO))
			BUG();
	}

	return 0;
}

static int (*index_f[SYM_NUM]) (void *key, void *datum, void *datap) =
{
	common_index,
	class_index,
	role_index,
	type_index,
	user_index,
	cond_index_bool,
	sens_index,
	cat_index,
};

#ifdef DEBUG_HASHES
static void hash_eval(struct hashtab *h, const char *hash_name)
{
	struct hashtab_info info;

	hashtab_stat(h, &info);
	printk(KERN_DEBUG "SELinux: %s:  %d entries and %d/%d buckets used, "
	       "longest chain length %d\n", hash_name, h->nel,
	       info.slots_used, h->size, info.max_chain_len);
}

static void symtab_hash_eval(struct symtab *s)
{
	int i;

	for (i = 0; i < SYM_NUM; i++)
		hash_eval(s[i].table, symtab_name[i]);
}

#else
static inline void hash_eval(struct hashtab *h, char *hash_name)
{
}
#endif

/*
 * Define the other val_to_name and val_to_struct arrays
 * in a policy database structure.
 *
 * Caller must clean up on failure.
 */
static int policydb_index(struct policydb *p)
{
	int i, rc;

	printk(KERN_DEBUG "SELinux:  %d users, %d roles, %d types, %d bools",
	       p->p_users.nprim, p->p_roles.nprim, p->p_types.nprim, p->p_bools.nprim);
	if (p->mls_enabled)
		printk(", %d sens, %d cats", p->p_levels.nprim,
		       p->p_cats.nprim);
	printk("\n");

	printk(KERN_DEBUG "SELinux:  %d classes, %d rules\n",
	       p->p_classes.nprim, p->te_avtab.nel);

#ifdef DEBUG_HASHES
	avtab_hash_eval(&p->te_avtab, "rules");
	symtab_hash_eval(p->symtab);
#endif

	rc = -ENOMEM;
	p->class_val_to_struct =
		kmalloc(p->p_classes.nprim * sizeof(*(p->class_val_to_struct)),
			GFP_KERNEL);
	if (!p->class_val_to_struct)
		goto out;

	rc = -ENOMEM;
	p->role_val_to_struct =
		kmalloc(p->p_roles.nprim * sizeof(*(p->role_val_to_struct)),
			GFP_KERNEL);
	if (!p->role_val_to_struct)
		goto out;

	rc = -ENOMEM;
	p->user_val_to_struct =
		kmalloc(p->p_users.nprim * sizeof(*(p->user_val_to_struct)),
			GFP_KERNEL);
	if (!p->user_val_to_struct)
		goto out;

	/* Yes, I want the sizeof the pointer, not the structure */
	rc = -ENOMEM;
	p->type_val_to_struct_array = flex_array_alloc(sizeof(struct type_datum *),
						       p->p_types.nprim,
						       GFP_KERNEL | __GFP_ZERO);
	if (!p->type_val_to_struct_array)
		goto out;

	rc = flex_array_prealloc(p->type_val_to_struct_array, 0,
				 p->p_types.nprim, GFP_KERNEL | __GFP_ZERO);
	if (rc)
		goto out;

	rc = cond_init_bool_indexes(p);
	if (rc)
		goto out;

	for (i = 0; i < SYM_NUM; i++) {
		rc = -ENOMEM;
		p->sym_val_to_name[i] = flex_array_alloc(sizeof(char *),
							 p->symtab[i].nprim,
							 GFP_KERNEL | __GFP_ZERO);
		if (!p->sym_val_to_name[i])
			goto out;

		rc = flex_array_prealloc(p->sym_val_to_name[i],
					 0, p->symtab[i].nprim,
					 GFP_KERNEL | __GFP_ZERO);
		if (rc)
			goto out;

		rc = hashtab_map(p->symtab[i].table, index_f[i], p);
		if (rc)
			goto out;
	}
	rc = 0;
out:
	return rc;
}

/*
 * The following *_destroy functions are used to
 * free any memory allocated for each kind of
 * symbol data in the policy database.
 */

static int perm_destroy(void *key, void *datum, void *p)
{
	kfree(key);
	kfree(datum);
	return 0;
}

static int common_destroy(void *key, void *datum, void *p)
{
	struct common_datum *comdatum;

	kfree(key);
	if (datum) {
		comdatum = datum;
		hashtab_map(comdatum->permissions.table, perm_destroy, NULL);
		hashtab_destroy(comdatum->permissions.table);
	}
	kfree(datum);
	return 0;
}

static void constraint_expr_destroy(struct constraint_expr *expr)
{
	if (expr) {
		ebitmap_destroy(&expr->names);
		if (expr->type_names) {
			ebitmap_destroy(&expr->type_names->types);
			ebitmap_destroy(&expr->type_names->negset);
			kfree(expr->type_names);
		}
		kfree(expr);
	}
}

static int cls_destroy(void *key, void *datum, void *p)
{
	struct class_datum *cladatum;
	struct constraint_node *constraint, *ctemp;
	struct constraint_expr *e, *etmp;

	kfree(key);
	if (datum) {
		cladatum = datum;
		hashtab_map(cladatum->permissions.table, perm_destroy, NULL);
		hashtab_destroy(cladatum->permissions.table);
		constraint = cladatum->constraints;
		while (constraint) {
			e = constraint->expr;
			while (e) {
				etmp = e;
				e = e->next;
				constraint_expr_destroy(etmp);
			}
			ctemp = constraint;
			constraint = constraint->next;
			kfree(ctemp);
		}

		constraint = cladatum->validatetrans;
		while (constraint) {
			e = constraint->expr;
			while (e) {
				etmp = e;
				e = e->next;
				constraint_expr_destroy(etmp);
			}
			ctemp = constraint;
			constraint = constraint->next;
			kfree(ctemp);
		}
		kfree(cladatum->comkey);
	}
	kfree(datum);
	return 0;
}

static int role_destroy(void *key, void *datum, void *p)
{
	struct role_datum *role;

	kfree(key);
	if (datum) {
		role = datum;
		ebitmap_destroy(&role->dominates);
		ebitmap_destroy(&role->types);
	}
	kfree(datum);
	return 0;
}

static int type_destroy(void *key, void *datum, void *p)
{
	kfree(key);
	kfree(datum);
	return 0;
}

static int user_destroy(void *key, void *datum, void *p)
{
	struct user_datum *usrdatum;

	kfree(key);
	if (datum) {
		usrdatum = datum;
		ebitmap_destroy(&usrdatum->roles);
		ebitmap_destroy(&usrdatum->range.level[0].cat);
		ebitmap_destroy(&usrdatum->range.level[1].cat);
		ebitmap_destroy(&usrdatum->dfltlevel.cat);
	}
	kfree(datum);
	return 0;
}

static int sens_destroy(void *key, void *datum, void *p)
{
	struct level_datum *levdatum;

	kfree(key);
	if (datum) {
		levdatum = datum;
		ebitmap_destroy(&levdatum->level->cat);
		kfree(levdatum->level);
	}
	kfree(datum);
	return 0;
}

static int cat_destroy(void *key, void *datum, void *p)
{
	kfree(key);
	kfree(datum);
	return 0;
}

static int (*destroy_f[SYM_NUM]) (void *key, void *datum, void *datap) =
{
	common_destroy,
	cls_destroy,
	role_destroy,
	type_destroy,
	user_destroy,
	cond_destroy_bool,
	sens_destroy,
	cat_destroy,
};

static int filenametr_destroy(void *key, void *datum, void *p)
{
	struct filename_trans *ft = key;
	kfree(ft->name);
	kfree(key);
	kfree(datum);
	cond_resched();
	return 0;
}

static int range_tr_destroy(void *key, void *datum, void *p)
{
	struct mls_range *rt = datum;
	kfree(key);
	ebitmap_destroy(&rt->level[0].cat);
	ebitmap_destroy(&rt->level[1].cat);
	kfree(datum);
	cond_resched();
	return 0;
}

static void ocontext_destroy(struct ocontext *c, int i)
{
	if (!c)
		return;

	context_destroy(&c->context[0]);
	context_destroy(&c->context[1]);
	if (i == OCON_ISID || i == OCON_FS ||
	    i == OCON_NETIF || i == OCON_FSUSE)
		kfree(c->u.name);
	kfree(c);
}

/*
 * Free any memory allocated by a policy database structure.
 */
void policydb_destroy(struct policydb *p)
{
	struct ocontext *c, *ctmp;
	struct genfs *g, *gtmp;
	int i;
	struct role_allow *ra, *lra = NULL;
	struct role_trans *tr, *ltr = NULL;

	for (i = 0; i < SYM_NUM; i++) {
		cond_resched();
		hashtab_map(p->symtab[i].table, destroy_f[i], NULL);
		hashtab_destroy(p->symtab[i].table);
	}

	for (i = 0; i < SYM_NUM; i++) {
		if (p->sym_val_to_name[i])
			flex_array_free(p->sym_val_to_name[i]);
	}

	kfree(p->class_val_to_struct);
	kfree(p->role_val_to_struct);
	kfree(p->user_val_to_struct);
	if (p->type_val_to_struct_array)
		flex_array_free(p->type_val_to_struct_array);

	avtab_destroy(&p->te_avtab);

	for (i = 0; i < OCON_NUM; i++) {
		cond_resched();
		c = p->ocontexts[i];
		while (c) {
			ctmp = c;
			c = c->next;
			ocontext_destroy(ctmp, i);
		}
		p->ocontexts[i] = NULL;
	}

	g = p->genfs;
	while (g) {
		cond_resched();
		kfree(g->fstype);
		c = g->head;
		while (c) {
			ctmp = c;
			c = c->next;
			ocontext_destroy(ctmp, OCON_FSUSE);
		}
		gtmp = g;
		g = g->next;
		kfree(gtmp);
	}
	p->genfs = NULL;

	cond_policydb_destroy(p);

	for (tr = p->role_tr; tr; tr = tr->next) {
		cond_resched();
		kfree(ltr);
		ltr = tr;
	}
	kfree(ltr);

	for (ra = p->role_allow; ra; ra = ra->next) {
		cond_resched();
		kfree(lra);
		lra = ra;
	}
	kfree(lra);

	hashtab_map(p->filename_trans, filenametr_destroy, NULL);
	hashtab_destroy(p->filename_trans);

	hashtab_map(p->range_tr, range_tr_destroy, NULL);
	hashtab_destroy(p->range_tr);

	if (p->type_attr_map_array) {
		for (i = 0; i < p->p_types.nprim; i++) {
			struct ebitmap *e;

			e = flex_array_get(p->type_attr_map_array, i);
			if (!e)
				continue;
			ebitmap_destroy(e);
		}
		flex_array_free(p->type_attr_map_array);
	}

	ebitmap_destroy(&p->filename_trans_ttypes);
	ebitmap_destroy(&p->policycaps);
	ebitmap_destroy(&p->permissive_map);

	return;
}

/*
 * Load the initial SIDs specified in a policy database
 * structure into a SID table.
 */
int policydb_load_isids(struct policydb *p, struct sidtab *s)
{
	struct ocontext *head, *c;
	int rc;

	rc = sidtab_init(s);
	if (rc) {
		printk(KERN_ERR "SELinux:  out of memory on SID table init\n");
		goto out;
	}

	head = p->ocontexts[OCON_ISID];
	for (c = head; c; c = c->next) {
		rc = -EINVAL;
		if (!c->context[0].user) {
			printk(KERN_ERR "SELinux:  SID %s was never defined.\n",
				c->u.name);
			goto out;
		}

		rc = sidtab_insert(s, c->sid[0], &c->context[0]);
		if (rc) {
			printk(KERN_ERR "SELinux:  unable to load initial SID %s.\n",
				c->u.name);
			goto out;
		}
	}
	rc = 0;
out:
	return rc;
}

int policydb_class_isvalid(struct policydb *p, unsigned int class)
{
	if (!class || class > p->p_classes.nprim)
		return 0;
	return 1;
}

int policydb_role_isvalid(struct policydb *p, unsigned int role)
{
	if (!role || role > p->p_roles.nprim)
		return 0;
	return 1;
}

int policydb_type_isvalid(struct policydb *p, unsigned int type)
{
	if (!type || type > p->p_types.nprim)
		return 0;
	return 1;
}

/*
 * Return 1 if the fields in the security context
 * structure `c' are valid.  Return 0 otherwise.
 */
int policydb_context_isvalid(struct policydb *p, struct context *c)
{
	struct role_datum *role;
	struct user_datum *usrdatum;

	if (!c->role || c->role > p->p_roles.nprim)
		return 0;

	if (!c->user || c->user > p->p_users.nprim)
		return 0;

	if (!c->type || c->type > p->p_types.nprim)
		return 0;

	if (c->role != OBJECT_R_VAL) {
		/*
		 * Role must be authorized for the type.
		 */
		role = p->role_val_to_struct[c->role - 1];
		if (!ebitmap_get_bit(&role->types, c->type - 1))
			/* role may not be associated with type */
			return 0;

		/*
		 * User must be authorized for the role.
		 */
		usrdatum = p->user_val_to_struct[c->user - 1];
		if (!usrdatum)
			return 0;

		if (!ebitmap_get_bit(&usrdatum->roles, c->role - 1))
			/* user may not be associated with role */
			return 0;
	}

	if (!mls_context_isvalid(p, c))
		return 0;

	return 1;
}

/*
 * Read a MLS range structure from a policydb binary
 * representation file.
 */
static int mls_read_range_helper(struct mls_range *r, void *fp)
{
	__le32 buf[2];
	u32 items;
	int rc;

	rc = next_entry(buf, fp, sizeof(u32));
	if (rc)
		goto out;

	rc = -EINVAL;
	items = le32_to_cpu(buf[0]);
	if (items > ARRAY_SIZE(buf)) {
		printk(KERN_ERR "SELinux: mls:  range overflow\n");
		goto out;
	}

	rc = next_entry(buf, fp, sizeof(u32) * items);
	if (rc) {
		printk(KERN_ERR "SELinux: mls:  truncated range\n");
		goto out;
	}

	r->level[0].sens = le32_to_cpu(buf[0]);
	if (items > 1)
		r->level[1].sens = le32_to_cpu(buf[1]);
	else
		r->level[1].sens = r->level[0].sens;

	rc = ebitmap_read(&r->level[0].cat, fp);
	if (rc) {
		printk(KERN_ERR "SELinux: mls:  error reading low categories\n");
		goto out;
	}
	if (items > 1) {
		rc = ebitmap_read(&r->level[1].cat, fp);
		if (rc) {
			printk(KERN_ERR "SELinux: mls:  error reading high categories\n");
			goto bad_high;
		}
	} else {
		rc = ebitmap_cpy(&r->level[1].cat, &r->level[0].cat);
		if (rc) {
			printk(KERN_ERR "SELinux: mls:  out of memory\n");
			goto bad_high;
		}
	}

	return 0;
bad_high:
	ebitmap_destroy(&r->level[0].cat);
out:
	return rc;
}

/*
 * Read and validate a security context structure
 * from a policydb binary representation file.
 */
static int context_read_and_validate(struct context *c,
				     struct policydb *p,
				     void *fp)
{
	__le32 buf[3];
	int rc;

	rc = next_entry(buf, fp, sizeof buf);
	if (rc) {
		printk(KERN_ERR "SELinux: context truncated\n");
		goto out;
	}
	c->user = le32_to_cpu(buf[0]);
	c->role = le32_to_cpu(buf[1]);
	c->type = le32_to_cpu(buf[2]);
	if (p->policyvers >= POLICYDB_VERSION_MLS) {
		rc = mls_read_range_helper(&c->range, fp);
		if (rc) {
			printk(KERN_ERR "SELinux: error reading MLS range of context\n");
			goto out;
		}
	}

	rc = -EINVAL;
	if (!policydb_context_isvalid(p, c)) {
		printk(KERN_ERR "SELinux:  invalid security context\n");
		context_destroy(c);
		goto out;
	}
	rc = 0;
out:
	return rc;
}

/*
 * The following *_read functions are used to
 * read the symbol data from a policy database
 * binary representation file.
 */

static int perm_read(struct policydb *p, struct hashtab *h, void *fp)
{
	char *key = NULL;
	struct perm_datum *perdatum;
	int rc;
	__le32 buf[2];
	u32 len;

	rc = -ENOMEM;
	perdatum = kzalloc(sizeof(*perdatum), GFP_KERNEL);
	if (!perdatum)
		goto bad;

	rc = next_entry(buf, fp, sizeof buf);
	if (rc)
		goto bad;

	len = le32_to_cpu(buf[0]);
	perdatum->value = le32_to_cpu(buf[1]);

	rc = -ENOMEM;
	key = kmalloc(len + 1, GFP_KERNEL);
	if (!key)
		goto bad;

	rc = next_entry(key, fp, len);
	if (rc)
		goto bad;
	key[len] = '\0';

	rc = hashtab_insert(h, key, perdatum);
	if (rc)
		goto bad;

	return 0;
bad:
	perm_destroy(key, perdatum, NULL);
	return rc;
}

static int common_read(struct policydb *p, struct hashtab *h, void *fp)
{
	char *key = NULL;
	struct common_datum *comdatum;
	__le32 buf[4];
	u32 len, nel;
	int i, rc;

	rc = -ENOMEM;
	comdatum = kzalloc(sizeof(*comdatum), GFP_KERNEL);
	if (!comdatum)
		goto bad;

	rc = next_entry(buf, fp, sizeof buf);
	if (rc)
		goto bad;

	len = le32_to_cpu(buf[0]);
	comdatum->value = le32_to_cpu(buf[1]);

	rc = symtab_init(&comdatum->permissions, PERM_SYMTAB_SIZE);
	if (rc)
		goto bad;
	comdatum->permissions.nprim = le32_to_cpu(buf[2]);
	nel = le32_to_cpu(buf[3]);

	rc = -ENOMEM;
	key = kmalloc(len + 1, GFP_KERNEL);
	if (!key)
		goto bad;

	rc = next_entry(key, fp, len);
	if (rc)
		goto bad;
	key[len] = '\0';

	for (i = 0; i < nel; i++) {
		rc = perm_read(p, comdatum->permissions.table, fp);
		if (rc)
			goto bad;
	}

	rc = hashtab_insert(h, key, comdatum);
	if (rc)
		goto bad;
	return 0;
bad:
	common_destroy(key, comdatum, NULL);
	return rc;
}

static void type_set_init(struct type_set *t)
{
	ebitmap_init(&t->types);
	ebitmap_init(&t->negset);
}

static int type_set_read(struct type_set *t, void *fp)
{
	__le32 buf[1];
	int rc;

	if (ebitmap_read(&t->types, fp))
		return -EINVAL;
	if (ebitmap_read(&t->negset, fp))
		return -EINVAL;

	rc = next_entry(buf, fp, sizeof(u32));
	if (rc < 0)
		return -EINVAL;
	t->flags = le32_to_cpu(buf[0]);

	return 0;
}


static int read_cons_helper(struct policydb *p,
				struct constraint_node **nodep,
				int ncons, int allowxtarget, void *fp)
{
	struct constraint_node *c, *lc;
	struct constraint_expr *e, *le;
	__le32 buf[3];
	u32 nexpr;
	int rc, i, j, depth;

	lc = NULL;
	for (i = 0; i < ncons; i++) {
		c = kzalloc(sizeof(*c), GFP_KERNEL);
		if (!c)
			return -ENOMEM;

		if (lc)
			lc->next = c;
		else
			*nodep = c;

		rc = next_entry(buf, fp, (sizeof(u32) * 2));
		if (rc)
			return rc;
		c->permissions = le32_to_cpu(buf[0]);
		nexpr = le32_to_cpu(buf[1]);
		le = NULL;
		depth = -1;
		for (j = 0; j < nexpr; j++) {
			e = kzalloc(sizeof(*e), GFP_KERNEL);
			if (!e)
				return -ENOMEM;

			if (le)
				le->next = e;
			else
				c->expr = e;

			rc = next_entry(buf, fp, (sizeof(u32) * 3));
			if (rc)
				return rc;
			e->expr_type = le32_to_cpu(buf[0]);
			e->attr = le32_to_cpu(buf[1]);
			e->op = le32_to_cpu(buf[2]);

			switch (e->expr_type) {
			case CEXPR_NOT:
				if (depth < 0)
					return -EINVAL;
				break;
			case CEXPR_AND:
			case CEXPR_OR:
				if (depth < 1)
					return -EINVAL;
				depth--;
				break;
			case CEXPR_ATTR:
				if (depth == (CEXPR_MAXDEPTH - 1))
					return -EINVAL;
				depth++;
				break;
			case CEXPR_NAMES:
				if (!allowxtarget && (e->attr & CEXPR_XTARGET))
					return -EINVAL;
				if (depth == (CEXPR_MAXDEPTH - 1))
					return -EINVAL;
				depth++;
				rc = ebitmap_read(&e->names, fp);
				if (rc)
					return rc;
				if (p->policyvers >=
					POLICYDB_VERSION_CONSTRAINT_NAMES) {
						e->type_names = kzalloc(sizeof
						(*e->type_names),
						GFP_KERNEL);
					if (!e->type_names)
						return -ENOMEM;
					type_set_init(e->type_names);
					rc = type_set_read(e->type_names, fp);
					if (rc)
						return rc;
				}
				break;
			default:
				return -EINVAL;
			}
			le = e;
		}
		if (depth != 0)
			return -EINVAL;
		lc = c;
	}

	return 0;
}

static int class_read(struct policydb *p, struct hashtab *h, void *fp)
{
	char *key = NULL;
	struct class_datum *cladatum;
	__le32 buf[6];
	u32 len, len2, ncons, nel;
	int i, rc;

	rc = -ENOMEM;
	cladatum = kzalloc(sizeof(*cladatum), GFP_KERNEL);
	if (!cladatum)
		goto bad;

	rc = next_entry(buf, fp, sizeof(u32)*6);
	if (rc)
		goto bad;

	len = le32_to_cpu(buf[0]);
	len2 = le32_to_cpu(buf[1]);
	cladatum->value = le32_to_cpu(buf[2]);

	rc = symtab_init(&cladatum->permissions, PERM_SYMTAB_SIZE);
	if (rc)
		goto bad;
	cladatum->permissions.nprim = le32_to_cpu(buf[3]);
	nel = le32_to_cpu(buf[4]);

	ncons = le32_to_cpu(buf[5]);

	rc = -ENOMEM;
	key = kmalloc(len + 1, GFP_KERNEL);
	if (!key)
		goto bad;

	rc = next_entry(key, fp, len);
	if (rc)
		goto bad;
	key[len] = '\0';

	if (len2) {
		rc = -ENOMEM;
		cladatum->comkey = kmalloc(len2 + 1, GFP_KERNEL);
		if (!cladatum->comkey)
			goto bad;
		rc = next_entry(cladatum->comkey, fp, len2);
		if (rc)
			goto bad;
		cladatum->comkey[len2] = '\0';

		rc = -EINVAL;
		cladatum->comdatum = hashtab_search(p->p_commons.table, cladatum->comkey);
		if (!cladatum->comdatum) {
			printk(KERN_ERR "SELinux:  unknown common %s\n", cladatum->comkey);
			goto bad;
		}
	}
	for (i = 0; i < nel; i++) {
		rc = perm_read(p, cladatum->permissions.table, fp);
		if (rc)
			goto bad;
	}

	rc = read_cons_helper(p, &cladatum->constraints, ncons, 0, fp);
	if (rc)
		goto bad;

	if (p->policyvers >= POLICYDB_VERSION_VALIDATETRANS) {
		/* grab the validatetrans rules */
		rc = next_entry(buf, fp, sizeof(u32));
		if (rc)
			goto bad;
		ncons = le32_to_cpu(buf[0]);
		rc = read_cons_helper(p, &cladatum->validatetrans,
				ncons, 1, fp);
		if (rc)
			goto bad;
	}

	if (p->policyvers >= POLICYDB_VERSION_NEW_OBJECT_DEFAULTS) {
		rc = next_entry(buf, fp, sizeof(u32) * 3);
		if (rc)
			goto bad;

		cladatum->default_user = le32_to_cpu(buf[0]);
		cladatum->default_role = le32_to_cpu(buf[1]);
		cladatum->default_range = le32_to_cpu(buf[2]);
	}

	if (p->policyvers >= POLICYDB_VERSION_DEFAULT_TYPE) {
		rc = next_entry(buf, fp, sizeof(u32) * 1);
		if (rc)
			goto bad;
		cladatum->default_type = le32_to_cpu(buf[0]);
	}

	rc = hashtab_insert(h, key, cladatum);
	if (rc)
		goto bad;

	return 0;
bad:
	cls_destroy(key, cladatum, NULL);
	return rc;
}

static int role_read(struct policydb *p, struct hashtab *h, void *fp)
{
	char *key = NULL;
	struct role_datum *role;
	int rc, to_read = 2;
	__le32 buf[3];
	u32 len;

	rc = -ENOMEM;
	role = kzalloc(sizeof(*role), GFP_KERNEL);
	if (!role)
		goto bad;

	if (p->policyvers >= POLICYDB_VERSION_BOUNDARY)
		to_read = 3;

	rc = next_entry(buf, fp, sizeof(buf[0]) * to_read);
	if (rc)
		goto bad;

	len = le32_to_cpu(buf[0]);
	role->value = le32_to_cpu(buf[1]);
	if (p->policyvers >= POLICYDB_VERSION_BOUNDARY)
		role->bounds = le32_to_cpu(buf[2]);

	rc = -ENOMEM;
	key = kmalloc(len + 1, GFP_KERNEL);
	if (!key)
		goto bad;

	rc = next_entry(key, fp, len);
	if (rc)
		goto bad;
	key[len] = '\0';

	rc = ebitmap_read(&role->dominates, fp);
	if (rc)
		goto bad;

	rc = ebitmap_read(&role->types, fp);
	if (rc)
		goto bad;

	if (strcmp(key, OBJECT_R) == 0) {
		rc = -EINVAL;
		if (role->value != OBJECT_R_VAL) {
			printk(KERN_ERR "SELinux: Role %s has wrong value %d\n",
			       OBJECT_R, role->value);
			goto bad;
		}
		rc = 0;
		goto bad;
	}

	rc = hashtab_insert(h, key, role);
	if (rc)
		goto bad;
	return 0;
bad:
	role_destroy(key, role, NULL);
	return rc;
}

static int type_read(struct policydb *p, struct hashtab *h, void *fp)
{
	char *key = NULL;
	struct type_datum *typdatum;
	int rc, to_read = 3;
	__le32 buf[4];
	u32 len;

	rc = -ENOMEM;
	typdatum = kzalloc(sizeof(*typdatum), GFP_KERNEL);
	if (!typdatum)
		goto bad;

	if (p->policyvers >= POLICYDB_VERSION_BOUNDARY)
		to_read = 4;

	rc = next_entry(buf, fp, sizeof(buf[0]) * to_read);
	if (rc)
		goto bad;

	len = le32_to_cpu(buf[0]);
	typdatum->value = le32_to_cpu(buf[1]);
	if (p->policyvers >= POLICYDB_VERSION_BOUNDARY) {
		u32 prop = le32_to_cpu(buf[2]);

		if (prop & TYPEDATUM_PROPERTY_PRIMARY)
			typdatum->primary = 1;
		if (prop & TYPEDATUM_PROPERTY_ATTRIBUTE)
			typdatum->attribute = 1;

		typdatum->bounds = le32_to_cpu(buf[3]);
	} else {
		typdatum->primary = le32_to_cpu(buf[2]);
	}

	rc = -ENOMEM;
	key = kmalloc(len + 1, GFP_KERNEL);
	if (!key)
		goto bad;
	rc = next_entry(key, fp, len);
	if (rc)
		goto bad;
	key[len] = '\0';

	rc = hashtab_insert(h, key, typdatum);
	if (rc)
		goto bad;
	return 0;
bad:
	type_destroy(key, typdatum, NULL);
	return rc;
}


/*
 * Read a MLS level structure from a policydb binary
 * representation file.
 */
static int mls_read_level(struct mls_level *lp, void *fp)
{
	__le32 buf[1];
	int rc;

	memset(lp, 0, sizeof(*lp));

	rc = next_entry(buf, fp, sizeof buf);
	if (rc) {
		printk(KERN_ERR "SELinux: mls: truncated level\n");
		return rc;
	}
	lp->sens = le32_to_cpu(buf[0]);

	rc = ebitmap_read(&lp->cat, fp);
	if (rc) {
		printk(KERN_ERR "SELinux: mls:  error reading level categories\n");
		return rc;
	}
	return 0;
}

static int user_read(struct policydb *p, struct hashtab *h, void *fp)
{
	char *key = NULL;
	struct user_datum *usrdatum;
	int rc, to_read = 2;
	__le32 buf[3];
	u32 len;

	rc = -ENOMEM;
	usrdatum = kzalloc(sizeof(*usrdatum), GFP_KERNEL);
	if (!usrdatum)
		goto bad;

	if (p->policyvers >= POLICYDB_VERSION_BOUNDARY)
		to_read = 3;

	rc = next_entry(buf, fp, sizeof(buf[0]) * to_read);
	if (rc)
		goto bad;

	len = le32_to_cpu(buf[0]);
	usrdatum->value = le32_to_cpu(buf[1]);
	if (p->policyvers >= POLICYDB_VERSION_BOUNDARY)
		usrdatum->bounds = le32_to_cpu(buf[2]);

	rc = -ENOMEM;
	key = kmalloc(len + 1, GFP_KERNEL);
	if (!key)
		goto bad;
	rc = next_entry(key, fp, len);
	if (rc)
		goto bad;
	key[len] = '\0';

	rc = ebitmap_read(&usrdatum->roles, fp);
	if (rc)
		goto bad;

	if (p->policyvers >= POLICYDB_VERSION_MLS) {
		rc = mls_read_range_helper(&usrdatum->range, fp);
		if (rc)
			goto bad;
		rc = mls_read_level(&usrdatum->dfltlevel, fp);
		if (rc)
			goto bad;
	}

	rc = hashtab_insert(h, key, usrdatum);
	if (rc)
		goto bad;
	return 0;
bad:
	user_destroy(key, usrdatum, NULL);
	return rc;
}

static int sens_read(struct policydb *p, struct hashtab *h, void *fp)
{
	char *key = NULL;
	struct level_datum *levdatum;
	int rc;
	__le32 buf[2];
	u32 len;

	rc = -ENOMEM;
	levdatum = kzalloc(sizeof(*levdatum), GFP_ATOMIC);
	if (!levdatum)
		goto bad;

	rc = next_entry(buf, fp, sizeof buf);
	if (rc)
		goto bad;

	len = le32_to_cpu(buf[0]);
	levdatum->isalias = le32_to_cpu(buf[1]);

	rc = -ENOMEM;
	key = kmalloc(len + 1, GFP_ATOMIC);
	if (!key)
		goto bad;
	rc = next_entry(key, fp, len);
	if (rc)
		goto bad;
	key[len] = '\0';

	rc = -ENOMEM;
	levdatum->level = kmalloc(sizeof(struct mls_level), GFP_ATOMIC);
	if (!levdatum->level)
		goto bad;

	rc = mls_read_level(levdatum->level, fp);
	if (rc)
		goto bad;

	rc = hashtab_insert(h, key, levdatum);
	if (rc)
		goto bad;
	return 0;
bad:
	sens_destroy(key, levdatum, NULL);
	return rc;
}

static int cat_read(struct policydb *p, struct hashtab *h, void *fp)
{
	char *key = NULL;
	struct cat_datum *catdatum;
	int rc;
	__le32 buf[3];
	u32 len;

	rc = -ENOMEM;
	catdatum = kzalloc(sizeof(*catdatum), GFP_ATOMIC);
	if (!catdatum)
		goto bad;

	rc = next_entry(buf, fp, sizeof buf);
	if (rc)
		goto bad;

	len = le32_to_cpu(buf[0]);
	catdatum->value = le32_to_cpu(buf[1]);
	catdatum->isalias = le32_to_cpu(buf[2]);

	rc = -ENOMEM;
	key = kmalloc(len + 1, GFP_ATOMIC);
	if (!key)
		goto bad;
	rc = next_entry(key, fp, len);
	if (rc)
		goto bad;
	key[len] = '\0';

	rc = hashtab_insert(h, key, catdatum);
	if (rc)
		goto bad;
	return 0;
bad:
	cat_destroy(key, catdatum, NULL);
	return rc;
}

static int (*read_f[SYM_NUM]) (struct policydb *p, struct hashtab *h, void *fp) =
{
	common_read,
	class_read,
	role_read,
	type_read,
	user_read,
	cond_read_bool,
	sens_read,
	cat_read,
};

static int user_bounds_sanity_check(void *key, void *datum, void *datap)
{
	struct user_datum *upper, *user;
	struct policydb *p = datap;
	int depth = 0;

	upper = user = datum;
	while (upper->bounds) {
		struct ebitmap_node *node;
		unsigned long bit;

		if (++depth == POLICYDB_BOUNDS_MAXDEPTH) {
			printk(KERN_ERR "SELinux: user %s: "
			       "too deep or looped boundary",
			       (char *) key);
			return -EINVAL;
		}

		upper = p->user_val_to_struct[upper->bounds - 1];
		ebitmap_for_each_positive_bit(&user->roles, node, bit) {
			if (ebitmap_get_bit(&upper->roles, bit))
				continue;

			printk(KERN_ERR
			       "SELinux: boundary violated policy: "
			       "user=%s role=%s bounds=%s\n",
			       sym_name(p, SYM_USERS, user->value - 1),
			       sym_name(p, SYM_ROLES, bit),
			       sym_name(p, SYM_USERS, upper->value - 1));

			return -EINVAL;
		}
	}

	return 0;
}

static int role_bounds_sanity_check(void *key, void *datum, void *datap)
{
	struct role_datum *upper, *role;
	struct policydb *p = datap;
	int depth = 0;

	upper = role = datum;
	while (upper->bounds) {
		struct ebitmap_node *node;
		unsigned long bit;

		if (++depth == POLICYDB_BOUNDS_MAXDEPTH) {
			printk(KERN_ERR "SELinux: role %s: "
			       "too deep or looped bounds\n",
			       (char *) key);
			return -EINVAL;
		}

		upper = p->role_val_to_struct[upper->bounds - 1];
		ebitmap_for_each_positive_bit(&role->types, node, bit) {
			if (ebitmap_get_bit(&upper->types, bit))
				continue;

			printk(KERN_ERR
			       "SELinux: boundary violated policy: "
			       "role=%s type=%s bounds=%s\n",
			       sym_name(p, SYM_ROLES, role->value - 1),
			       sym_name(p, SYM_TYPES, bit),
			       sym_name(p, SYM_ROLES, upper->value - 1));

			return -EINVAL;
		}
	}

	return 0;
}

static int type_bounds_sanity_check(void *key, void *datum, void *datap)
{
	struct type_datum *upper;
	struct policydb *p = datap;
	int depth = 0;

	upper = datum;
	while (upper->bounds) {
		if (++depth == POLICYDB_BOUNDS_MAXDEPTH) {
			printk(KERN_ERR "SELinux: type %s: "
			       "too deep or looped boundary\n",
			       (char *) key);
			return -EINVAL;
		}

		upper = flex_array_get_ptr(p->type_val_to_struct_array,
					   upper->bounds - 1);
		BUG_ON(!upper);

		if (upper->attribute) {
			printk(KERN_ERR "SELinux: type %s: "
			       "bounded by attribute %s",
			       (char *) key,
			       sym_name(p, SYM_TYPES, upper->value - 1));
			return -EINVAL;
		}
	}

	return 0;
}

static int policydb_bounds_sanity_check(struct policydb *p)
{
	int rc;

	if (p->policyvers < POLICYDB_VERSION_BOUNDARY)
		return 0;

	rc = hashtab_map(p->p_users.table,
			 user_bounds_sanity_check, p);
	if (rc)
		return rc;

	rc = hashtab_map(p->p_roles.table,
			 role_bounds_sanity_check, p);
	if (rc)
		return rc;

	rc = hashtab_map(p->p_types.table,
			 type_bounds_sanity_check, p);
	if (rc)
		return rc;

	return 0;
}

u16 string_to_security_class(struct policydb *p, const char *name)
{
	struct class_datum *cladatum;

	cladatum = hashtab_search(p->p_classes.table, name);
	if (!cladatum)
		return 0;

	return cladatum->value;
}

u32 string_to_av_perm(struct policydb *p, u16 tclass, const char *name)
{
	struct class_datum *cladatum;
	struct perm_datum *perdatum = NULL;
	struct common_datum *comdatum;

	if (!tclass || tclass > p->p_classes.nprim)
		return 0;

	cladatum = p->class_val_to_struct[tclass-1];
	comdatum = cladatum->comdatum;
	if (comdatum)
		perdatum = hashtab_search(comdatum->permissions.table,
					  name);
	if (!perdatum)
		perdatum = hashtab_search(cladatum->permissions.table,
					  name);
	if (!perdatum)
		return 0;

	return 1U << (perdatum->value-1);
}

static int range_read(struct policydb *p, void *fp)
{
	struct range_trans *rt = NULL;
	struct mls_range *r = NULL;
	int i, rc;
	__le32 buf[2];
	u32 nel;

	if (p->policyvers < POLICYDB_VERSION_MLS)
		return 0;

	rc = next_entry(buf, fp, sizeof(u32));
	if (rc)
		goto out;

	nel = le32_to_cpu(buf[0]);
	for (i = 0; i < nel; i++) {
		rc = -ENOMEM;
		rt = kzalloc(sizeof(*rt), GFP_KERNEL);
		if (!rt)
			goto out;

		rc = next_entry(buf, fp, (sizeof(u32) * 2));
		if (rc)
			goto out;

		rt->source_type = le32_to_cpu(buf[0]);
		rt->target_type = le32_to_cpu(buf[1]);
		if (p->policyvers >= POLICYDB_VERSION_RANGETRANS) {
			rc = next_entry(buf, fp, sizeof(u32));
			if (rc)
				goto out;
			rt->target_class = le32_to_cpu(buf[0]);
		} else
			rt->target_class = p->process_class;

		rc = -EINVAL;
		if (!policydb_type_isvalid(p, rt->source_type) ||
		    !policydb_type_isvalid(p, rt->target_type) ||
		    !policydb_class_isvalid(p, rt->target_class))
			goto out;

		rc = -ENOMEM;
		r = kzalloc(sizeof(*r), GFP_KERNEL);
		if (!r)
			goto out;

		rc = mls_read_range_helper(r, fp);
		if (rc)
			goto out;

		rc = -EINVAL;
		if (!mls_range_isvalid(p, r)) {
			printk(KERN_WARNING "SELinux:  rangetrans:  invalid range\n");
			goto out;
		}

		rc = hashtab_insert(p->range_tr, rt, r);
		if (rc)
			goto out;

		rt = NULL;
		r = NULL;
	}
	hash_eval(p->range_tr, "rangetr");
	rc = 0;
out:
	kfree(rt);
	kfree(r);
	return rc;
}

static int filename_trans_read(struct policydb *p, void *fp)
{
	struct filename_trans *ft;
	struct filename_trans_datum *otype;
	char *name;
	u32 nel, len;
	__le32 buf[4];
	int rc, i;

	if (p->policyvers < POLICYDB_VERSION_FILENAME_TRANS)
		return 0;

	rc = next_entry(buf, fp, sizeof(u32));
	if (rc)
		return rc;
	nel = le32_to_cpu(buf[0]);

	for (i = 0; i < nel; i++) {
		ft = NULL;
		otype = NULL;
		name = NULL;

		rc = -ENOMEM;
		ft = kzalloc(sizeof(*ft), GFP_KERNEL);
		if (!ft)
			goto out;

		rc = -ENOMEM;
		otype = kmalloc(sizeof(*otype), GFP_KERNEL);
		if (!otype)
			goto out;

		/* length of the path component string */
		rc = next_entry(buf, fp, sizeof(u32));
		if (rc)
			goto out;
		len = le32_to_cpu(buf[0]);

		rc = -ENOMEM;
		name = kmalloc(len + 1, GFP_KERNEL);
		if (!name)
			goto out;

		ft->name = name;

		/* path component string */
		rc = next_entry(name, fp, len);
		if (rc)
			goto out;
		name[len] = 0;

		rc = next_entry(buf, fp, sizeof(u32) * 4);
		if (rc)
			goto out;

		ft->stype = le32_to_cpu(buf[0]);
		ft->ttype = le32_to_cpu(buf[1]);
		ft->tclass = le32_to_cpu(buf[2]);

		otype->otype = le32_to_cpu(buf[3]);

		rc = ebitmap_set_bit(&p->filename_trans_ttypes, ft->ttype, 1);
		if (rc)
			goto out;

		hashtab_insert(p->filename_trans, ft, otype);
	}
	hash_eval(p->filename_trans, "filenametr");
	return 0;
out:
	kfree(ft);
	kfree(name);
	kfree(otype);

	return rc;
}

static int genfs_read(struct policydb *p, void *fp)
{
	int i, j, rc;
	u32 nel, nel2, len, len2;
	__le32 buf[1];
	struct ocontext *l, *c;
	struct ocontext *newc = NULL;
	struct genfs *genfs_p, *genfs;
	struct genfs *newgenfs = NULL;

	rc = next_entry(buf, fp, sizeof(u32));
	if (rc)
		goto out;
	nel = le32_to_cpu(buf[0]);

	for (i = 0; i < nel; i++) {
		rc = next_entry(buf, fp, sizeof(u32));
		if (rc)
			goto out;
		len = le32_to_cpu(buf[0]);

		rc = -ENOMEM;
		newgenfs = kzalloc(sizeof(*newgenfs), GFP_KERNEL);
		if (!newgenfs)
			goto out;

		rc = -ENOMEM;
		newgenfs->fstype = kmalloc(len + 1, GFP_KERNEL);
		if (!newgenfs->fstype)
			goto out;

		rc = next_entry(newgenfs->fstype, fp, len);
		if (rc)
			goto out;

		newgenfs->fstype[len] = 0;

		for (genfs_p = NULL, genfs = p->genfs; genfs;
		     genfs_p = genfs, genfs = genfs->next) {
			rc = -EINVAL;
			if (strcmp(newgenfs->fstype, genfs->fstype) == 0) {
				printk(KERN_ERR "SELinux:  dup genfs fstype %s\n",
				       newgenfs->fstype);
				goto out;
			}
			if (strcmp(newgenfs->fstype, genfs->fstype) < 0)
				break;
		}
		newgenfs->next = genfs;
		if (genfs_p)
			genfs_p->next = newgenfs;
		else
			p->genfs = newgenfs;
		genfs = newgenfs;
		newgenfs = NULL;

		rc = next_entry(buf, fp, sizeof(u32));
		if (rc)
			goto out;

		nel2 = le32_to_cpu(buf[0]);
		for (j = 0; j < nel2; j++) {
			rc = next_entry(buf, fp, sizeof(u32));
			if (rc)
				goto out;
			len = le32_to_cpu(buf[0]);

			rc = -ENOMEM;
			newc = kzalloc(sizeof(*newc), GFP_KERNEL);
			if (!newc)
				goto out;

			rc = -ENOMEM;
			newc->u.name = kmalloc(len + 1, GFP_KERNEL);
			if (!newc->u.name)
				goto out;

			rc = next_entry(newc->u.name, fp, len);
			if (rc)
				goto out;
			newc->u.name[len] = 0;

			rc = next_entry(buf, fp, sizeof(u32));
			if (rc)
				goto out;

			newc->v.sclass = le32_to_cpu(buf[0]);
			rc = context_read_and_validate(&newc->context[0], p, fp);
			if (rc)
				goto out;

			for (l = NULL, c = genfs->head; c;
			     l = c, c = c->next) {
				rc = -EINVAL;
				if (!strcmp(newc->u.name, c->u.name) &&
				    (!c->v.sclass || !newc->v.sclass ||
				     newc->v.sclass == c->v.sclass)) {
					printk(KERN_ERR "SELinux:  dup genfs entry (%s,%s)\n",
					       genfs->fstype, c->u.name);
					goto out;
				}
				len = strlen(newc->u.name);
				len2 = strlen(c->u.name);
				if (len > len2)
					break;
			}

			newc->next = c;
			if (l)
				l->next = newc;
			else
				genfs->head = newc;
			newc = NULL;
		}
	}
	rc = 0;
out:
	if (newgenfs)
		kfree(newgenfs->fstype);
	kfree(newgenfs);
	ocontext_destroy(newc, OCON_FSUSE);

	return rc;
}

static int ocontext_read(struct policydb *p, struct policydb_compat_info *info,
			 void *fp)
{
	int i, j, rc;
	u32 nel, len;
	__le32 buf[3];
	struct ocontext *l, *c;
	u32 nodebuf[8];

	for (i = 0; i < info->ocon_num; i++) {
		rc = next_entry(buf, fp, sizeof(u32));
		if (rc)
			goto out;
		nel = le32_to_cpu(buf[0]);

		l = NULL;
		for (j = 0; j < nel; j++) {
			rc = -ENOMEM;
			c = kzalloc(sizeof(*c), GFP_KERNEL);
			if (!c)
				goto out;
			if (l)
				l->next = c;
			else
				p->ocontexts[i] = c;
			l = c;

			switch (i) {
			case OCON_ISID:
				rc = next_entry(buf, fp, sizeof(u32));
				if (rc)
					goto out;

				c->sid[0] = le32_to_cpu(buf[0]);
				rc = context_read_and_validate(&c->context[0], p, fp);
				if (rc)
					goto out;
				break;
			case OCON_FS:
			case OCON_NETIF:
				rc = next_entry(buf, fp, sizeof(u32));
				if (rc)
					goto out;
				len = le32_to_cpu(buf[0]);

				rc = -ENOMEM;
				c->u.name = kmalloc(len + 1, GFP_KERNEL);
				if (!c->u.name)
					goto out;

				rc = next_entry(c->u.name, fp, len);
				if (rc)
					goto out;

				c->u.name[len] = 0;
				rc = context_read_and_validate(&c->context[0], p, fp);
				if (rc)
					goto out;
				rc = context_read_and_validate(&c->context[1], p, fp);
				if (rc)
					goto out;
				break;
			case OCON_PORT:
				rc = next_entry(buf, fp, sizeof(u32)*3);
				if (rc)
					goto out;
				c->u.port.protocol = le32_to_cpu(buf[0]);
				c->u.port.low_port = le32_to_cpu(buf[1]);
				c->u.port.high_port = le32_to_cpu(buf[2]);
				rc = context_read_and_validate(&c->context[0], p, fp);
				if (rc)
					goto out;
				break;
			case OCON_NODE:
				rc = next_entry(nodebuf, fp, sizeof(u32) * 2);
				if (rc)
					goto out;
				c->u.node.addr = nodebuf[0]; /* network order */
				c->u.node.mask = nodebuf[1]; /* network order */
				rc = context_read_and_validate(&c->context[0], p, fp);
				if (rc)
					goto out;
				break;
			case OCON_FSUSE:
				rc = next_entry(buf, fp, sizeof(u32)*2);
				if (rc)
					goto out;

				rc = -EINVAL;
				c->v.behavior = le32_to_cpu(buf[0]);
				if (c->v.behavior > SECURITY_FS_USE_NONE)
					goto out;

				rc = -ENOMEM;
				len = le32_to_cpu(buf[1]);
				c->u.name = kmalloc(len + 1, GFP_KERNEL);
				if (!c->u.name)
					goto out;

				rc = next_entry(c->u.name, fp, len);
				if (rc)
					goto out;
				c->u.name[len] = 0;
				rc = context_read_and_validate(&c->context[0], p, fp);
				if (rc)
					goto out;
				break;
			case OCON_NODE6: {
				int k;

				rc = next_entry(nodebuf, fp, sizeof(u32) * 8);
				if (rc)
					goto out;
				for (k = 0; k < 4; k++)
					c->u.node6.addr[k] = nodebuf[k];
				for (k = 0; k < 4; k++)
					c->u.node6.mask[k] = nodebuf[k+4];
				rc = context_read_and_validate(&c->context[0], p, fp);
				if (rc)
					goto out;
				break;
			}
			}
		}
	}
	rc = 0;
out:
	return rc;
}

/*
 * Read the configuration data from a policy database binary
 * representation file into a policy database structure.
 */
int policydb_read(struct policydb *p, void *fp)
{
	struct role_allow *ra, *lra;
	struct role_trans *tr, *ltr;
	int i, j, rc;
	__le32 buf[4];
	u32 len, nprim, nel;

	char *policydb_str;
	struct policydb_compat_info *info;

	rc = policydb_init(p);
	if (rc)
		return rc;

	/* Read the magic number and string length. */
	rc = next_entry(buf, fp, sizeof(u32) * 2);
	if (rc)
		goto bad;

	rc = -EINVAL;
	if (le32_to_cpu(buf[0]) != POLICYDB_MAGIC) {
		printk(KERN_ERR "SELinux:  policydb magic number 0x%x does "
		       "not match expected magic number 0x%x\n",
		       le32_to_cpu(buf[0]), POLICYDB_MAGIC);
		goto bad;
	}

	rc = -EINVAL;
	len = le32_to_cpu(buf[1]);
	if (len != strlen(POLICYDB_STRING)) {
		printk(KERN_ERR "SELinux:  policydb string length %d does not "
		       "match expected length %Zu\n",
		       len, strlen(POLICYDB_STRING));
		goto bad;
	}

	rc = -ENOMEM;
	policydb_str = kmalloc(len + 1, GFP_KERNEL);
	if (!policydb_str) {
		printk(KERN_ERR "SELinux:  unable to allocate memory for policydb "
		       "string of length %d\n", len);
		goto bad;
	}

	rc = next_entry(policydb_str, fp, len);
	if (rc) {
		printk(KERN_ERR "SELinux:  truncated policydb string identifier\n");
		kfree(policydb_str);
		goto bad;
	}

	rc = -EINVAL;
	policydb_str[len] = '\0';
	if (strcmp(policydb_str, POLICYDB_STRING)) {
		printk(KERN_ERR "SELinux:  policydb string %s does not match "
		       "my string %s\n", policydb_str, POLICYDB_STRING);
		kfree(policydb_str);
		goto bad;
	}
	/* Done with policydb_str. */
	kfree(policydb_str);
	policydb_str = NULL;

	/* Read the version and table sizes. */
	rc = next_entry(buf, fp, sizeof(u32)*4);
	if (rc)
		goto bad;

	rc = -EINVAL;
	p->policyvers = le32_to_cpu(buf[0]);
	if (p->policyvers < POLICYDB_VERSION_MIN ||
	    p->policyvers > POLICYDB_VERSION_MAX) {
		printk(KERN_ERR "SELinux:  policydb version %d does not match "
		       "my version range %d-%d\n",
		       le32_to_cpu(buf[0]), POLICYDB_VERSION_MIN, POLICYDB_VERSION_MAX);
		goto bad;
	}

	if ((le32_to_cpu(buf[1]) & POLICYDB_CONFIG_MLS)) {
		p->mls_enabled = 1;

		rc = -EINVAL;
		if (p->policyvers < POLICYDB_VERSION_MLS) {
			printk(KERN_ERR "SELinux: security policydb version %d "
				"(MLS) not backwards compatible\n",
				p->policyvers);
			goto bad;
		}
	}
	p->reject_unknown = !!(le32_to_cpu(buf[1]) & REJECT_UNKNOWN);
	p->allow_unknown = !!(le32_to_cpu(buf[1]) & ALLOW_UNKNOWN);

	if (p->policyvers >= POLICYDB_VERSION_POLCAP) {
		rc = ebitmap_read(&p->policycaps, fp);
		if (rc)
			goto bad;
	}

	if (p->policyvers >= POLICYDB_VERSION_PERMISSIVE) {
		rc = ebitmap_read(&p->permissive_map, fp);
		if (rc)
			goto bad;
	}

	rc = -EINVAL;
	info = policydb_lookup_compat(p->policyvers);
	if (!info) {
		printk(KERN_ERR "SELinux:  unable to find policy compat info "
		       "for version %d\n", p->policyvers);
		goto bad;
	}

	rc = -EINVAL;
	if (le32_to_cpu(buf[2]) != info->sym_num ||
		le32_to_cpu(buf[3]) != info->ocon_num) {
		printk(KERN_ERR "SELinux:  policydb table sizes (%d,%d) do "
		       "not match mine (%d,%d)\n", le32_to_cpu(buf[2]),
			le32_to_cpu(buf[3]),
		       info->sym_num, info->ocon_num);
		goto bad;
	}

	for (i = 0; i < info->sym_num; i++) {
		rc = next_entry(buf, fp, sizeof(u32)*2);
		if (rc)
			goto bad;
		nprim = le32_to_cpu(buf[0]);
		nel = le32_to_cpu(buf[1]);
		for (j = 0; j < nel; j++) {
			rc = read_f[i](p, p->symtab[i].table, fp);
			if (rc)
				goto bad;
		}

		p->symtab[i].nprim = nprim;
	}

	rc = -EINVAL;
	p->process_class = string_to_security_class(p, "process");
	if (!p->process_class)
		goto bad;

	rc = avtab_read(&p->te_avtab, fp, p);
	if (rc)
		goto bad;

	if (p->policyvers >= POLICYDB_VERSION_BOOL) {
		rc = cond_read_list(p, fp);
		if (rc)
			goto bad;
	}

	rc = next_entry(buf, fp, sizeof(u32));
	if (rc)
		goto bad;
	nel = le32_to_cpu(buf[0]);
	ltr = NULL;
	for (i = 0; i < nel; i++) {
		rc = -ENOMEM;
		tr = kzalloc(sizeof(*tr), GFP_KERNEL);
		if (!tr)
			goto bad;
		if (ltr)
			ltr->next = tr;
		else
			p->role_tr = tr;
		rc = next_entry(buf, fp, sizeof(u32)*3);
		if (rc)
			goto bad;

		rc = -EINVAL;
		tr->role = le32_to_cpu(buf[0]);
		tr->type = le32_to_cpu(buf[1]);
		tr->new_role = le32_to_cpu(buf[2]);
		if (p->policyvers >= POLICYDB_VERSION_ROLETRANS) {
			rc = next_entry(buf, fp, sizeof(u32));
			if (rc)
				goto bad;
			tr->tclass = le32_to_cpu(buf[0]);
		} else
			tr->tclass = p->process_class;

		if (!policydb_role_isvalid(p, tr->role) ||
		    !policydb_type_isvalid(p, tr->type) ||
		    !policydb_class_isvalid(p, tr->tclass) ||
		    !policydb_role_isvalid(p, tr->new_role))
			goto bad;
		ltr = tr;
	}

	rc = next_entry(buf, fp, sizeof(u32));
	if (rc)
		goto bad;
	nel = le32_to_cpu(buf[0]);
	lra = NULL;
	for (i = 0; i < nel; i++) {
		rc = -ENOMEM;
		ra = kzalloc(sizeof(*ra), GFP_KERNEL);
		if (!ra)
			goto bad;
		if (lra)
			lra->next = ra;
		else
			p->role_allow = ra;
		rc = next_entry(buf, fp, sizeof(u32)*2);
		if (rc)
			goto bad;

		rc = -EINVAL;
		ra->role = le32_to_cpu(buf[0]);
		ra->new_role = le32_to_cpu(buf[1]);
		if (!policydb_role_isvalid(p, ra->role) ||
		    !policydb_role_isvalid(p, ra->new_role))
			goto bad;
		lra = ra;
	}

	rc = filename_trans_read(p, fp);
	if (rc)
		goto bad;

	rc = policydb_index(p);
	if (rc)
		goto bad;

	rc = -EINVAL;
	p->process_trans_perms = string_to_av_perm(p, p->process_class, "transition");
	p->process_trans_perms |= string_to_av_perm(p, p->process_class, "dyntransition");
	if (!p->process_trans_perms)
		goto bad;

	rc = ocontext_read(p, info, fp);
	if (rc)
		goto bad;

	rc = genfs_read(p, fp);
	if (rc)
		goto bad;

	rc = range_read(p, fp);
	if (rc)
		goto bad;

	rc = -ENOMEM;
	p->type_attr_map_array = flex_array_alloc(sizeof(struct ebitmap),
						  p->p_types.nprim,
						  GFP_KERNEL | __GFP_ZERO);
	if (!p->type_attr_map_array)
		goto bad;

	/* preallocate so we don't have to worry about the put ever failing */
	rc = flex_array_prealloc(p->type_attr_map_array, 0, p->p_types.nprim,
				 GFP_KERNEL | __GFP_ZERO);
	if (rc)
		goto bad;

	for (i = 0; i < p->p_types.nprim; i++) {
		struct ebitmap *e = flex_array_get(p->type_attr_map_array, i);

		BUG_ON(!e);
		ebitmap_init(e);
		if (p->policyvers >= POLICYDB_VERSION_AVTAB) {
			rc = ebitmap_read(e, fp);
			if (rc)
				goto bad;
		}
		/* add the type itself as the degenerate case */
		rc = ebitmap_set_bit(e, i, 1);
		if (rc)
			goto bad;
	}

	rc = policydb_bounds_sanity_check(p);
	if (rc)
		goto bad;

	rc = 0;
out:
	return rc;
bad:
	policydb_destroy(p);
	goto out;
}

/*
 * Write a MLS level structure to a policydb binary
 * representation file.
 */
static int mls_write_level(struct mls_level *l, void *fp)
{
	__le32 buf[1];
	int rc;

	buf[0] = cpu_to_le32(l->sens);
	rc = put_entry(buf, sizeof(u32), 1, fp);
	if (rc)
		return rc;

	rc = ebitmap_write(&l->cat, fp);
	if (rc)
		return rc;

	return 0;
}

/*
 * Write a MLS range structure to a policydb binary
 * representation file.
 */
static int mls_write_range_helper(struct mls_range *r, void *fp)
{
	__le32 buf[3];
	size_t items;
	int rc, eq;

	eq = mls_level_eq(&r->level[1], &r->level[0]);

	if (eq)
		items = 2;
	else
		items = 3;
	buf[0] = cpu_to_le32(items-1);
	buf[1] = cpu_to_le32(r->level[0].sens);
	if (!eq)
		buf[2] = cpu_to_le32(r->level[1].sens);

	BUG_ON(items > (sizeof(buf)/sizeof(buf[0])));

	rc = put_entry(buf, sizeof(u32), items, fp);
	if (rc)
		return rc;

	rc = ebitmap_write(&r->level[0].cat, fp);
	if (rc)
		return rc;
	if (!eq) {
		rc = ebitmap_write(&r->level[1].cat, fp);
		if (rc)
			return rc;
	}

	return 0;
}

static int sens_write(void *vkey, void *datum, void *ptr)
{
	char *key = vkey;
	struct level_datum *levdatum = datum;
	struct policy_data *pd = ptr;
	void *fp = pd->fp;
	__le32 buf[2];
	size_t len;
	int rc;

	len = strlen(key);
	buf[0] = cpu_to_le32(len);
	buf[1] = cpu_to_le32(levdatum->isalias);
	rc = put_entry(buf, sizeof(u32), 2, fp);
	if (rc)
		return rc;

	rc = put_entry(key, 1, len, fp);
	if (rc)
		return rc;

	rc = mls_write_level(levdatum->level, fp);
	if (rc)
		return rc;

	return 0;
}

static int cat_write(void *vkey, void *datum, void *ptr)
{
	char *key = vkey;
	struct cat_datum *catdatum = datum;
	struct policy_data *pd = ptr;
	void *fp = pd->fp;
	__le32 buf[3];
	size_t len;
	int rc;

	len = strlen(key);
	buf[0] = cpu_to_le32(len);
	buf[1] = cpu_to_le32(catdatum->value);
	buf[2] = cpu_to_le32(catdatum->isalias);
	rc = put_entry(buf, sizeof(u32), 3, fp);
	if (rc)
		return rc;

	rc = put_entry(key, 1, len, fp);
	if (rc)
		return rc;

	return 0;
}

static int role_trans_write(struct policydb *p, void *fp)
{
	struct role_trans *r = p->role_tr;
	struct role_trans *tr;
	u32 buf[3];
	size_t nel;
	int rc;

	nel = 0;
	for (tr = r; tr; tr = tr->next)
		nel++;
	buf[0] = cpu_to_le32(nel);
	rc = put_entry(buf, sizeof(u32), 1, fp);
	if (rc)
		return rc;
	for (tr = r; tr; tr = tr->next) {
		buf[0] = cpu_to_le32(tr->role);
		buf[1] = cpu_to_le32(tr->type);
		buf[2] = cpu_to_le32(tr->new_role);
		rc = put_entry(buf, sizeof(u32), 3, fp);
		if (rc)
			return rc;
		if (p->policyvers >= POLICYDB_VERSION_ROLETRANS) {
			buf[0] = cpu_to_le32(tr->tclass);
			rc = put_entry(buf, sizeof(u32), 1, fp);
			if (rc)
				return rc;
		}
	}

	return 0;
}

static int role_allow_write(struct role_allow *r, void *fp)
{
	struct role_allow *ra;
	u32 buf[2];
	size_t nel;
	int rc;

	nel = 0;
	for (ra = r; ra; ra = ra->next)
		nel++;
	buf[0] = cpu_to_le32(nel);
	rc = put_entry(buf, sizeof(u32), 1, fp);
	if (rc)
		return rc;
	for (ra = r; ra; ra = ra->next) {
		buf[0] = cpu_to_le32(ra->role);
		buf[1] = cpu_to_le32(ra->new_role);
		rc = put_entry(buf, sizeof(u32), 2, fp);
		if (rc)
			return rc;
	}
	return 0;
}

/*
 * Write a security context structure
 * to a policydb binary representation file.
 */
static int context_write(struct policydb *p, struct context *c,
			 void *fp)
{
	int rc;
	__le32 buf[3];

	buf[0] = cpu_to_le32(c->user);
	buf[1] = cpu_to_le32(c->role);
	buf[2] = cpu_to_le32(c->type);

	rc = put_entry(buf, sizeof(u32), 3, fp);
	if (rc)
		return rc;

	rc = mls_write_range_helper(&c->range, fp);
	if (rc)
		return rc;

	return 0;
}

/*
 * The following *_write functions are used to
 * write the symbol data to a policy database
 * binary representation file.
 */

static int perm_write(void *vkey, void *datum, void *fp)
{
	char *key = vkey;
	struct perm_datum *perdatum = datum;
	__le32 buf[2];
	size_t len;
	int rc;

	len = strlen(key);
	buf[0] = cpu_to_le32(len);
	buf[1] = cpu_to_le32(perdatum->value);
	rc = put_entry(buf, sizeof(u32), 2, fp);
	if (rc)
		return rc;

	rc = put_entry(key, 1, len, fp);
	if (rc)
		return rc;

	return 0;
}

static int common_write(void *vkey, void *datum, void *ptr)
{
	char *key = vkey;
	struct common_datum *comdatum = datum;
	struct policy_data *pd = ptr;
	void *fp = pd->fp;
	__le32 buf[4];
	size_t len;
	int rc;

	len = strlen(key);
	buf[0] = cpu_to_le32(len);
	buf[1] = cpu_to_le32(comdatum->value);
	buf[2] = cpu_to_le32(comdatum->permissions.nprim);
	buf[3] = cpu_to_le32(comdatum->permissions.table->nel);
	rc = put_entry(buf, sizeof(u32), 4, fp);
	if (rc)
		return rc;

	rc = put_entry(key, 1, len, fp);
	if (rc)
		return rc;

	rc = hashtab_map(comdatum->permissions.table, perm_write, fp);
	if (rc)
		return rc;

	return 0;
}

static int type_set_write(struct type_set *t, void *fp)
{
	int rc;
	__le32 buf[1];

	if (ebitmap_write(&t->types, fp))
		return -EINVAL;
	if (ebitmap_write(&t->negset, fp))
		return -EINVAL;

	buf[0] = cpu_to_le32(t->flags);
	rc = put_entry(buf, sizeof(u32), 1, fp);
	if (rc)
		return -EINVAL;

	return 0;
}

static int write_cons_helper(struct policydb *p, struct constraint_node *node,
			     void *fp)
{
	struct constraint_node *c;
	struct constraint_expr *e;
	__le32 buf[3];
	u32 nel;
	int rc;

	for (c = node; c; c = c->next) {
		nel = 0;
		for (e = c->expr; e; e = e->next)
			nel++;
		buf[0] = cpu_to_le32(c->permissions);
		buf[1] = cpu_to_le32(nel);
		rc = put_entry(buf, sizeof(u32), 2, fp);
		if (rc)
			return rc;
		for (e = c->expr; e; e = e->next) {
			buf[0] = cpu_to_le32(e->expr_type);
			buf[1] = cpu_to_le32(e->attr);
			buf[2] = cpu_to_le32(e->op);
			rc = put_entry(buf, sizeof(u32), 3, fp);
			if (rc)
				return rc;

			switch (e->expr_type) {
			case CEXPR_NAMES:
				rc = ebitmap_write(&e->names, fp);
				if (rc)
					return rc;
				if (p->policyvers >=
					POLICYDB_VERSION_CONSTRAINT_NAMES) {
					rc = type_set_write(e->type_names, fp);
					if (rc)
						return rc;
				}
				break;
			default:
				break;
			}
		}
	}

	return 0;
}

static int class_write(void *vkey, void *datum, void *ptr)
{
	char *key = vkey;
	struct class_datum *cladatum = datum;
	struct policy_data *pd = ptr;
	void *fp = pd->fp;
	struct policydb *p = pd->p;
	struct constraint_node *c;
	__le32 buf[6];
	u32 ncons;
	size_t len, len2;
	int rc;

	len = strlen(key);
	if (cladatum->comkey)
		len2 = strlen(cladatum->comkey);
	else
		len2 = 0;

	ncons = 0;
	for (c = cladatum->constraints; c; c = c->next)
		ncons++;

	buf[0] = cpu_to_le32(len);
	buf[1] = cpu_to_le32(len2);
	buf[2] = cpu_to_le32(cladatum->value);
	buf[3] = cpu_to_le32(cladatum->permissions.nprim);
	if (cladatum->permissions.table)
		buf[4] = cpu_to_le32(cladatum->permissions.table->nel);
	else
		buf[4] = 0;
	buf[5] = cpu_to_le32(ncons);
	rc = put_entry(buf, sizeof(u32), 6, fp);
	if (rc)
		return rc;

	rc = put_entry(key, 1, len, fp);
	if (rc)
		return rc;

	if (cladatum->comkey) {
		rc = put_entry(cladatum->comkey, 1, len2, fp);
		if (rc)
			return rc;
	}

	rc = hashtab_map(cladatum->permissions.table, perm_write, fp);
	if (rc)
		return rc;

	rc = write_cons_helper(p, cladatum->constraints, fp);
	if (rc)
		return rc;

	/* write out the validatetrans rule */
	ncons = 0;
	for (c = cladatum->validatetrans; c; c = c->next)
		ncons++;

	buf[0] = cpu_to_le32(ncons);
	rc = put_entry(buf, sizeof(u32), 1, fp);
	if (rc)
		return rc;

	rc = write_cons_helper(p, cladatum->validatetrans, fp);
	if (rc)
		return rc;

	if (p->policyvers >= POLICYDB_VERSION_NEW_OBJECT_DEFAULTS) {
		buf[0] = cpu_to_le32(cladatum->default_user);
		buf[1] = cpu_to_le32(cladatum->default_role);
		buf[2] = cpu_to_le32(cladatum->default_range);

		rc = put_entry(buf, sizeof(uint32_t), 3, fp);
		if (rc)
			return rc;
	}

	if (p->policyvers >= POLICYDB_VERSION_DEFAULT_TYPE) {
		buf[0] = cpu_to_le32(cladatum->default_type);
		rc = put_entry(buf, sizeof(uint32_t), 1, fp);
		if (rc)
			return rc;
	}

	return 0;
}

static int role_write(void *vkey, void *datum, void *ptr)
{
	char *key = vkey;
	struct role_datum *role = datum;
	struct policy_data *pd = ptr;
	void *fp = pd->fp;
	struct policydb *p = pd->p;
	__le32 buf[3];
	size_t items, len;
	int rc;

	len = strlen(key);
	items = 0;
	buf[items++] = cpu_to_le32(len);
	buf[items++] = cpu_to_le32(role->value);
	if (p->policyvers >= POLICYDB_VERSION_BOUNDARY)
		buf[items++] = cpu_to_le32(role->bounds);

	BUG_ON(items > (sizeof(buf)/sizeof(buf[0])));

	rc = put_entry(buf, sizeof(u32), items, fp);
	if (rc)
		return rc;

	rc = put_entry(key, 1, len, fp);
	if (rc)
		return rc;

	rc = ebitmap_write(&role->dominates, fp);
	if (rc)
		return rc;

	rc = ebitmap_write(&role->types, fp);
	if (rc)
		return rc;

	return 0;
}

static int type_write(void *vkey, void *datum, void *ptr)
{
	char *key = vkey;
	struct type_datum *typdatum = datum;
	struct policy_data *pd = ptr;
	struct policydb *p = pd->p;
	void *fp = pd->fp;
	__le32 buf[4];
	int rc;
	size_t items, len;

	len = strlen(key);
	items = 0;
	buf[items++] = cpu_to_le32(len);
	buf[items++] = cpu_to_le32(typdatum->value);
	if (p->policyvers >= POLICYDB_VERSION_BOUNDARY) {
		u32 properties = 0;

		if (typdatum->primary)
			properties |= TYPEDATUM_PROPERTY_PRIMARY;

		if (typdatum->attribute)
			properties |= TYPEDATUM_PROPERTY_ATTRIBUTE;

		buf[items++] = cpu_to_le32(properties);
		buf[items++] = cpu_to_le32(typdatum->bounds);
	} else {
		buf[items++] = cpu_to_le32(typdatum->primary);
	}
	BUG_ON(items > (sizeof(buf) / sizeof(buf[0])));
	rc = put_entry(buf, sizeof(u32), items, fp);
	if (rc)
		return rc;

	rc = put_entry(key, 1, len, fp);
	if (rc)
		return rc;

	return 0;
}

static int user_write(void *vkey, void *datum, void *ptr)
{
	char *key = vkey;
	struct user_datum *usrdatum = datum;
	struct policy_data *pd = ptr;
	struct policydb *p = pd->p;
	void *fp = pd->fp;
	__le32 buf[3];
	size_t items, len;
	int rc;

	len = strlen(key);
	items = 0;
	buf[items++] = cpu_to_le32(len);
	buf[items++] = cpu_to_le32(usrdatum->value);
	if (p->policyvers >= POLICYDB_VERSION_BOUNDARY)
		buf[items++] = cpu_to_le32(usrdatum->bounds);
	BUG_ON(items > (sizeof(buf) / sizeof(buf[0])));
	rc = put_entry(buf, sizeof(u32), items, fp);
	if (rc)
		return rc;

	rc = put_entry(key, 1, len, fp);
	if (rc)
		return rc;

	rc = ebitmap_write(&usrdatum->roles, fp);
	if (rc)
		return rc;

	rc = mls_write_range_helper(&usrdatum->range, fp);
	if (rc)
		return rc;

	rc = mls_write_level(&usrdatum->dfltlevel, fp);
	if (rc)
		return rc;

	return 0;
}

static int (*write_f[SYM_NUM]) (void *key, void *datum,
				void *datap) =
{
	common_write,
	class_write,
	role_write,
	type_write,
	user_write,
	cond_write_bool,
	sens_write,
	cat_write,
};

static int ocontext_write(struct policydb *p, struct policydb_compat_info *info,
			  void *fp)
{
	unsigned int i, j, rc;
	size_t nel, len;
	__le32 buf[3];
	u32 nodebuf[8];
	struct ocontext *c;
	for (i = 0; i < info->ocon_num; i++) {
		nel = 0;
		for (c = p->ocontexts[i]; c; c = c->next)
			nel++;
		buf[0] = cpu_to_le32(nel);
		rc = put_entry(buf, sizeof(u32), 1, fp);
		if (rc)
			return rc;
		for (c = p->ocontexts[i]; c; c = c->next) {
			switch (i) {
			case OCON_ISID:
				buf[0] = cpu_to_le32(c->sid[0]);
				rc = put_entry(buf, sizeof(u32), 1, fp);
				if (rc)
					return rc;
				rc = context_write(p, &c->context[0], fp);
				if (rc)
					return rc;
				break;
			case OCON_FS:
			case OCON_NETIF:
				len = strlen(c->u.name);
				buf[0] = cpu_to_le32(len);
				rc = put_entry(buf, sizeof(u32), 1, fp);
				if (rc)
					return rc;
				rc = put_entry(c->u.name, 1, len, fp);
				if (rc)
					return rc;
				rc = context_write(p, &c->context[0], fp);
				if (rc)
					return rc;
				rc = context_write(p, &c->context[1], fp);
				if (rc)
					return rc;
				break;
			case OCON_PORT:
				buf[0] = cpu_to_le32(c->u.port.protocol);
				buf[1] = cpu_to_le32(c->u.port.low_port);
				buf[2] = cpu_to_le32(c->u.port.high_port);
				rc = put_entry(buf, sizeof(u32), 3, fp);
				if (rc)
					return rc;
				rc = context_write(p, &c->context[0], fp);
				if (rc)
					return rc;
				break;
			case OCON_NODE:
				nodebuf[0] = c->u.node.addr; /* network order */
				nodebuf[1] = c->u.node.mask; /* network order */
				rc = put_entry(nodebuf, sizeof(u32), 2, fp);
				if (rc)
					return rc;
				rc = context_write(p, &c->context[0], fp);
				if (rc)
					return rc;
				break;
			case OCON_FSUSE:
				buf[0] = cpu_to_le32(c->v.behavior);
				len = strlen(c->u.name);
				buf[1] = cpu_to_le32(len);
				rc = put_entry(buf, sizeof(u32), 2, fp);
				if (rc)
					return rc;
				rc = put_entry(c->u.name, 1, len, fp);
				if (rc)
					return rc;
				rc = context_write(p, &c->context[0], fp);
				if (rc)
					return rc;
				break;
			case OCON_NODE6:
				for (j = 0; j < 4; j++)
					nodebuf[j] = c->u.node6.addr[j]; /* network order */
				for (j = 0; j < 4; j++)
					nodebuf[j + 4] = c->u.node6.mask[j]; /* network order */
				rc = put_entry(nodebuf, sizeof(u32), 8, fp);
				if (rc)
					return rc;
				rc = context_write(p, &c->context[0], fp);
				if (rc)
					return rc;
				break;
			}
		}
	}
	return 0;
}

static int genfs_write(struct policydb *p, void *fp)
{
	struct genfs *genfs;
	struct ocontext *c;
	size_t len;
	__le32 buf[1];
	int rc;

	len = 0;
	for (genfs = p->genfs; genfs; genfs = genfs->next)
		len++;
	buf[0] = cpu_to_le32(len);
	rc = put_entry(buf, sizeof(u32), 1, fp);
	if (rc)
		return rc;
	for (genfs = p->genfs; genfs; genfs = genfs->next) {
		len = strlen(genfs->fstype);
		buf[0] = cpu_to_le32(len);
		rc = put_entry(buf, sizeof(u32), 1, fp);
		if (rc)
			return rc;
		rc = put_entry(genfs->fstype, 1, len, fp);
		if (rc)
			return rc;
		len = 0;
		for (c = genfs->head; c; c = c->next)
			len++;
		buf[0] = cpu_to_le32(len);
		rc = put_entry(buf, sizeof(u32), 1, fp);
		if (rc)
			return rc;
		for (c = genfs->head; c; c = c->next) {
			len = strlen(c->u.name);
			buf[0] = cpu_to_le32(len);
			rc = put_entry(buf, sizeof(u32), 1, fp);
			if (rc)
				return rc;
			rc = put_entry(c->u.name, 1, len, fp);
			if (rc)
				return rc;
			buf[0] = cpu_to_le32(c->v.sclass);
			rc = put_entry(buf, sizeof(u32), 1, fp);
			if (rc)
				return rc;
			rc = context_write(p, &c->context[0], fp);
			if (rc)
				return rc;
		}
	}
	return 0;
}

static int hashtab_cnt(void *key, void *data, void *ptr)
{
	int *cnt = ptr;
	*cnt = *cnt + 1;

	return 0;
}

static int range_write_helper(void *key, void *data, void *ptr)
{
	__le32 buf[2];
	struct range_trans *rt = key;
	struct mls_range *r = data;
	struct policy_data *pd = ptr;
	void *fp = pd->fp;
	struct policydb *p = pd->p;
	int rc;

	buf[0] = cpu_to_le32(rt->source_type);
	buf[1] = cpu_to_le32(rt->target_type);
	rc = put_entry(buf, sizeof(u32), 2, fp);
	if (rc)
		return rc;
	if (p->policyvers >= POLICYDB_VERSION_RANGETRANS) {
		buf[0] = cpu_to_le32(rt->target_class);
		rc = put_entry(buf, sizeof(u32), 1, fp);
		if (rc)
			return rc;
	}
	rc = mls_write_range_helper(r, fp);
	if (rc)
		return rc;

	return 0;
}

static int range_write(struct policydb *p, void *fp)
{
	size_t nel;
	__le32 buf[1];
	int rc;
	struct policy_data pd;

	pd.p = p;
	pd.fp = fp;

	/* count the number of entries in the hashtab */
	nel = 0;
	rc = hashtab_map(p->range_tr, hashtab_cnt, &nel);
	if (rc)
		return rc;

	buf[0] = cpu_to_le32(nel);
	rc = put_entry(buf, sizeof(u32), 1, fp);
	if (rc)
		return rc;

	/* actually write all of the entries */
	rc = hashtab_map(p->range_tr, range_write_helper, &pd);
	if (rc)
		return rc;

	return 0;
}

static int filename_write_helper(void *key, void *data, void *ptr)
{
	__le32 buf[4];
	struct filename_trans *ft = key;
	struct filename_trans_datum *otype = data;
	void *fp = ptr;
	int rc;
	u32 len;

	len = strlen(ft->name);
	buf[0] = cpu_to_le32(len);
	rc = put_entry(buf, sizeof(u32), 1, fp);
	if (rc)
		return rc;

	rc = put_entry(ft->name, sizeof(char), len, fp);
	if (rc)
		return rc;

	buf[0] = ft->stype;
	buf[1] = ft->ttype;
	buf[2] = ft->tclass;
	buf[3] = otype->otype;

	rc = put_entry(buf, sizeof(u32), 4, fp);
	if (rc)
		return rc;

	return 0;
}

static int filename_trans_write(struct policydb *p, void *fp)
{
	u32 nel;
	__le32 buf[1];
	int rc;

	if (p->policyvers < POLICYDB_VERSION_FILENAME_TRANS)
		return 0;

	nel = 0;
	rc = hashtab_map(p->filename_trans, hashtab_cnt, &nel);
	if (rc)
		return rc;

	buf[0] = cpu_to_le32(nel);
	rc = put_entry(buf, sizeof(u32), 1, fp);
	if (rc)
		return rc;

	rc = hashtab_map(p->filename_trans, filename_write_helper, fp);
	if (rc)
		return rc;

	return 0;
}

/*
 * Write the configuration data in a policy database
 * structure to a policy database binary representation
 * file.
 */
int policydb_write(struct policydb *p, void *fp)
{
	unsigned int i, num_syms;
	int rc;
	__le32 buf[4];
	u32 config;
	size_t len;
	struct policydb_compat_info *info;

	/*
	 * refuse to write policy older than compressed avtab
	 * to simplify the writer.  There are other tests dropped
	 * since we assume this throughout the writer code.  Be
	 * careful if you ever try to remove this restriction
	 */
	if (p->policyvers < POLICYDB_VERSION_AVTAB) {
		printk(KERN_ERR "SELinux: refusing to write policy version %d."
		       "  Because it is less than version %d\n", p->policyvers,
		       POLICYDB_VERSION_AVTAB);
		return -EINVAL;
	}

	config = 0;
	if (p->mls_enabled)
		config |= POLICYDB_CONFIG_MLS;

	if (p->reject_unknown)
		config |= REJECT_UNKNOWN;
	if (p->allow_unknown)
		config |= ALLOW_UNKNOWN;

	/* Write the magic number and string identifiers. */
	buf[0] = cpu_to_le32(POLICYDB_MAGIC);
	len = strlen(POLICYDB_STRING);
	buf[1] = cpu_to_le32(len);
	rc = put_entry(buf, sizeof(u32), 2, fp);
	if (rc)
		return rc;
	rc = put_entry(POLICYDB_STRING, 1, len, fp);
	if (rc)
		return rc;

	/* Write the version, config, and table sizes. */
	info = policydb_lookup_compat(p->policyvers);
	if (!info) {
		printk(KERN_ERR "SELinux: compatibility lookup failed for policy "
		    "version %d", p->policyvers);
		return -EINVAL;
	}

	buf[0] = cpu_to_le32(p->policyvers);
	buf[1] = cpu_to_le32(config);
	buf[2] = cpu_to_le32(info->sym_num);
	buf[3] = cpu_to_le32(info->ocon_num);

	rc = put_entry(buf, sizeof(u32), 4, fp);
	if (rc)
		return rc;

	if (p->policyvers >= POLICYDB_VERSION_POLCAP) {
		rc = ebitmap_write(&p->policycaps, fp);
		if (rc)
			return rc;
	}

	if (p->policyvers >= POLICYDB_VERSION_PERMISSIVE) {
		rc = ebitmap_write(&p->permissive_map, fp);
		if (rc)
			return rc;
	}

	num_syms = info->sym_num;
	for (i = 0; i < num_syms; i++) {
		struct policy_data pd;

		pd.fp = fp;
		pd.p = p;

		buf[0] = cpu_to_le32(p->symtab[i].nprim);
		buf[1] = cpu_to_le32(p->symtab[i].table->nel);

		rc = put_entry(buf, sizeof(u32), 2, fp);
		if (rc)
			return rc;
		rc = hashtab_map(p->symtab[i].table, write_f[i], &pd);
		if (rc)
			return rc;
	}

	rc = avtab_write(p, &p->te_avtab, fp);
	if (rc)
		return rc;

	rc = cond_write_list(p, p->cond_list, fp);
	if (rc)
		return rc;

	rc = role_trans_write(p, fp);
	if (rc)
		return rc;

	rc = role_allow_write(p->role_allow, fp);
	if (rc)
		return rc;

	rc = filename_trans_write(p, fp);
	if (rc)
		return rc;

	rc = ocontext_write(p, info, fp);
	if (rc)
		return rc;

	rc = genfs_write(p, fp);
	if (rc)
		return rc;

	rc = range_write(p, fp);
	if (rc)
		return rc;

	for (i = 0; i < p->p_types.nprim; i++) {
		struct ebitmap *e = flex_array_get(p->type_attr_map_array, i);

		BUG_ON(!e);
		rc = ebitmap_write(e, fp);
		if (rc)
			return rc;
	}

	return 0;
}<|MERGE_RESOLUTION|>--- conflicted
+++ resolved
@@ -149,11 +149,7 @@
 		.ocon_num	= OCON_NUM,
 	},
 	{
-<<<<<<< HEAD
-		.version	= POLICYDB_VERSION_IOCTL_OPERATIONS,
-=======
 		.version	= POLICYDB_VERSION_XPERMS_IOCTL,
->>>>>>> 10a793e6
 		.sym_num	= SYM_NUM,
 		.ocon_num	= OCON_NUM,
 	},
