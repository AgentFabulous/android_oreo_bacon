--- conflicted
+++ resolved
@@ -95,11 +95,7 @@
 					struct context *tcontext,
 					u16 tclass,
 					struct av_decision *avd,
-<<<<<<< HEAD
-					struct operation *ops);
-=======
 					struct extended_perms *xperms);
->>>>>>> 10a793e6
 
 struct selinux_mapping {
 	u16 value; /* policy value */
@@ -619,34 +615,7 @@
 	}
 }
 
-/* flag ioctl types that have operation permissions */
-void services_compute_operation_type(
-		struct operation *ops,
-		struct avtab_node *node)
-{
-	u8 type;
-	unsigned int i;
-
-	if (node->key.specified & AVTAB_OPTYPE) {
-		/* if allowing one or more complete types */
-		for (i = 0; i < ARRAY_SIZE(ops->type); i++)
-			ops->type[i] |= node->datum.u.ops->op.perms[i];
-	} else {
-		/* if allowing operations within a type */
-		type = node->datum.u.ops->type;
-		security_operation_set(ops->type, type);
-	}
-
-	/* If no ioctl commands are allowed, ignore auditallow and auditdeny */
-	if (node->key.specified & AVTAB_OPTYPE_ALLOWED ||
-			node->key.specified & AVTAB_OPNUM_ALLOWED)
-		ops->len = 1;
-}
-
 /*
-<<<<<<< HEAD
- * Compute access vectors and operations ranges based on a context
-=======
  * flag which drivers have permissions
  * only looking for ioctl based extended permssions
  */
@@ -673,18 +642,13 @@
 
 /*
  * Compute access vectors and extended permissions based on a context
->>>>>>> 10a793e6
  * structure pair for the permissions in a particular class.
  */
 static void context_struct_compute_av(struct context *scontext,
 					struct context *tcontext,
 					u16 tclass,
 					struct av_decision *avd,
-<<<<<<< HEAD
-					struct operation *ops)
-=======
 					struct extended_perms *xperms)
->>>>>>> 10a793e6
 {
 	struct constraint_node *constraint;
 	struct role_allow *ra;
@@ -698,15 +662,9 @@
 	avd->allowed = 0;
 	avd->auditallow = 0;
 	avd->auditdeny = 0xffffffff;
-<<<<<<< HEAD
-	if (ops) {
-		memset(&ops->type, 0, sizeof(ops->type));
-		ops->len = 0;
-=======
 	if (xperms) {
 		memset(&xperms->drivers, 0, sizeof(xperms->drivers));
 		xperms->len = 0;
->>>>>>> 10a793e6
 	}
 
 	if (unlikely(!tclass || tclass > policydb.p_classes.nprim)) {
@@ -722,11 +680,7 @@
 	 * this permission check, then use it.
 	 */
 	avkey.target_class = tclass;
-<<<<<<< HEAD
-	avkey.specified = AVTAB_AV | AVTAB_OP;
-=======
 	avkey.specified = AVTAB_AV | AVTAB_XPERMS;
->>>>>>> 10a793e6
 	sattr = flex_array_get(policydb.type_attr_map_array, scontext->type - 1);
 	BUG_ON(!sattr);
 	tattr = flex_array_get(policydb.type_attr_map_array, tcontext->type - 1);
@@ -744,14 +698,6 @@
 					avd->auditallow |= node->datum.u.data;
 				else if (node->key.specified == AVTAB_AUDITDENY)
 					avd->auditdeny &= node->datum.u.data;
-<<<<<<< HEAD
-				else if (ops && (node->key.specified & AVTAB_OP))
-					services_compute_operation_type(ops, node);
-			}
-
-			/* Check conditional av table for additional permissions */
-			cond_compute_av(&policydb.te_cond_avtab, &avkey, avd, ops);
-=======
 				else if (xperms && (node->key.specified & AVTAB_XPERMS))
 					services_compute_xperms_drivers(xperms, node);
 			}
@@ -759,7 +705,6 @@
 			/* Check conditional av table for additional permissions */
 			cond_compute_av(&policydb.te_cond_avtab, &avkey,
 					avd, xperms);
->>>>>>> 10a793e6
 
 		}
 	}
@@ -990,53 +935,11 @@
 	avd->flags = 0;
 }
 
-<<<<<<< HEAD
-void services_compute_operation_num(struct operation_decision *od,
-=======
 void services_compute_xperms_decision(struct extended_perms_decision *xpermd,
->>>>>>> 10a793e6
 					struct avtab_node *node)
 {
 	unsigned int i;
 
-<<<<<<< HEAD
-	if (node->key.specified & AVTAB_OPNUM) {
-		if (od->type != node->datum.u.ops->type)
-			return;
-	} else {
-		if (!security_operation_test(node->datum.u.ops->op.perms,
-					od->type))
-			return;
-	}
-
-	if (node->key.specified == AVTAB_OPTYPE_ALLOWED) {
-		od->specified |= OPERATION_ALLOWED;
-		memset(od->allowed->perms, 0xff,
-				sizeof(od->allowed->perms));
-	} else if (node->key.specified == AVTAB_OPTYPE_AUDITALLOW) {
-		od->specified |= OPERATION_AUDITALLOW;
-		memset(od->auditallow->perms, 0xff,
-				sizeof(od->auditallow->perms));
-	} else if (node->key.specified == AVTAB_OPTYPE_DONTAUDIT) {
-		od->specified |= OPERATION_DONTAUDIT;
-		memset(od->dontaudit->perms, 0xff,
-				sizeof(od->dontaudit->perms));
-	} else if (node->key.specified == AVTAB_OPNUM_ALLOWED) {
-		od->specified |= OPERATION_ALLOWED;
-		for (i = 0; i < ARRAY_SIZE(od->allowed->perms); i++)
-			od->allowed->perms[i] |=
-					node->datum.u.ops->op.perms[i];
-	} else if (node->key.specified == AVTAB_OPNUM_AUDITALLOW) {
-		od->specified |= OPERATION_AUDITALLOW;
-		for (i = 0; i < ARRAY_SIZE(od->auditallow->perms); i++)
-			od->auditallow->perms[i] |=
-					node->datum.u.ops->op.perms[i];
-	} else if (node->key.specified == AVTAB_OPNUM_DONTAUDIT) {
-		od->specified |= OPERATION_DONTAUDIT;
-		for (i = 0; i < ARRAY_SIZE(od->dontaudit->perms); i++)
-			od->dontaudit->perms[i] |=
-					node->datum.u.ops->op.perms[i];
-=======
 	if (node->datum.u.xperms->specified == AVTAB_XPERMS_IOCTLFUNCTION) {
 		if (xpermd->driver != node->datum.u.xperms->driver)
 			return;
@@ -1081,25 +984,16 @@
 				xpermd->dontaudit->p[i] |=
 					node->datum.u.xperms->perms.p[i];
 		}
->>>>>>> 10a793e6
 	} else {
 		BUG();
 	}
 }
 
-<<<<<<< HEAD
-void security_compute_operation(u32 ssid,
-				u32 tsid,
-				u16 orig_tclass,
-				u8 type,
-				struct operation_decision *od)
-=======
 void security_compute_xperms_decision(u32 ssid,
 				u32 tsid,
 				u16 orig_tclass,
 				u8 driver,
 				struct extended_perms_decision *xpermd)
->>>>>>> 10a793e6
 {
 	u16 tclass;
 	struct context *scontext, *tcontext;
@@ -1109,19 +1003,11 @@
 	struct ebitmap_node *snode, *tnode;
 	unsigned int i, j;
 
-<<<<<<< HEAD
-	od->type = type;
-	od->specified = 0;
-	memset(od->allowed->perms, 0, sizeof(od->allowed->perms));
-	memset(od->auditallow->perms, 0, sizeof(od->auditallow->perms));
-	memset(od->dontaudit->perms, 0, sizeof(od->dontaudit->perms));
-=======
 	xpermd->driver = driver;
 	xpermd->used = 0;
 	memset(xpermd->allowed->p, 0, sizeof(xpermd->allowed->p));
 	memset(xpermd->auditallow->p, 0, sizeof(xpermd->auditallow->p));
 	memset(xpermd->dontaudit->p, 0, sizeof(xpermd->dontaudit->p));
->>>>>>> 10a793e6
 
 	read_lock(&policy_rwlock);
 	if (!ss_initialized)
@@ -1151,20 +1037,12 @@
 
 	if (unlikely(!tclass || tclass > policydb.p_classes.nprim)) {
 		if (printk_ratelimit())
-<<<<<<< HEAD
-			printk(KERN_WARNING "SELinux:  Invalid class %hu\n", tclass);
-=======
                 	printk(KERN_WARNING "SELinux:  Invalid class %hu\n", tclass);
->>>>>>> 10a793e6
 		goto out;
 	}
 
 	avkey.target_class = tclass;
-<<<<<<< HEAD
-	avkey.specified = AVTAB_OP;
-=======
 	avkey.specified = AVTAB_XPERMS;
->>>>>>> 10a793e6
 	sattr = flex_array_get(policydb.type_attr_map_array,
 				scontext->type - 1);
 	BUG_ON(!sattr);
@@ -1178,9 +1056,6 @@
 			for (node = avtab_search_node(&policydb.te_avtab, &avkey);
 			     node;
 			     node = avtab_search_node_next(node, avkey.specified))
-<<<<<<< HEAD
-				services_compute_operation_num(od, node);
-=======
 				services_compute_xperms_decision(xpermd, node);
 
 			cond_compute_xperms(&policydb.te_cond_avtab,
@@ -1194,30 +1069,14 @@
 	memset(xpermd->allowed->p, 0xff, sizeof(xpermd->allowed->p));
 	goto out;
 }
->>>>>>> 10a793e6
-
-			cond_compute_operation(&policydb.te_cond_avtab,
-						&avkey, od);
-		}
-	}
-out:
-	read_unlock(&policy_rwlock);
-	return;
-allow:
-	memset(od->allowed->perms, 0xff, sizeof(od->allowed->perms));
-	goto out;
-}
+
 /**
  * security_compute_av - Compute access vector decisions.
  * @ssid: source security identifier
  * @tsid: target security identifier
  * @tclass: target security class
  * @avd: access vector decisions
-<<<<<<< HEAD
- * @od: operation decisions
-=======
  * @xperms: extended permissions
->>>>>>> 10a793e6
  *
  * Compute a set of access vector decisions based on the
  * SID pair (@ssid, @tsid) for the permissions in @tclass.
@@ -1226,22 +1085,14 @@
 			 u32 tsid,
 			 u16 orig_tclass,
 			 struct av_decision *avd,
-<<<<<<< HEAD
-			 struct operation *ops)
-=======
 			 struct extended_perms *xperms)
->>>>>>> 10a793e6
 {
 	u16 tclass;
 	struct context *scontext = NULL, *tcontext = NULL;
 
 	read_lock(&policy_rwlock);
 	avd_init(avd);
-<<<<<<< HEAD
-	ops->len = 0;
-=======
 	xperms->len = 0;
->>>>>>> 10a793e6
 	if (!ss_initialized)
 		goto allow;
 
@@ -1269,11 +1120,7 @@
 			goto allow;
 		goto out;
 	}
-<<<<<<< HEAD
-	context_struct_compute_av(scontext, tcontext, tclass, avd, ops);
-=======
 	context_struct_compute_av(scontext, tcontext, tclass, avd, xperms);
->>>>>>> 10a793e6
 	map_decision(orig_tclass, avd, policydb.allow_unknown);
 out:
 	read_unlock(&policy_rwlock);
