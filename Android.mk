<<<<<<< HEAD
# TODO:  Find a better way to separate build configs for ADP vs non-ADP devices
ifneq ($(TARGET_BOARD_AUTO),true)
  ifneq ($(filter msm8960 msm8x27 msm8974 msm8226,$(TARGET_BOARD_PLATFORM)),)
    include $(call all-named-subdir-makefiles,msm8960)
  else
    ifneq ($(filter msm8994 msm8992,$(TARGET_BOARD_PLATFORM)),)
      include $(call all-named-subdir-makefiles,msm8992)
    endif
  endif
=======
ifneq ($(filter msm8960 msm8x27 msm8974 msm8226,$(TARGET_BOARD_PLATFORM)),)
include $(call all-named-subdir-makefiles,msm8960)
else
ifneq ($(filter msm8994 msm8992,$(TARGET_BOARD_PLATFORM)),)
include $(call all-named-subdir-makefiles,msm8992)

else
ifneq ($(filter msm8909 ,$(TARGET_BOARD_PLATFORM)),)
#For msm8909 target
include $(call all-named-subdir-makefiles,msm8909)

endif
endif
>>>>>>> dccc83fc
endif<|MERGE_RESOLUTION|>--- conflicted
+++ resolved
@@ -1,4 +1,3 @@
-<<<<<<< HEAD
 # TODO:  Find a better way to separate build configs for ADP vs non-ADP devices
 ifneq ($(TARGET_BOARD_AUTO),true)
   ifneq ($(filter msm8960 msm8x27 msm8974 msm8226,$(TARGET_BOARD_PLATFORM)),)
@@ -6,21 +5,11 @@
   else
     ifneq ($(filter msm8994 msm8992,$(TARGET_BOARD_PLATFORM)),)
       include $(call all-named-subdir-makefiles,msm8992)
+    else
+      ifneq ($(filter msm8909 ,$(TARGET_BOARD_PLATFORM)),)
+        #For msm8909 target
+        include $(call all-named-subdir-makefiles,msm8909)
+      endif
     endif
   endif
-=======
-ifneq ($(filter msm8960 msm8x27 msm8974 msm8226,$(TARGET_BOARD_PLATFORM)),)
-include $(call all-named-subdir-makefiles,msm8960)
-else
-ifneq ($(filter msm8994 msm8992,$(TARGET_BOARD_PLATFORM)),)
-include $(call all-named-subdir-makefiles,msm8992)
-
-else
-ifneq ($(filter msm8909 ,$(TARGET_BOARD_PLATFORM)),)
-#For msm8909 target
-include $(call all-named-subdir-makefiles,msm8909)
-
-endif
-endif
->>>>>>> dccc83fc
 endif