# TODO:  Find a better way to separate build configs for ADP vs non-ADP devices
ifneq ($(TARGET_BOARD_AUTO),true)
  ifneq ($(filter msm8084 msm8x84,$(TARGET_BOARD_PLATFORM)),)
    #This is for 8084 based platforms
    include $(call all-named-subdir-makefiles,msm8084)
<<<<<<< HEAD
  else
    ifneq ($(filter msm8974 msm8x74,$(TARGET_BOARD_PLATFORM)),)
      #This is for 8974 based (and B-family) platforms
      include $(call all-named-subdir-makefiles,msm8974)
    else
      ifneq ($(filter msm8226 msm8x26,$(TARGET_BOARD_PLATFORM)),)
        include $(call all-named-subdir-makefiles,msm8226)
      else
        ifneq ($(filter msm8960,$(TARGET_BOARD_PLATFORM)),)
          include $(call all-named-subdir-makefiles,msm8960)
        else
          ifneq ($(filter msm8994 msm8992,$(TARGET_BOARD_PLATFORM)),)
            include $(call all-named-subdir-makefiles,msm8994)
          endif
        endif
      endif
    endif
  endif
=======
else
ifneq ($(filter msm8974 msm8x74,$(TARGET_BOARD_PLATFORM)),)
    #This is for 8974 based (and B-family) platforms
    include $(call all-named-subdir-makefiles,msm8974)
else
ifneq ($(filter msm8226 msm8x26,$(TARGET_BOARD_PLATFORM)),)
    include $(call all-named-subdir-makefiles,msm8226)
else
ifneq ($(filter msm8960,$(TARGET_BOARD_PLATFORM)),)
    include $(call all-named-subdir-makefiles,msm8960)
else
ifneq ($(filter msm8994 msm8992,$(TARGET_BOARD_PLATFORM)),)
    include $(call all-named-subdir-makefiles,msm8994)
else
ifneq ($(filter msm8909,$(TARGET_BOARD_PLATFORM)),)
    include $(call all-named-subdir-makefiles,msm8909)
endif
endif
endif
endif
endif
>>>>>>> c79a713f
endif<|MERGE_RESOLUTION|>--- conflicted
+++ resolved
@@ -3,7 +3,6 @@
   ifneq ($(filter msm8084 msm8x84,$(TARGET_BOARD_PLATFORM)),)
     #This is for 8084 based platforms
     include $(call all-named-subdir-makefiles,msm8084)
-<<<<<<< HEAD
   else
     ifneq ($(filter msm8974 msm8x74,$(TARGET_BOARD_PLATFORM)),)
       #This is for 8974 based (and B-family) platforms
@@ -17,32 +16,13 @@
         else
           ifneq ($(filter msm8994 msm8992,$(TARGET_BOARD_PLATFORM)),)
             include $(call all-named-subdir-makefiles,msm8994)
+          else
+            ifneq ($(filter msm8909,$(TARGET_BOARD_PLATFORM)),)
+              include $(call all-named-subdir-makefiles,msm8909)
+            endif
           endif
         endif
       endif
     endif
   endif
-=======
-else
-ifneq ($(filter msm8974 msm8x74,$(TARGET_BOARD_PLATFORM)),)
-    #This is for 8974 based (and B-family) platforms
-    include $(call all-named-subdir-makefiles,msm8974)
-else
-ifneq ($(filter msm8226 msm8x26,$(TARGET_BOARD_PLATFORM)),)
-    include $(call all-named-subdir-makefiles,msm8226)
-else
-ifneq ($(filter msm8960,$(TARGET_BOARD_PLATFORM)),)
-    include $(call all-named-subdir-makefiles,msm8960)
-else
-ifneq ($(filter msm8994 msm8992,$(TARGET_BOARD_PLATFORM)),)
-    include $(call all-named-subdir-makefiles,msm8994)
-else
-ifneq ($(filter msm8909,$(TARGET_BOARD_PLATFORM)),)
-    include $(call all-named-subdir-makefiles,msm8909)
-endif
-endif
-endif
-endif
-endif
->>>>>>> c79a713f
 endif