/*
 * Copyright (C) 2010 The Android Open Source Project
 *
 * Licensed under the Apache License, Version 2.0 (the "License");
 * you may not use this file except in compliance with the License.
 * You may obtain a copy of the License at
 *
 *      http://www.apache.org/licenses/LICENSE-2.0
 *
 * Unless required by applicable law or agreed to in writing, software
 * distributed under the License is distributed on an "AS IS" BASIS,
 * WITHOUT WARRANTIES OR CONDITIONS OF ANY KIND, either express or implied.
 * See the License for the specific language governing permissions and
 * limitations under the License.
 */

package com.android.systemui.statusbar.phone;


import android.animation.Animator;
import android.animation.AnimatorListenerAdapter;
import android.annotation.NonNull;
import android.app.ActivityManager;
import android.app.ActivityManagerNative;
import android.app.IActivityManager;
import android.app.Notification;
import android.app.PendingIntent;
import android.app.StatusBarManager;
import android.content.BroadcastReceiver;
import android.content.ComponentCallbacks2;
import android.content.Context;
import android.content.Intent;
import android.content.IntentFilter;
import android.content.pm.IPackageManager;
import android.content.res.Configuration;
import android.content.res.Resources;
import android.database.ContentObserver;
import android.graphics.Bitmap;
import android.graphics.Canvas;
import android.graphics.ColorFilter;
import android.graphics.PixelFormat;
import android.graphics.Point;
import android.graphics.PointF;
import android.graphics.PorterDuff;
import android.graphics.PorterDuffXfermode;
import android.graphics.Rect;
import android.graphics.drawable.ColorDrawable;
import android.graphics.drawable.Drawable;
import android.inputmethodservice.InputMethodService;
import android.media.AudioAttributes;
import android.media.MediaMetadata;
import android.media.session.MediaController;
import android.media.session.MediaSession;
import android.media.session.MediaSessionManager;
import android.media.session.PlaybackState;
import android.os.AsyncTask;
import android.os.Bundle;
import android.os.Handler;
import android.os.HandlerThread;
import android.os.IBinder;
import android.os.Message;
import android.os.PowerManager;
import android.os.Process;
import android.os.RemoteException;
import android.os.ServiceManager;
import android.os.SystemClock;
import android.os.UserHandle;
import android.os.UserManager;
import android.provider.Settings;
import android.service.notification.NotificationListenerService;
import android.service.notification.NotificationListenerService.RankingMap;
import android.service.notification.StatusBarNotification;
import android.util.ArraySet;
import android.util.DisplayMetrics;
import android.util.EventLog;
import android.util.Log;
import android.view.Display;
import android.view.KeyEvent;
import android.view.LayoutInflater;
import android.view.MotionEvent;
import android.view.ThreadedRenderer;
import android.view.VelocityTracker;
import android.view.View;
import android.view.ViewGroup.LayoutParams;
import android.view.ViewStub;
import android.view.WindowManager;
import android.view.WindowManagerGlobal;
import android.view.accessibility.AccessibilityEvent;
import android.view.animation.AccelerateDecelerateInterpolator;
import android.view.animation.AccelerateInterpolator;
import android.view.animation.Interpolator;
import android.view.animation.LinearInterpolator;
import android.view.animation.PathInterpolator;
import android.widget.ImageView;
import android.widget.TextView;

import com.android.internal.logging.MetricsLogger;
import com.android.internal.statusbar.NotificationVisibility;
import com.android.internal.statusbar.StatusBarIcon;
import com.android.keyguard.KeyguardHostView.OnDismissAction;
import com.android.keyguard.KeyguardUpdateMonitor;
import com.android.keyguard.KeyguardUpdateMonitorCallback;
import com.android.keyguard.ViewMediatorCallback;
import com.android.systemui.BatteryMeterView;
import com.android.systemui.DemoMode;
import com.android.systemui.EventLogConstants;
import com.android.systemui.EventLogTags;
import com.android.systemui.Prefs;
import com.android.systemui.R;
import com.android.systemui.assist.AssistManager;
import com.android.systemui.doze.DozeHost;
import com.android.systemui.doze.DozeLog;
import com.android.systemui.keyguard.KeyguardViewMediator;
import com.android.systemui.qs.QSPanel;
import com.android.systemui.recents.ScreenPinningRequest;
import com.android.systemui.statusbar.ActivatableNotificationView;
import com.android.systemui.statusbar.BackDropView;
import com.android.systemui.statusbar.BaseStatusBar;
import com.android.systemui.statusbar.CommandQueue;
import com.android.systemui.statusbar.DismissView;
import com.android.systemui.statusbar.DragDownHelper;
import com.android.systemui.statusbar.EmptyShadeView;
import com.android.systemui.statusbar.ExpandableNotificationRow;
import com.android.systemui.statusbar.GestureRecorder;
import com.android.systemui.statusbar.KeyguardIndicationController;
import com.android.systemui.statusbar.NotificationData;
import com.android.systemui.statusbar.NotificationData.Entry;
import com.android.systemui.statusbar.NotificationOverflowContainer;
import com.android.systemui.statusbar.ScrimView;
import com.android.systemui.statusbar.SignalClusterView;
import com.android.systemui.statusbar.SpeedBumpView;
import com.android.systemui.statusbar.StatusBarState;
import com.android.systemui.statusbar.phone.UnlockMethodCache.OnUnlockMethodChangedListener;
import com.android.systemui.statusbar.policy.AccessibilityController;
import com.android.systemui.statusbar.policy.BatteryController;
import com.android.systemui.statusbar.policy.BatteryController.BatteryStateChangeCallback;
import com.android.systemui.statusbar.policy.BluetoothControllerImpl;
import com.android.systemui.statusbar.policy.BrightnessMirrorController;
import com.android.systemui.statusbar.policy.CastControllerImpl;
import com.android.systemui.statusbar.policy.FlashlightController;
import com.android.systemui.statusbar.policy.FullscreenUserSwitcher;
import com.android.systemui.statusbar.policy.HeadsUpManager;
import com.android.systemui.statusbar.policy.HotspotControllerImpl;
import com.android.systemui.statusbar.policy.KeyButtonView;
import com.android.systemui.statusbar.policy.KeyguardMonitor;
import com.android.systemui.statusbar.policy.KeyguardUserSwitcher;
import com.android.systemui.statusbar.policy.LocationControllerImpl;
import com.android.systemui.statusbar.policy.NetworkControllerImpl;
import com.android.systemui.statusbar.policy.NextAlarmController;
import com.android.systemui.statusbar.policy.PreviewInflater;
import com.android.systemui.statusbar.policy.RotationLockControllerImpl;
import com.android.systemui.statusbar.policy.SecurityControllerImpl;
import com.android.systemui.statusbar.policy.UserInfoController;
import com.android.systemui.statusbar.policy.UserSwitcherController;
import com.android.systemui.statusbar.policy.ZenModeController;
import com.android.systemui.statusbar.stack.NotificationStackScrollLayout;
import com.android.systemui.statusbar.stack.NotificationStackScrollLayout.OnChildLocationsChangedListener;
import com.android.systemui.statusbar.stack.StackViewState;
import com.android.systemui.volume.VolumeComponent;

import java.io.FileDescriptor;
import java.io.PrintWriter;
import java.util.ArrayList;
import java.util.Collection;
import java.util.Collections;
import java.util.HashMap;
import java.util.HashSet;
import java.util.List;
import java.util.Map;
import java.util.TreeSet;

import static android.app.StatusBarManager.NAVIGATION_HINT_BACK_ALT;
import static android.app.StatusBarManager.NAVIGATION_HINT_IME_SHOWN;
import static android.app.StatusBarManager.WINDOW_STATE_HIDDEN;
import static android.app.StatusBarManager.WINDOW_STATE_SHOWING;
import static android.app.StatusBarManager.windowStateToString;
import static com.android.systemui.statusbar.phone.BarTransitions.MODE_LIGHTS_OUT;
import static com.android.systemui.statusbar.phone.BarTransitions.MODE_LIGHTS_OUT_TRANSPARENT;
import static com.android.systemui.statusbar.phone.BarTransitions.MODE_OPAQUE;
import static com.android.systemui.statusbar.phone.BarTransitions.MODE_SEMI_TRANSPARENT;
import static com.android.systemui.statusbar.phone.BarTransitions.MODE_TRANSLUCENT;
import static com.android.systemui.statusbar.phone.BarTransitions.MODE_TRANSPARENT;
import static com.android.systemui.statusbar.phone.BarTransitions.MODE_WARNING;

public class PhoneStatusBar extends BaseStatusBar implements DemoMode,
        DragDownHelper.DragDownCallback, ActivityStarter, OnUnlockMethodChangedListener,
        HeadsUpManager.OnHeadsUpChangedListener {
    static final String TAG = "PhoneStatusBar";
    public static final boolean DEBUG = BaseStatusBar.DEBUG;
    public static final boolean SPEW = false;
    public static final boolean DUMPTRUCK = true; // extra dumpsys info
    public static final boolean DEBUG_GESTURES = false;
    public static final boolean DEBUG_MEDIA = false;
    public static final boolean DEBUG_MEDIA_FAKE_ARTWORK = false;

    public static final boolean DEBUG_WINDOW_STATE = false;

    // additional instrumentation for testing purposes; intended to be left on during development
    public static final boolean CHATTY = DEBUG;

    public static final boolean SHOW_LOCKSCREEN_MEDIA_ARTWORK = true;

    public static final String ACTION_FAKE_ARTWORK = "fake_artwork";

    private static final int MSG_OPEN_NOTIFICATION_PANEL = 1000;
    private static final int MSG_CLOSE_PANELS = 1001;
    private static final int MSG_OPEN_SETTINGS_PANEL = 1002;
    private static final int MSG_LAUNCH_TRANSITION_TIMEOUT = 1003;
    // 1020-1040 reserved for BaseStatusBar

    // Time after we abort the launch transition.
    private static final long LAUNCH_TRANSITION_TIMEOUT_MS = 5000;

    private static final boolean CLOSE_PANEL_WHEN_EMPTIED = true;

    private static final int STATUS_OR_NAV_TRANSIENT =
            View.STATUS_BAR_TRANSIENT | View.NAVIGATION_BAR_TRANSIENT;
    private static final long AUTOHIDE_TIMEOUT_MS = 3000;

    /** The minimum delay in ms between reports of notification visibility. */
    private static final int VISIBILITY_REPORT_MIN_DELAY_MS = 500;

    /**
     * The delay to reset the hint text when the hint animation is finished running.
     */
    private static final int HINT_RESET_DELAY_MS = 1200;

    private static final AudioAttributes VIBRATION_ATTRIBUTES = new AudioAttributes.Builder()
            .setContentType(AudioAttributes.CONTENT_TYPE_SONIFICATION)
            .setUsage(AudioAttributes.USAGE_ASSISTANCE_SONIFICATION)
            .build();

    public static final int FADE_KEYGUARD_START_DELAY = 100;
    public static final int FADE_KEYGUARD_DURATION = 300;
    public static final int FADE_KEYGUARD_DURATION_PULSING = 120;

    /** Allow some time inbetween the long press for back and recents. */
    private static final int LOCK_TO_APP_GESTURE_TOLERENCE = 200;

    /** If true, the system is in the half-boot-to-decryption-screen state.
     * Prudently disable QS and notifications.  */
    private static final boolean ONLY_CORE_APPS;

    static {
        boolean onlyCoreApps;
        try {
            onlyCoreApps = IPackageManager.Stub.asInterface(ServiceManager.getService("package"))
                    .isOnlyCoreApps();
        } catch (RemoteException e) {
            onlyCoreApps = false;
        }
        ONLY_CORE_APPS = onlyCoreApps;
    }

    PhoneStatusBarPolicy mIconPolicy;

    // These are no longer handled by the policy, because we need custom strategies for them
    BluetoothControllerImpl mBluetoothController;
    SecurityControllerImpl mSecurityController;
    BatteryController mBatteryController;
    LocationControllerImpl mLocationController;
    NetworkControllerImpl mNetworkController;
    HotspotControllerImpl mHotspotController;
    RotationLockControllerImpl mRotationLockController;
    UserInfoController mUserInfoController;
    ZenModeController mZenModeController;
    CastControllerImpl mCastController;
    VolumeComponent mVolumeComponent;
    KeyguardUserSwitcher mKeyguardUserSwitcher;
    FlashlightController mFlashlightController;
    UserSwitcherController mUserSwitcherController;
    NextAlarmController mNextAlarmController;
    KeyguardMonitor mKeyguardMonitor;
    BrightnessMirrorController mBrightnessMirrorController;
    AccessibilityController mAccessibilityController;
<<<<<<< HEAD
    FullscreenUserSwitcher mFullscreenUserSwitcher;
=======
    FingerprintUnlockController mFingerprintUnlockController;
>>>>>>> caacc8ba

    int mNaturalBarHeight = -1;

    Display mDisplay;
    Point mCurrentDisplaySize = new Point();

    StatusBarWindowView mStatusBarWindow;
    PhoneStatusBarView mStatusBarView;
    private int mStatusBarWindowState = WINDOW_STATE_SHOWING;
    private StatusBarWindowManager mStatusBarWindowManager;
    private UnlockMethodCache mUnlockMethodCache;
    private DozeServiceHost mDozeServiceHost;
    private boolean mWakeUpComingFromTouch;
    private PointF mWakeUpTouchLocation;

    int mPixelFormat;
    Object mQueueLock = new Object();

    StatusBarIconController mIconController;

    // expanded notifications
    NotificationPanelView mNotificationPanel; // the sliding/resizing panel within the notification window
    View mExpandedContents;
    TextView mNotificationPanelDebugText;

    // settings
    private QSPanel mQSPanel;

    // top bar
    StatusBarHeaderView mHeader;
    KeyguardStatusBarView mKeyguardStatusBar;
    View mKeyguardStatusView;
    KeyguardBottomAreaView mKeyguardBottomArea;
    boolean mLeaveOpenOnKeyguardHide;
    KeyguardIndicationController mKeyguardIndicationController;

    private boolean mKeyguardFadingAway;
    private long mKeyguardFadingAwayDelay;
    private long mKeyguardFadingAwayDuration;

    int mKeyguardMaxNotificationCount;

    boolean mExpandedVisible;

    private int mNavigationBarWindowState = WINDOW_STATE_SHOWING;

    // the tracker view
    int mTrackingPosition; // the position of the top of the tracking view.

    // Tracking finger for opening/closing.
    boolean mTracking;
    VelocityTracker mVelocityTracker;

    int[] mAbsPos = new int[2];
    ArrayList<Runnable> mPostCollapseRunnables = new ArrayList<>();

    // for disabling the status bar
    int mDisabled1 = 0;
    int mDisabled2 = 0;

    // tracking calls to View.setSystemUiVisibility()
    int mSystemUiVisibility = View.SYSTEM_UI_FLAG_VISIBLE;

    // last value sent to window manager
    private int mLastDispatchedSystemUiVisibility = ~View.SYSTEM_UI_FLAG_VISIBLE;

    DisplayMetrics mDisplayMetrics = new DisplayMetrics();

    // XXX: gesture research
    private final GestureRecorder mGestureRec = DEBUG_GESTURES
        ? new GestureRecorder("/sdcard/statusbar_gestures.dat")
        : null;

    private ScreenPinningRequest mScreenPinningRequest;

    private int mNavigationIconHints = 0;
    private HandlerThread mHandlerThread;

    // ensure quick settings is disabled until the current user makes it through the setup wizard
    private boolean mUserSetup = false;
    private ContentObserver mUserSetupObserver = new ContentObserver(new Handler()) {
        @Override
        public void onChange(boolean selfChange) {
            final boolean userSetup = 0 != Settings.Secure.getIntForUser(
                    mContext.getContentResolver(),
                    Settings.Secure.USER_SETUP_COMPLETE,
                    0 /*default */,
                    mCurrentUserId);
            if (MULTIUSER_DEBUG) Log.d(TAG, String.format("User setup changed: " +
                    "selfChange=%s userSetup=%s mUserSetup=%s",
                    selfChange, userSetup, mUserSetup));

            if (userSetup != mUserSetup) {
                mUserSetup = userSetup;
                if (!mUserSetup && mStatusBarView != null)
                    animateCollapseQuickSettings();
                if (mKeyguardBottomArea != null) {
                    mKeyguardBottomArea.setUserSetupComplete(mUserSetup);
                }
            }
            if (mIconPolicy != null) {
                mIconPolicy.setCurrentUserSetup(mUserSetup);
            }
        }
    };

    final private ContentObserver mHeadsUpObserver = new ContentObserver(mHandler) {
        @Override
        public void onChange(boolean selfChange) {
            boolean wasUsing = mUseHeadsUp;
            mUseHeadsUp = ENABLE_HEADS_UP && !mDisableNotificationAlerts
                    && Settings.Global.HEADS_UP_OFF != Settings.Global.getInt(
                    mContext.getContentResolver(), Settings.Global.HEADS_UP_NOTIFICATIONS_ENABLED,
                    Settings.Global.HEADS_UP_OFF);
            mHeadsUpTicker = mUseHeadsUp && 0 != Settings.Global.getInt(
                    mContext.getContentResolver(), SETTING_HEADS_UP_TICKER, 0);
            Log.d(TAG, "heads up is " + (mUseHeadsUp ? "enabled" : "disabled"));
            if (wasUsing != mUseHeadsUp) {
                if (!mUseHeadsUp) {
                    Log.d(TAG, "dismissing any existing heads up notification on disable event");
                    mHeadsUpManager.releaseAllImmediately();
                }
            }
        }
    };

    private int mInteractingWindows;
    private boolean mAutohideSuspended;
    private int mStatusBarMode;
    private int mNavigationBarMode;

    private ViewMediatorCallback mKeyguardViewMediatorCallback;
    private ScrimController mScrimController;
    private DozeScrimController mDozeScrimController;

    private final Runnable mAutohide = new Runnable() {
        @Override
        public void run() {
            int requested = mSystemUiVisibility & ~STATUS_OR_NAV_TRANSIENT;
            if (mSystemUiVisibility != requested) {
                notifyUiVisibilityChanged(requested);
            }
        }};

    private boolean mWaitingForKeyguardExit;
    private boolean mDozing;
    private boolean mDozingRequested;
    private boolean mScrimSrcModeEnabled;

    private Interpolator mLinearInterpolator = new LinearInterpolator();
    private Interpolator mBackdropInterpolator = new AccelerateDecelerateInterpolator();
    public static final Interpolator ALPHA_IN = new PathInterpolator(0.4f, 0f, 1f, 1f);
    public static final Interpolator ALPHA_OUT = new PathInterpolator(0f, 0f, 0.8f, 1f);

    private BackDropView mBackdrop;
    private ImageView mBackdropFront, mBackdropBack;
    private PorterDuffXfermode mSrcXferMode = new PorterDuffXfermode(PorterDuff.Mode.SRC);
    private PorterDuffXfermode mSrcOverXferMode = new PorterDuffXfermode(PorterDuff.Mode.SRC_OVER);

    private MediaSessionManager mMediaSessionManager;
    private MediaController mMediaController;
    private String mMediaNotificationKey;
    private MediaMetadata mMediaMetadata;
    private MediaController.Callback mMediaListener
            = new MediaController.Callback() {
        @Override
        public void onPlaybackStateChanged(PlaybackState state) {
            super.onPlaybackStateChanged(state);
            if (DEBUG_MEDIA) Log.v(TAG, "DEBUG_MEDIA: onPlaybackStateChanged: " + state);
            if (state != null) {
                if (!isPlaybackActive(state.getState())) {
                    clearCurrentMediaNotification();
                    updateMediaMetaData(true);
                }
            }
        }

        @Override
        public void onMetadataChanged(MediaMetadata metadata) {
            super.onMetadataChanged(metadata);
            if (DEBUG_MEDIA) Log.v(TAG, "DEBUG_MEDIA: onMetadataChanged: " + metadata);
            mMediaMetadata = metadata;
            updateMediaMetaData(true);
        }
    };

    private final OnChildLocationsChangedListener mOnChildLocationsChangedListener =
            new OnChildLocationsChangedListener() {
        @Override
        public void onChildLocationsChanged(NotificationStackScrollLayout stackScrollLayout) {
            userActivity();
        }
    };

    private int mDisabledUnmodified1;
    private int mDisabledUnmodified2;

    /** Keys of notifications currently visible to the user. */
    private final ArraySet<NotificationVisibility> mCurrentlyVisibleNotifications =
            new ArraySet<>();
    private long mLastVisibilityReportUptimeMs;

    private final ShadeUpdates mShadeUpdates = new ShadeUpdates();

    private int mDrawCount;
    private Runnable mLaunchTransitionEndRunnable;
    private boolean mLaunchTransitionFadingAway;
    private ExpandableNotificationRow mDraggedDownRow;

    // Fingerprint (as computed by getLoggingFingerprint() of the last logged state.
    private int mLastLoggedStateFingerprint;

    private static final int VISIBLE_LOCATIONS = StackViewState.LOCATION_FIRST_CARD
            | StackViewState.LOCATION_MAIN_AREA;

    private final OnChildLocationsChangedListener mNotificationLocationsChangedListener =
            new OnChildLocationsChangedListener() {
                @Override
                public void onChildLocationsChanged(
                        NotificationStackScrollLayout stackScrollLayout) {
                    if (mHandler.hasCallbacks(mVisibilityReporter)) {
                        // Visibilities will be reported when the existing
                        // callback is executed.
                        return;
                    }
                    // Calculate when we're allowed to run the visibility
                    // reporter. Note that this timestamp might already have
                    // passed. That's OK, the callback will just be executed
                    // ASAP.
                    long nextReportUptimeMs =
                            mLastVisibilityReportUptimeMs + VISIBILITY_REPORT_MIN_DELAY_MS;
                    mHandler.postAtTime(mVisibilityReporter, nextReportUptimeMs);
                }
            };

    // Tracks notifications currently visible in mNotificationStackScroller and
    // emits visibility events via NoMan on changes.
    private final Runnable mVisibilityReporter = new Runnable() {
        private final ArraySet<NotificationVisibility> mTmpNewlyVisibleNotifications =
                new ArraySet<>();
        private final ArraySet<NotificationVisibility> mTmpCurrentlyVisibleNotifications =
                new ArraySet<>();
        private final ArraySet<NotificationVisibility> mTmpNoLongerVisibleNotifications =
                new ArraySet<>();

        @Override
        public void run() {
            mLastVisibilityReportUptimeMs = SystemClock.uptimeMillis();
            final String mediaKey = getCurrentMediaNotificationKey();

            // 1. Loop over mNotificationData entries:
            //   A. Keep list of visible notifications.
            //   B. Keep list of previously hidden, now visible notifications.
            // 2. Compute no-longer visible notifications by removing currently
            //    visible notifications from the set of previously visible
            //    notifications.
            // 3. Report newly visible and no-longer visible notifications.
            // 4. Keep currently visible notifications for next report.
            ArrayList<Entry> activeNotifications = mNotificationData.getActiveNotifications();
            int N = activeNotifications.size();
            for (int i = 0; i < N; i++) {
                Entry entry = activeNotifications.get(i);
                String key = entry.notification.getKey();
                boolean isVisible =
                        (mStackScroller.getChildLocation(entry.row) & VISIBLE_LOCATIONS) != 0;
                NotificationVisibility visObj = NotificationVisibility.obtain(key, i, isVisible);
                boolean previouslyVisible = mCurrentlyVisibleNotifications.contains(visObj);
                if (isVisible) {
                    // Build new set of visible notifications.
                    mTmpCurrentlyVisibleNotifications.add(visObj);
                    if (!previouslyVisible) {
                        mTmpNewlyVisibleNotifications.add(visObj);
                    }
                } else {
                    // release object
                    visObj.recycle();
                }
            }
            mTmpNoLongerVisibleNotifications.addAll(mCurrentlyVisibleNotifications);
            mTmpNoLongerVisibleNotifications.removeAll(mTmpCurrentlyVisibleNotifications);

            logNotificationVisibilityChanges(
                    mTmpNewlyVisibleNotifications, mTmpNoLongerVisibleNotifications);

            recycleAllVisibilityObjects(mCurrentlyVisibleNotifications);
            mCurrentlyVisibleNotifications.addAll(mTmpCurrentlyVisibleNotifications);

            recycleAllVisibilityObjects(mTmpNoLongerVisibleNotifications);
            mTmpCurrentlyVisibleNotifications.clear();
            mTmpNewlyVisibleNotifications.clear();
            mTmpNoLongerVisibleNotifications.clear();
        }
    };

    private void recycleAllVisibilityObjects(ArraySet<NotificationVisibility> array) {
        final int N = array.size();
        for (int i = 0 ; i < N; i++) {
            array.valueAt(i).recycle();
        }
        array.clear();
    }

    private final View.OnClickListener mOverflowClickListener = new View.OnClickListener() {
        @Override
        public void onClick(View v) {
            goToLockedShade(null);
        }
    };
    private HashMap<ExpandableNotificationRow, List<ExpandableNotificationRow>> mTmpChildOrderMap
            = new HashMap<>();
    private HashSet<Entry> mHeadsUpEntriesToRemoveOnSwitch = new HashSet<>();
    private RankingMap mLatestRankingMap;
    private boolean mNoAnimationOnNextBarModeChange;

    @Override
    public void start() {
        mDisplay = ((WindowManager)mContext.getSystemService(Context.WINDOW_SERVICE))
                .getDefaultDisplay();
        updateDisplaySize();
        mScrimSrcModeEnabled = mContext.getResources().getBoolean(
                R.bool.config_status_bar_scrim_behind_use_src);

        super.start(); // calls createAndAddWindows()

        mMediaSessionManager
                = (MediaSessionManager) mContext.getSystemService(Context.MEDIA_SESSION_SERVICE);
        // TODO: use MediaSessionManager.SessionListener to hook us up to future updates
        // in session state

        addNavigationBar();

        // Lastly, call to the icon policy to install/update all the icons.
        mIconPolicy = new PhoneStatusBarPolicy(mContext, mCastController, mHotspotController,
                mUserInfoController, mBluetoothController);
        mIconPolicy.setCurrentUserSetup(mUserSetup);
        mSettingsObserver.onChange(false); // set up

        mHeadsUpObserver.onChange(true); // set up
        if (ENABLE_HEADS_UP) {
            mContext.getContentResolver().registerContentObserver(
                    Settings.Global.getUriFor(Settings.Global.HEADS_UP_NOTIFICATIONS_ENABLED), true,
                    mHeadsUpObserver);
            mContext.getContentResolver().registerContentObserver(
                    Settings.Global.getUriFor(SETTING_HEADS_UP_TICKER), true,
                    mHeadsUpObserver);
        }
        mUnlockMethodCache = UnlockMethodCache.getInstance(mContext);
        mUnlockMethodCache.addListener(this);
        startKeyguard();

        mDozeServiceHost = new DozeServiceHost();
        KeyguardUpdateMonitor.getInstance(mContext).registerCallback(mDozeServiceHost);
        putComponent(DozeHost.class, mDozeServiceHost);
        putComponent(PhoneStatusBar.class, this);

        setControllerUsers();

        notifyUserAboutHiddenNotifications();

        mScreenPinningRequest = new ScreenPinningRequest(mContext);
    }

    // ================================================================================
    // Constructing the view
    // ================================================================================
    protected PhoneStatusBarView makeStatusBarView() {
        final Context context = mContext;

        Resources res = context.getResources();

        updateDisplaySize(); // populates mDisplayMetrics
        updateResources();

        mStatusBarWindow = (StatusBarWindowView) View.inflate(context,
                R.layout.super_status_bar, null);
        mStatusBarWindow.setService(this);
        mStatusBarWindow.setOnTouchListener(new View.OnTouchListener() {
            @Override
            public boolean onTouch(View v, MotionEvent event) {
                checkUserAutohide(v, event);
                if (event.getAction() == MotionEvent.ACTION_DOWN) {
                    if (mExpandedVisible) {
                        animateCollapsePanels();
                    }
                }
                return mStatusBarWindow.onTouchEvent(event);
            }
        });

        mStatusBarView = (PhoneStatusBarView) mStatusBarWindow.findViewById(R.id.status_bar);
        mStatusBarView.setBar(this);

        PanelHolder holder = (PanelHolder) mStatusBarWindow.findViewById(R.id.panel_holder);
        mStatusBarView.setPanelHolder(holder);

        mNotificationPanel = (NotificationPanelView) mStatusBarWindow.findViewById(
                R.id.notification_panel);
        mNotificationPanel.setStatusBar(this);

        if (!ActivityManager.isHighEndGfx()) {
            mStatusBarWindow.setBackground(null);
            mNotificationPanel.setBackground(new FastColorDrawable(context.getColor(
                    R.color.notification_panel_solid_background)));
        }

        mHeadsUpManager = new HeadsUpManager(context, mStatusBarWindow);
        mHeadsUpManager.setBar(this);
        mHeadsUpManager.addListener(this);
        mHeadsUpManager.addListener(mNotificationPanel);
        mNotificationPanel.setHeadsUpManager(mHeadsUpManager);
        mNotificationData.setHeadsUpManager(mHeadsUpManager);

        if (MULTIUSER_DEBUG) {
            mNotificationPanelDebugText = (TextView) mNotificationPanel.findViewById(
                    R.id.header_debug_info);
            mNotificationPanelDebugText.setVisibility(View.VISIBLE);
        }

        try {
            boolean showNav = mWindowManagerService.hasNavigationBar();
            if (DEBUG) Log.v(TAG, "hasNavigationBar=" + showNav);
            if (showNav) {
                // Optionally show app shortcuts in the nav bar "shelf" area.
                if (shouldShowAppShelf()) {
                    mNavigationBarView = (NavigationBarView) View.inflate(
                            context, R.layout.navigation_bar_with_apps, null);
                } else {
                    mNavigationBarView = (NavigationBarView) View.inflate(
                            context, R.layout.navigation_bar, null);
                }
                mNavigationBarView.setDisabledFlags(mDisabled1);
                mNavigationBarView.setBar(this);
                mNavigationBarView.setOnVerticalChangedListener(
                        new NavigationBarView.OnVerticalChangedListener() {
                    @Override
                    public void onVerticalChanged(boolean isVertical) {
                        if (mAssistManager != null) {
                            mAssistManager.onConfigurationChanged();
                        }
                        mNotificationPanel.setQsScrimEnabled(!isVertical);
                    }
                });
                mNavigationBarView.setOnTouchListener(new View.OnTouchListener() {
                    @Override
                    public boolean onTouch(View v, MotionEvent event) {
                        checkUserAutohide(v, event);
                        return false;
                    }});
            }
        } catch (RemoteException ex) {
            // no window manager? good luck with that
        }

        mAssistManager = new AssistManager(this, context);

        // figure out which pixel-format to use for the status bar.
        mPixelFormat = PixelFormat.OPAQUE;

        mStackScroller = (NotificationStackScrollLayout) mStatusBarWindow.findViewById(
                R.id.notification_stack_scroller);
        mStackScroller.setLongPressListener(getNotificationLongClicker());
        mStackScroller.setPhoneStatusBar(this);
        mStackScroller.setGroupManager(mGroupManager);
        mStackScroller.setHeadsUpManager(mHeadsUpManager);
        mGroupManager.setOnGroupChangeListener(mStackScroller);

        mKeyguardIconOverflowContainer =
                (NotificationOverflowContainer) LayoutInflater.from(mContext).inflate(
                        R.layout.status_bar_notification_keyguard_overflow, mStackScroller, false);
        mKeyguardIconOverflowContainer.setOnActivatedListener(this);
        mKeyguardIconOverflowContainer.setOnClickListener(mOverflowClickListener);
        mStackScroller.setOverflowContainer(mKeyguardIconOverflowContainer);

        SpeedBumpView speedBump = (SpeedBumpView) LayoutInflater.from(mContext).inflate(
                        R.layout.status_bar_notification_speed_bump, mStackScroller, false);
        mStackScroller.setSpeedBumpView(speedBump);
        mEmptyShadeView = (EmptyShadeView) LayoutInflater.from(mContext).inflate(
                R.layout.status_bar_no_notifications, mStackScroller, false);
        mStackScroller.setEmptyShadeView(mEmptyShadeView);
        mDismissView = (DismissView) LayoutInflater.from(mContext).inflate(
                R.layout.status_bar_notification_dismiss_all, mStackScroller, false);
        mDismissView.setOnButtonClickListener(new View.OnClickListener() {
            @Override
            public void onClick(View v) {
                MetricsLogger.action(mContext, MetricsLogger.ACTION_DISMISS_ALL_NOTES);
                clearAllNotifications();
            }
        });
        mStackScroller.setDismissView(mDismissView);
        mExpandedContents = mStackScroller;

        mBackdrop = (BackDropView) mStatusBarWindow.findViewById(R.id.backdrop);
        mBackdropFront = (ImageView) mBackdrop.findViewById(R.id.backdrop_front);
        mBackdropBack = (ImageView) mBackdrop.findViewById(R.id.backdrop_back);

        ScrimView scrimBehind = (ScrimView) mStatusBarWindow.findViewById(R.id.scrim_behind);
        ScrimView scrimInFront = (ScrimView) mStatusBarWindow.findViewById(R.id.scrim_in_front);
        View headsUpScrim = mStatusBarWindow.findViewById(R.id.heads_up_scrim);
        mScrimController = new ScrimController(scrimBehind, scrimInFront, headsUpScrim,
                mScrimSrcModeEnabled);
        mHeadsUpManager.addListener(mScrimController);
        mStackScroller.setScrimController(mScrimController);
        mScrimController.setBackDropView(mBackdrop);
        mStatusBarView.setScrimController(mScrimController);
        mDozeScrimController = new DozeScrimController(mScrimController, context);

        mHeader = (StatusBarHeaderView) mStatusBarWindow.findViewById(R.id.header);
        mHeader.setActivityStarter(this);
        mKeyguardStatusBar = (KeyguardStatusBarView) mStatusBarWindow.findViewById(R.id.keyguard_header);
        mKeyguardStatusView = mStatusBarWindow.findViewById(R.id.keyguard_status_view);
        mKeyguardBottomArea =
                (KeyguardBottomAreaView) mStatusBarWindow.findViewById(R.id.keyguard_bottom_area);
        mKeyguardBottomArea.setActivityStarter(this);
        mKeyguardBottomArea.setAssistManager(mAssistManager);
        mKeyguardIndicationController = new KeyguardIndicationController(mContext,
                (KeyguardIndicationTextView) mStatusBarWindow.findViewById(
                        R.id.keyguard_indication_text),
                mKeyguardBottomArea.getLockIcon());
        mKeyguardBottomArea.setKeyguardIndicationController(mKeyguardIndicationController);

        // set the inital view visibility
        setAreThereNotifications();

        mIconController = new StatusBarIconController(
                mContext, mStatusBarView, mKeyguardStatusBar, this);

        // Background thread for any controllers that need it.
        mHandlerThread = new HandlerThread(TAG, Process.THREAD_PRIORITY_BACKGROUND);
        mHandlerThread.start();

        // Other icons
        mLocationController = new LocationControllerImpl(mContext,
                mHandlerThread.getLooper()); // will post a notification
        mBatteryController = new BatteryController(mContext);
        mBatteryController.addStateChangedCallback(new BatteryStateChangeCallback() {
            @Override
            public void onPowerSaveChanged() {
                mHandler.post(mCheckBarModes);
                if (mDozeServiceHost != null) {
                    mDozeServiceHost.firePowerSaveChanged(mBatteryController.isPowerSave());
                }
            }
            @Override
            public void onBatteryLevelChanged(int level, boolean pluggedIn, boolean charging) {
                // noop
            }
        });
        mNetworkController = new NetworkControllerImpl(mContext, mHandlerThread.getLooper());
        mHotspotController = new HotspotControllerImpl(mContext);
        mBluetoothController = new BluetoothControllerImpl(mContext, mHandlerThread.getLooper());
        mSecurityController = new SecurityControllerImpl(mContext);
        if (mContext.getResources().getBoolean(R.bool.config_showRotationLock)) {
            mRotationLockController = new RotationLockControllerImpl(mContext);
        }
        mUserInfoController = new UserInfoController(mContext);
        mVolumeComponent = getComponent(VolumeComponent.class);
        if (mVolumeComponent != null) {
            mZenModeController = mVolumeComponent.getZenController();
        }
        mCastController = new CastControllerImpl(mContext);
        final SignalClusterView signalCluster =
                (SignalClusterView) mStatusBarView.findViewById(R.id.signal_cluster);
        final SignalClusterView signalClusterKeyguard =
                (SignalClusterView) mKeyguardStatusBar.findViewById(R.id.signal_cluster);
        final SignalClusterView signalClusterQs =
                (SignalClusterView) mHeader.findViewById(R.id.signal_cluster);
        mNetworkController.addSignalCallback(signalCluster);
        mNetworkController.addSignalCallback(signalClusterKeyguard);
        mNetworkController.addSignalCallback(signalClusterQs);
        signalCluster.setSecurityController(mSecurityController);
        signalCluster.setNetworkController(mNetworkController);
        signalClusterKeyguard.setSecurityController(mSecurityController);
        signalClusterKeyguard.setNetworkController(mNetworkController);
        signalClusterQs.setSecurityController(mSecurityController);
        signalClusterQs.setNetworkController(mNetworkController);
        final boolean isAPhone = mNetworkController.hasVoiceCallingFeature();
        if (isAPhone) {
            mNetworkController.addEmergencyListener(mHeader);
        }

        mFlashlightController = new FlashlightController(mContext);
        mKeyguardBottomArea.setFlashlightController(mFlashlightController);
        mKeyguardBottomArea.setPhoneStatusBar(this);
        mKeyguardBottomArea.setUserSetupComplete(mUserSetup);
        mAccessibilityController = new AccessibilityController(mContext);
        mKeyguardBottomArea.setAccessibilityController(mAccessibilityController);
        mNextAlarmController = new NextAlarmController(mContext);
        mKeyguardMonitor = new KeyguardMonitor(mContext);
        if (UserSwitcherController.isUserSwitcherAvailable(UserManager.get(mContext))) {
            mUserSwitcherController = new UserSwitcherController(mContext, mKeyguardMonitor,
                    mHandler);
            if (mUserSwitcherController.useFullscreenUserSwitcher()) {
                mFullscreenUserSwitcher = new FullscreenUserSwitcher(this, mUserSwitcherController,
                        (ViewStub) mStatusBarWindow.findViewById(
                                R.id.fullscreen_user_switcher_stub));
            } else {
                // Fullscreen user switcher does not show keyguard. Hence no KeyguardUserSwitcher.
                mKeyguardUserSwitcher = new KeyguardUserSwitcher(mContext,
                        (ViewStub) mStatusBarWindow.findViewById(R.id.keyguard_user_switcher),
                        mKeyguardStatusBar, mNotificationPanel, mUserSwitcherController);
            }
        }

        // Set up the quick settings tile panel
        mQSPanel = (QSPanel) mStatusBarWindow.findViewById(R.id.quick_settings_panel);
        if (mQSPanel != null) {
            final QSTileHost qsh = new QSTileHost(mContext, this,
                    mBluetoothController, mLocationController, mRotationLockController,
                    mNetworkController, mZenModeController, mHotspotController,
                    mCastController, mFlashlightController,
                    mUserSwitcherController, mKeyguardMonitor,
                    mSecurityController);
            mQSPanel.setHost(qsh);
            mQSPanel.setTiles(qsh.getTiles());
            mBrightnessMirrorController = new BrightnessMirrorController(mStatusBarWindow);
            mQSPanel.setBrightnessMirror(mBrightnessMirrorController);
            mHeader.setQSPanel(mQSPanel);
            qsh.setCallback(new QSTileHost.Callback() {
                @Override
                public void onTilesChanged() {
                    mQSPanel.setTiles(qsh.getTiles());
                }
            });
        }

        // User info. Trigger first load.
        mHeader.setUserInfoController(mUserInfoController);
        mKeyguardStatusBar.setUserInfoController(mUserInfoController);
        mKeyguardStatusBar.setUserSwitcherController(mUserSwitcherController);
        mUserInfoController.reloadUserInfo();

        mHeader.setBatteryController(mBatteryController);
        ((BatteryMeterView) mStatusBarView.findViewById(R.id.battery)).setBatteryController(
                mBatteryController);
        mKeyguardStatusBar.setBatteryController(mBatteryController);
        mHeader.setNextAlarmController(mNextAlarmController);

        PowerManager pm = (PowerManager) mContext.getSystemService(Context.POWER_SERVICE);
        mBroadcastReceiver.onReceive(mContext,
                new Intent(pm.isScreenOn() ? Intent.ACTION_SCREEN_ON : Intent.ACTION_SCREEN_OFF));


        // receive broadcasts
        IntentFilter filter = new IntentFilter();
        filter.addAction(Intent.ACTION_CLOSE_SYSTEM_DIALOGS);
        filter.addAction(Intent.ACTION_SCREEN_OFF);
        filter.addAction(Intent.ACTION_SCREEN_ON);
        context.registerReceiverAsUser(mBroadcastReceiver, UserHandle.ALL, filter, null, null);

        IntentFilter demoFilter = new IntentFilter();
        if (DEBUG_MEDIA_FAKE_ARTWORK) {
            demoFilter.addAction(ACTION_FAKE_ARTWORK);
        }
        demoFilter.addAction(ACTION_DEMO);
        context.registerReceiverAsUser(mDemoReceiver, UserHandle.ALL, demoFilter,
                android.Manifest.permission.DUMP, null);

        // listen for USER_SETUP_COMPLETE setting (per-user)
        resetUserSetupObserver();

        // disable profiling bars, since they overlap and clutter the output on app windows
        ThreadedRenderer.overrideProperty("disableProfileBars", "true");

        // Private API call to make the shadows look better for Recents
        ThreadedRenderer.overrideProperty("ambientRatio", String.valueOf(1.5f));

        return mStatusBarView;
    }

    /** Returns true if the app shelf should be shown in the nav bar. */
    private boolean shouldShowAppShelf() {
        // Allow adb to override the default shelf behavior:
        // adb shell settings put system demo_app_shelf 0  # Zero forces it off.
        // adb shell settings put system demo_app_shelf 1  # Non-zero forces it on.
        final int DEFAULT = -1;
        final int shelfOverride =
                Settings.System.getInt(mContext.getContentResolver(), "demo_app_shelf", DEFAULT);
        if (shelfOverride != DEFAULT) {
            return shelfOverride != 0;
        }
        // Otherwise default to the build setting.
        return mContext.getResources().getBoolean(R.bool.config_enableAppShelf);
    }

    private void clearAllNotifications() {

        // animate-swipe all dismissable notifications, then animate the shade closed
        int numChildren = mStackScroller.getChildCount();

        final ArrayList<View> viewsToHide = new ArrayList<View>(numChildren);
        for (int i = 0; i < numChildren; i++) {
            final View child = mStackScroller.getChildAt(i);
            if (child instanceof ExpandableNotificationRow) {
                if (mStackScroller.canChildBeDismissed(child)) {
                    if (child.getVisibility() == View.VISIBLE) {
                        viewsToHide.add(child);
                    }
                }
                ExpandableNotificationRow row = (ExpandableNotificationRow) child;
                List<ExpandableNotificationRow> children = row.getNotificationChildren();
                if (row.areChildrenExpanded() && children != null) {
                    for (ExpandableNotificationRow childRow : children) {
                        if (childRow.getVisibility() == View.VISIBLE) {
                            viewsToHide.add(childRow);
                        }
                    }
                }
            }
        }
        if (viewsToHide.isEmpty()) {
            animateCollapsePanels(CommandQueue.FLAG_EXCLUDE_NONE);
            return;
        }

        addPostCollapseAction(new Runnable() {
            @Override
            public void run() {
                mStackScroller.setDismissAllInProgress(false);
                try {
                    mBarService.onClearAllNotifications(mCurrentUserId);
                } catch (Exception ex) { }
            }
        });

        performDismissAllAnimations(viewsToHide);

    }

    private void performDismissAllAnimations(ArrayList<View> hideAnimatedList) {
        Runnable animationFinishAction = new Runnable() {
            @Override
            public void run() {
                animateCollapsePanels(CommandQueue.FLAG_EXCLUDE_NONE);
            }
        };

        // let's disable our normal animations
        mStackScroller.setDismissAllInProgress(true);

        // Decrease the delay for every row we animate to give the sense of
        // accelerating the swipes
        int rowDelayDecrement = 10;
        int currentDelay = 140;
        int totalDelay = 180;
        int numItems = hideAnimatedList.size();
        for (int i = numItems - 1; i >= 0; i--) {
            View view = hideAnimatedList.get(i);
            Runnable endRunnable = null;
            if (i == 0) {
                endRunnable = animationFinishAction;
            }
            mStackScroller.dismissViewAnimated(view, endRunnable, totalDelay, 260);
            currentDelay = Math.max(50, currentDelay - rowDelayDecrement);
            totalDelay += currentDelay;
        }
    }

    @Override
    protected void setZenMode(int mode) {
        super.setZenMode(mode);
        if (mIconPolicy != null) {
            mIconPolicy.setZenMode(mode);
        }
    }

    private void startKeyguard() {
        KeyguardViewMediator keyguardViewMediator = getComponent(KeyguardViewMediator.class);
        mFingerprintUnlockController = new FingerprintUnlockController(mContext,
                mStatusBarWindowManager, mDozeScrimController, keyguardViewMediator,
                mScrimController, this);
        mStatusBarKeyguardViewManager = keyguardViewMediator.registerStatusBar(this,
                mStatusBarWindow, mStatusBarWindowManager, mScrimController,
                mFingerprintUnlockController);
        mKeyguardIndicationController.setStatusBarKeyguardViewManager(
                mStatusBarKeyguardViewManager);
        mFingerprintUnlockController.setStatusBarKeyguardViewManager(mStatusBarKeyguardViewManager);
        mKeyguardViewMediatorCallback = keyguardViewMediator.getViewMediatorCallback();
    }

    @Override
    protected View getStatusBarView() {
        return mStatusBarView;
    }

    public StatusBarWindowView getStatusBarWindow() {
        return mStatusBarWindow;
    }

    public int getStatusBarHeight() {
        if (mNaturalBarHeight < 0) {
            final Resources res = mContext.getResources();
            mNaturalBarHeight =
                    res.getDimensionPixelSize(com.android.internal.R.dimen.status_bar_height);
        }
        return mNaturalBarHeight;
    }

    private View.OnClickListener mRecentsClickListener = new View.OnClickListener() {
        public void onClick(View v) {
            awakenDreams();
            toggleRecentApps();
        }
    };

    private long mLastLockToAppLongPress;
    private View.OnLongClickListener mLongPressBackRecentsListener =
            new View.OnLongClickListener() {
        @Override
        public boolean onLongClick(View v) {
            handleLongPressBackRecents(v);
            return true;
        }
    };

    private final View.OnLongClickListener mLongPressHomeListener
            = new View.OnLongClickListener() {
        @Override
        public boolean onLongClick(View v) {
            if (shouldDisableNavbarGestures()) {
                return false;
            }
            MetricsLogger.action(mContext, MetricsLogger.ACTION_ASSIST_LONG_PRESS);
            mAssistManager.startAssist(new Bundle() /* args */);
            awakenDreams();
            if (mNavigationBarView != null) {
                mNavigationBarView.abortCurrentGesture();
            }
            return true;
        }
    };

    private final View.OnTouchListener mHomeActionListener = new View.OnTouchListener() {
        public boolean onTouch(View v, MotionEvent event) {
            switch (event.getAction()) {
                case MotionEvent.ACTION_UP:
                case MotionEvent.ACTION_CANCEL:
                    awakenDreams();
                    break;
            }
            return false;
        }
    };

    private void awakenDreams() {
        if (mDreamManager != null) {
            try {
                mDreamManager.awaken();
            } catch (RemoteException e) {
                // fine, stay asleep then
            }
        }
    }

    private void prepareNavigationBarView() {
        mNavigationBarView.reorient();

        mNavigationBarView.getRecentsButton().setOnClickListener(mRecentsClickListener);
        mNavigationBarView.getRecentsButton().setOnTouchListener(mRecentsPreloadOnTouchListener);
        mNavigationBarView.getRecentsButton().setLongClickable(true);
        mNavigationBarView.getRecentsButton().setOnLongClickListener(mLongPressBackRecentsListener);
        mNavigationBarView.getBackButton().setLongClickable(true);
        mNavigationBarView.getBackButton().setOnLongClickListener(mLongPressBackRecentsListener);
        mNavigationBarView.getHomeButton().setOnTouchListener(mHomeActionListener);
        mNavigationBarView.getHomeButton().setOnLongClickListener(mLongPressHomeListener);
        mAssistManager.onConfigurationChanged();
    }

    // For small-screen devices (read: phones) that lack hardware navigation buttons
    private void addNavigationBar() {
        if (DEBUG) Log.v(TAG, "addNavigationBar: about to add " + mNavigationBarView);
        if (mNavigationBarView == null) return;

        prepareNavigationBarView();

        mWindowManager.addView(mNavigationBarView, getNavigationBarLayoutParams());
    }

    private void repositionNavigationBar() {
        if (mNavigationBarView == null || !mNavigationBarView.isAttachedToWindow()) return;

        prepareNavigationBarView();

        mWindowManager.updateViewLayout(mNavigationBarView, getNavigationBarLayoutParams());
    }

    private void notifyNavigationBarScreenOn(boolean screenOn) {
        if (mNavigationBarView == null) return;
        mNavigationBarView.notifyScreenOn(screenOn);
    }

    private WindowManager.LayoutParams getNavigationBarLayoutParams() {
        WindowManager.LayoutParams lp = new WindowManager.LayoutParams(
                LayoutParams.MATCH_PARENT, LayoutParams.MATCH_PARENT,
                WindowManager.LayoutParams.TYPE_NAVIGATION_BAR,
                    0
                    | WindowManager.LayoutParams.FLAG_TOUCHABLE_WHEN_WAKING
                    | WindowManager.LayoutParams.FLAG_NOT_FOCUSABLE
                    | WindowManager.LayoutParams.FLAG_NOT_TOUCH_MODAL
                    | WindowManager.LayoutParams.FLAG_WATCH_OUTSIDE_TOUCH
                    | WindowManager.LayoutParams.FLAG_SPLIT_TOUCH,
                PixelFormat.TRANSLUCENT);
        // this will allow the navbar to run in an overlay on devices that support this
        if (ActivityManager.isHighEndGfx()) {
            lp.flags |= WindowManager.LayoutParams.FLAG_HARDWARE_ACCELERATED;
        }

        lp.setTitle("NavigationBar");
        lp.windowAnimations = 0;
        return lp;
    }

    public void addIcon(String slot, int index, int viewIndex, StatusBarIcon icon) {
        mIconController.addSystemIcon(slot, index, viewIndex, icon);
    }

    public void updateIcon(String slot, int index, int viewIndex,
            StatusBarIcon old, StatusBarIcon icon) {
        mIconController.updateSystemIcon(slot, index, viewIndex, old, icon);
    }

    public void removeIcon(String slot, int index, int viewIndex) {
        mIconController.removeSystemIcon(slot, index, viewIndex);
    }

    public UserHandle getCurrentUserHandle() {
        return new UserHandle(mCurrentUserId);
    }

    @Override
    public void addNotification(StatusBarNotification notification, RankingMap ranking,
            Entry oldEntry) {
        if (DEBUG) Log.d(TAG, "addNotification key=" + notification.getKey());

        Entry shadeEntry = createNotificationViews(notification);
        if (shadeEntry == null) {
            return;
        }
        boolean isHeadsUped = mUseHeadsUp && shouldInterrupt(shadeEntry);
        if (isHeadsUped) {
            mHeadsUpManager.showNotification(shadeEntry);
            // Mark as seen immediately
            setNotificationShown(notification);
        }

        if (!isHeadsUped && notification.getNotification().fullScreenIntent != null) {
            // Stop screensaver if the notification has a full-screen intent.
            // (like an incoming phone call)
            awakenDreams();

            // not immersive & a full-screen alert should be shown
            if (DEBUG) Log.d(TAG, "Notification has fullScreenIntent; sending fullScreenIntent");
            try {
                EventLog.writeEvent(EventLogTags.SYSUI_FULLSCREEN_NOTIFICATION,
                        notification.getKey());
                notification.getNotification().fullScreenIntent.send();
                shadeEntry.notifyFullScreenIntentLaunched();
                MetricsLogger.count(mContext, "note_fullscreen", 1);
            } catch (PendingIntent.CanceledException e) {
            }
        }
        addNotificationViews(shadeEntry, ranking);
        // Recalculate the position of the sliding windows and the titles.
        setAreThereNotifications();
    }

    @Override
    protected void updateNotificationRanking(RankingMap ranking) {
        mNotificationData.updateRanking(ranking);
        updateNotifications();
    }

    @Override
    public void removeNotification(String key, RankingMap ranking) {
        boolean deferRemoval = false;
        if (mHeadsUpManager.isHeadsUp(key)) {
            deferRemoval = !mHeadsUpManager.removeNotification(key);
        }
        if (key.equals(mMediaNotificationKey)) {
            clearCurrentMediaNotification();
            updateMediaMetaData(true);
        }
        if (deferRemoval) {
            mLatestRankingMap = ranking;
            mHeadsUpEntriesToRemoveOnSwitch.add(mHeadsUpManager.getEntry(key));
            return;
        }
        StatusBarNotification old = removeNotificationViews(key, ranking);
        if (SPEW) Log.d(TAG, "removeNotification key=" + key + " old=" + old);

        if (old != null) {
            if (CLOSE_PANEL_WHEN_EMPTIED && !hasActiveNotifications()
                    && !mNotificationPanel.isTracking() && !mNotificationPanel.isQsExpanded()) {
                if (mState == StatusBarState.SHADE) {
                    animateCollapsePanels();
                } else if (mState == StatusBarState.SHADE_LOCKED) {
                    goToKeyguard();
                }
            }
        }
        setAreThereNotifications();
    }

    @Override
    protected void refreshLayout(int layoutDirection) {
        if (mNavigationBarView != null) {
            mNavigationBarView.setLayoutDirection(layoutDirection);
        }
    }

    private void updateNotificationShade() {
        if (mStackScroller == null) return;

        // Do not modify the notifications during collapse.
        if (isCollapsing()) {
            addPostCollapseAction(new Runnable() {
                @Override
                public void run() {
                    updateNotificationShade();
                }
            });
            return;
        }

        ArrayList<Entry> activeNotifications = mNotificationData.getActiveNotifications();
        ArrayList<ExpandableNotificationRow> toShow = new ArrayList<>(activeNotifications.size());
        final int N = activeNotifications.size();
        for (int i=0; i<N; i++) {
            Entry ent = activeNotifications.get(i);
            int vis = ent.notification.getNotification().visibility;

            // Display public version of the notification if we need to redact.
            final boolean hideSensitive =
                    !userAllowsPrivateNotificationsInPublic(ent.notification.getUserId());
            boolean sensitiveNote = vis == Notification.VISIBILITY_PRIVATE;
            boolean sensitivePackage = packageHasVisibilityOverride(ent.notification.getKey());
            boolean sensitive = (sensitiveNote && hideSensitive) || sensitivePackage;
            boolean showingPublic = sensitive && isLockscreenPublicMode();
            ent.row.setSensitive(sensitive);
            if (ent.autoRedacted && ent.legacy) {
                // TODO: Also fade this? Or, maybe easier (and better), provide a dark redacted form
                // for legacy auto redacted notifications.
                if (showingPublic) {
                    ent.row.setShowingLegacyBackground(false);
                } else {
                    ent.row.setShowingLegacyBackground(true);
                }
            }
            if (mGroupManager.isChildInGroupWithSummary(ent.row.getStatusBarNotification())) {
                ExpandableNotificationRow summary = mGroupManager.getGroupSummary(
                        ent.row.getStatusBarNotification());
                List<ExpandableNotificationRow> orderedChildren =
                        mTmpChildOrderMap.get(summary);
                if (orderedChildren == null) {
                    orderedChildren = new ArrayList<>();
                    mTmpChildOrderMap.put(summary, orderedChildren);
                }
                orderedChildren.add(ent.row);
            } else {
                toShow.add(ent.row);
            }

        }

        ArrayList<View> toRemove = new ArrayList<>();
        for (int i=0; i< mStackScroller.getChildCount(); i++) {
            View child = mStackScroller.getChildAt(i);
            if (!toShow.contains(child) && child instanceof ExpandableNotificationRow) {
                toRemove.add(child);
            }
        }

        for (View remove : toRemove) {
            mStackScroller.removeView(remove);
        }
        for (int i=0; i<toShow.size(); i++) {
            View v = toShow.get(i);
            if (v.getParent() == null) {
                mStackScroller.addView(v);
            }
        }

        // So after all this work notifications still aren't sorted correctly.
        // Let's do that now by advancing through toShow and mStackScroller in
        // lock-step, making sure mStackScroller matches what we see in toShow.
        int j = 0;
        for (int i = 0; i < mStackScroller.getChildCount(); i++) {
            View child = mStackScroller.getChildAt(i);
            if (!(child instanceof ExpandableNotificationRow)) {
                // We don't care about non-notification views.
                continue;
            }

            ExpandableNotificationRow targetChild = toShow.get(j);
            if (child != targetChild) {
                // Oops, wrong notification at this position. Put the right one
                // here and advance both lists.
                mStackScroller.changeViewPosition(targetChild, i);
            }
            j++;

        }

        // lets handle the child notifications now
        updateNotificationShadeForChildren();

        // clear the map again for the next usage
        mTmpChildOrderMap.clear();

        updateRowStates();
        updateSpeedbump();
        updateClearAll();
        updateEmptyShadeView();

        updateQsExpansionEnabled();
        mShadeUpdates.check();
    }

    /**
     * Disable QS if device not provisioned.
     * If the user switcher is simple then disable QS during setup because
     * the user intends to use the lock screen user switcher, QS in not needed.
     */
    private void updateQsExpansionEnabled() {
        mNotificationPanel.setQsExpansionEnabled(isDeviceProvisioned()
                && (mUserSetup || mUserSwitcherController == null
                        || !mUserSwitcherController.isSimpleUserSwitcher())
                && ((mDisabled2 & StatusBarManager.DISABLE2_QUICK_SETTINGS) == 0)
                && !ONLY_CORE_APPS);
    }

    private void updateNotificationShadeForChildren() {
        ArrayList<ExpandableNotificationRow> toRemove = new ArrayList<>();
        boolean orderChanged = false;
        for (int i = 0; i < mStackScroller.getChildCount(); i++) {
            View view = mStackScroller.getChildAt(i);
            if (!(view instanceof ExpandableNotificationRow)) {
                // We don't care about non-notification views.
                continue;
            }

            ExpandableNotificationRow parent = (ExpandableNotificationRow) view;
            List<ExpandableNotificationRow> children = parent.getNotificationChildren();
            List<ExpandableNotificationRow> orderedChildren = mTmpChildOrderMap.get(parent);

            // lets first remove all undesired children
            if (children != null) {
                toRemove.clear();
                for (ExpandableNotificationRow childRow : children) {
                    if (orderedChildren == null || !orderedChildren.contains(childRow)) {
                        toRemove.add(childRow);
                    }
                }
                for (ExpandableNotificationRow remove : toRemove) {
                    parent.removeChildNotification(remove);
                    mStackScroller.notifyGroupChildRemoved(remove);
                }
            }

            // We now add all the children which are not in there already
            for (int childIndex = 0; orderedChildren != null && childIndex < orderedChildren.size();
                    childIndex++) {
                ExpandableNotificationRow childView = orderedChildren.get(childIndex);
                if (children == null || !children.contains(childView)) {
                    parent.addChildNotification(childView, childIndex);
                    mStackScroller.notifyGroupChildAdded(childView);
                }
            }

            // Finally after removing and adding has been beformed we can apply the order.
            orderChanged |= parent.applyChildOrder(orderedChildren);
        }
        if (orderChanged) {
            mStackScroller.generateChildOrderChangedEvent();
        }
    }

    private boolean packageHasVisibilityOverride(String key) {
        return mNotificationData.getVisibilityOverride(key)
                != NotificationListenerService.Ranking.VISIBILITY_NO_OVERRIDE;
    }

    private void updateClearAll() {
        boolean showDismissView =
                mState != StatusBarState.KEYGUARD &&
                mNotificationData.hasActiveClearableNotifications();
        mStackScroller.updateDismissView(showDismissView);
    }

    private void updateEmptyShadeView() {
        boolean showEmptyShade =
                mState != StatusBarState.KEYGUARD &&
                        mNotificationData.getActiveNotifications().size() == 0;
        mNotificationPanel.setShadeEmpty(showEmptyShade);
    }

    private void updateSpeedbump() {
        int speedbumpIndex = -1;
        int currentIndex = 0;
        ArrayList<Entry> activeNotifications = mNotificationData.getActiveNotifications();
        final int N = activeNotifications.size();
        for (int i = 0; i < N; i++) {
            Entry entry = activeNotifications.get(i);
            boolean isChild = !isTopLevelChild(entry);
            if (isChild) {
                continue;
            }
            if (entry.row.getVisibility() != View.GONE &&
                    mNotificationData.isAmbient(entry.key)) {
                speedbumpIndex = currentIndex;
                break;
            }
            currentIndex++;
        }
        mStackScroller.updateSpeedBumpIndex(speedbumpIndex);
    }

    public static boolean isTopLevelChild(Entry entry) {
        return entry.row.getParent() instanceof NotificationStackScrollLayout;
    }

    @Override
    protected void updateNotifications() {
        mNotificationData.filterAndSort();

        updateNotificationShade();
        mIconController.updateNotificationIcons(mNotificationData);
    }

    @Override
    protected void updateRowStates() {
        super.updateRowStates();
        mNotificationPanel.notifyVisibleChildrenChanged();
    }

    @Override
    protected void setAreThereNotifications() {

        if (SPEW) {
            final boolean clearable = hasActiveNotifications() &&
                    mNotificationData.hasActiveClearableNotifications();
            Log.d(TAG, "setAreThereNotifications: N=" +
                    mNotificationData.getActiveNotifications().size() + " any=" +
                    hasActiveNotifications() + " clearable=" + clearable);
        }

        final View nlo = mStatusBarView.findViewById(R.id.notification_lights_out);
        final boolean showDot = hasActiveNotifications() && !areLightsOn();
        if (showDot != (nlo.getAlpha() == 1.0f)) {
            if (showDot) {
                nlo.setAlpha(0f);
                nlo.setVisibility(View.VISIBLE);
            }
            nlo.animate()
                .alpha(showDot?1:0)
                .setDuration(showDot?750:250)
                .setInterpolator(new AccelerateInterpolator(2.0f))
                .setListener(showDot ? null : new AnimatorListenerAdapter() {
                    @Override
                    public void onAnimationEnd(Animator _a) {
                        nlo.setVisibility(View.GONE);
                    }
                })
                .start();
        }

        findAndUpdateMediaNotifications();
    }

    public void findAndUpdateMediaNotifications() {
        boolean metaDataChanged = false;

        synchronized (mNotificationData) {
            ArrayList<Entry> activeNotifications = mNotificationData.getActiveNotifications();
            final int N = activeNotifications.size();

            // Promote the media notification with a controller in 'playing' state, if any.
            Entry mediaNotification = null;
            MediaController controller = null;
            for (int i = 0; i < N; i++) {
                final Entry entry = activeNotifications.get(i);
                if (isMediaNotification(entry)) {
                    final MediaSession.Token token =
                            entry.notification.getNotification().extras
                            .getParcelable(Notification.EXTRA_MEDIA_SESSION);
                    if (token != null) {
                        MediaController aController = new MediaController(mContext, token);
                        if (PlaybackState.STATE_PLAYING ==
                                getMediaControllerPlaybackState(aController)) {
                            if (DEBUG_MEDIA) {
                                Log.v(TAG, "DEBUG_MEDIA: found mediastyle controller matching "
                                        + entry.notification.getKey());
                            }
                            mediaNotification = entry;
                            controller = aController;
                            break;
                        }
                    }
                }
            }
            if (mediaNotification == null) {
                // Still nothing? OK, let's just look for live media sessions and see if they match
                // one of our notifications. This will catch apps that aren't (yet!) using media
                // notifications.

                if (mMediaSessionManager != null) {
                    final List<MediaController> sessions
                            = mMediaSessionManager.getActiveSessionsForUser(
                                    null,
                                    UserHandle.USER_ALL);

                    for (MediaController aController : sessions) {
                        if (PlaybackState.STATE_PLAYING ==
                                getMediaControllerPlaybackState(aController)) {
                            // now to see if we have one like this
                            final String pkg = aController.getPackageName();

                            for (int i = 0; i < N; i++) {
                                final Entry entry = activeNotifications.get(i);
                                if (entry.notification.getPackageName().equals(pkg)) {
                                    if (DEBUG_MEDIA) {
                                        Log.v(TAG, "DEBUG_MEDIA: found controller matching "
                                            + entry.notification.getKey());
                                    }
                                    controller = aController;
                                    mediaNotification = entry;
                                    break;
                                }
                            }
                        }
                    }
                }
            }

            if (controller != null && !sameSessions(mMediaController, controller)) {
                // We have a new media session
                clearCurrentMediaNotification();
                mMediaController = controller;
                mMediaController.registerCallback(mMediaListener);
                mMediaMetadata = mMediaController.getMetadata();
                if (DEBUG_MEDIA) {
                    Log.v(TAG, "DEBUG_MEDIA: insert listener, receive metadata: "
                            + mMediaMetadata);
                }

                if (mediaNotification != null) {
                    mMediaNotificationKey = mediaNotification.notification.getKey();
                    if (DEBUG_MEDIA) {
                        Log.v(TAG, "DEBUG_MEDIA: Found new media notification: key="
                                + mMediaNotificationKey + " controller=" + mMediaController);
                    }
                }
                metaDataChanged = true;
            }
        }

        if (metaDataChanged) {
            updateNotifications();
        }
        updateMediaMetaData(metaDataChanged);
    }

    private int getMediaControllerPlaybackState(MediaController controller) {
        if (controller != null) {
            final PlaybackState playbackState = controller.getPlaybackState();
            if (playbackState != null) {
                return playbackState.getState();
            }
        }
        return PlaybackState.STATE_NONE;
    }

    private boolean isPlaybackActive(int state) {
        if (state != PlaybackState.STATE_STOPPED
                && state != PlaybackState.STATE_ERROR
                && state != PlaybackState.STATE_NONE) {
            return true;
        }
        return false;
    }

    private void clearCurrentMediaNotification() {
        mMediaNotificationKey = null;
        mMediaMetadata = null;
        if (mMediaController != null) {
            if (DEBUG_MEDIA) {
                Log.v(TAG, "DEBUG_MEDIA: Disconnecting from old controller: "
                        + mMediaController.getPackageName());
            }
            mMediaController.unregisterCallback(mMediaListener);
        }
        mMediaController = null;
    }

    private boolean sameSessions(MediaController a, MediaController b) {
        if (a == b) return true;
        if (a == null) return false;
        return a.controlsSameSession(b);
    }

    /**
     * Hide the album artwork that is fading out and release its bitmap.
     */
    private Runnable mHideBackdropFront = new Runnable() {
        @Override
        public void run() {
            if (DEBUG_MEDIA) {
                Log.v(TAG, "DEBUG_MEDIA: removing fade layer");
            }
            mBackdropFront.setVisibility(View.INVISIBLE);
            mBackdropFront.animate().cancel();
            mBackdropFront.setImageDrawable(null);
        }
    };

    /**
     * Refresh or remove lockscreen artwork from media metadata.
     */
    public void updateMediaMetaData(boolean metaDataChanged) {
        if (!SHOW_LOCKSCREEN_MEDIA_ARTWORK) return;

        if (mBackdrop == null) return; // called too early

        if (mLaunchTransitionFadingAway) {
            mBackdrop.setVisibility(View.INVISIBLE);
            return;
        }

        if (DEBUG_MEDIA) {
            Log.v(TAG, "DEBUG_MEDIA: updating album art for notification " + mMediaNotificationKey
                    + " metadata=" + mMediaMetadata
                    + " metaDataChanged=" + metaDataChanged
                    + " state=" + mState);
        }

        Bitmap artworkBitmap = null;
        if (mMediaMetadata != null) {
            artworkBitmap = mMediaMetadata.getBitmap(MediaMetadata.METADATA_KEY_ART);
            if (artworkBitmap == null) {
                artworkBitmap = mMediaMetadata.getBitmap(MediaMetadata.METADATA_KEY_ALBUM_ART);
                // might still be null
            }
        }

        final boolean hasArtwork = artworkBitmap != null;

        if ((hasArtwork || DEBUG_MEDIA_FAKE_ARTWORK) && mState != StatusBarState.SHADE) {
            // time to show some art!
            if (mBackdrop.getVisibility() != View.VISIBLE) {
                mBackdrop.setVisibility(View.VISIBLE);
                mBackdrop.animate().alpha(1f);
                metaDataChanged = true;
                if (DEBUG_MEDIA) {
                    Log.v(TAG, "DEBUG_MEDIA: Fading in album artwork");
                }
            }
            if (metaDataChanged) {
                if (mBackdropBack.getDrawable() != null) {
                    Drawable drawable =
                            mBackdropBack.getDrawable().getConstantState().newDrawable().mutate();
                    mBackdropFront.setImageDrawable(drawable);
                    if (mScrimSrcModeEnabled) {
                        mBackdropFront.getDrawable().mutate().setXfermode(mSrcOverXferMode);
                    }
                    mBackdropFront.setAlpha(1f);
                    mBackdropFront.setVisibility(View.VISIBLE);
                } else {
                    mBackdropFront.setVisibility(View.INVISIBLE);
                }

                if (DEBUG_MEDIA_FAKE_ARTWORK) {
                    final int c = 0xFF000000 | (int)(Math.random() * 0xFFFFFF);
                    Log.v(TAG, String.format("DEBUG_MEDIA: setting new color: 0x%08x", c));
                    mBackdropBack.setBackgroundColor(0xFFFFFFFF);
                    mBackdropBack.setImageDrawable(new ColorDrawable(c));
                } else {
                    mBackdropBack.setImageBitmap(artworkBitmap);
                }
                if (mScrimSrcModeEnabled) {
                    mBackdropBack.getDrawable().mutate().setXfermode(mSrcXferMode);
                }

                if (mBackdropFront.getVisibility() == View.VISIBLE) {
                    if (DEBUG_MEDIA) {
                        Log.v(TAG, "DEBUG_MEDIA: Crossfading album artwork from "
                                + mBackdropFront.getDrawable()
                                + " to "
                                + mBackdropBack.getDrawable());
                    }
                    mBackdropFront.animate()
                            .setDuration(250)
                            .alpha(0f).withEndAction(mHideBackdropFront);
                }
            }
        } else {
            // need to hide the album art, either because we are unlocked or because
            // the metadata isn't there to support it
            if (mBackdrop.getVisibility() != View.GONE) {
                if (DEBUG_MEDIA) {
                    Log.v(TAG, "DEBUG_MEDIA: Fading out album artwork");
                }
                mBackdrop.animate()
                        // Never let the alpha become zero - otherwise the RenderNode
                        // won't draw anything and uninitialized memory will show through
                        // if mScrimSrcModeEnabled. Note that 0.001 is rounded down to 0 in libhwui.
                        .alpha(0.002f)
                        .setInterpolator(mBackdropInterpolator)
                        .setDuration(300)
                        .setStartDelay(0)
                        .withEndAction(new Runnable() {
                            @Override
                            public void run() {
                                mBackdrop.setVisibility(View.GONE);
                                mBackdropFront.animate().cancel();
                                mBackdropBack.animate().cancel();
                                mHandler.post(mHideBackdropFront);
                            }
                        });
                if (mKeyguardFadingAway) {
                    mBackdrop.animate()

                            // Make it disappear faster, as the focus should be on the activity behind.
                            .setDuration(mKeyguardFadingAwayDuration / 2)
                            .setStartDelay(mKeyguardFadingAwayDelay)
                            .setInterpolator(mLinearInterpolator)
                            .start();
                }
            }
        }
    }

    private int adjustDisableFlags(int state) {
        if (!mLaunchTransitionFadingAway && !mKeyguardFadingAway
                && (mExpandedVisible || mBouncerShowing || mWaitingForKeyguardExit)) {
            state |= StatusBarManager.DISABLE_NOTIFICATION_ICONS;
            state |= StatusBarManager.DISABLE_SYSTEM_INFO;
        }
        return state;
    }

    /**
     * State is one or more of the DISABLE constants from StatusBarManager.
     */
    public void disable(int state1, int state2, boolean animate) {
        animate &= mStatusBarWindowState != WINDOW_STATE_HIDDEN;
        mDisabledUnmodified1 = state1;
        mDisabledUnmodified2 = state2;
        state1 = adjustDisableFlags(state1);
        final int old1 = mDisabled1;
        final int diff1 = state1 ^ old1;
        mDisabled1 = state1;

        final int old2 = mDisabled2;
        final int diff2 = state2 ^ old2;
        mDisabled2 = state2;

        if (DEBUG) {
            Log.d(TAG, String.format("disable1: 0x%08x -> 0x%08x (diff1: 0x%08x)",
                old1, state1, diff1));
            Log.d(TAG, String.format("disable2: 0x%08x -> 0x%08x (diff2: 0x%08x)",
                old2, state2, diff2));
        }

        StringBuilder flagdbg = new StringBuilder();
        flagdbg.append("disable: < ");
        flagdbg.append(((state1 & StatusBarManager.DISABLE_EXPAND) != 0) ? "EXPAND" : "expand");
        flagdbg.append(((diff1  & StatusBarManager.DISABLE_EXPAND) != 0) ? "* " : " ");
        flagdbg.append(((state1 & StatusBarManager.DISABLE_NOTIFICATION_ICONS) != 0) ? "ICONS" : "icons");
        flagdbg.append(((diff1  & StatusBarManager.DISABLE_NOTIFICATION_ICONS) != 0) ? "* " : " ");
        flagdbg.append(((state1 & StatusBarManager.DISABLE_NOTIFICATION_ALERTS) != 0) ? "ALERTS" : "alerts");
        flagdbg.append(((diff1  & StatusBarManager.DISABLE_NOTIFICATION_ALERTS) != 0) ? "* " : " ");
        flagdbg.append(((state1 & StatusBarManager.DISABLE_SYSTEM_INFO) != 0) ? "SYSTEM_INFO" : "system_info");
        flagdbg.append(((diff1  & StatusBarManager.DISABLE_SYSTEM_INFO) != 0) ? "* " : " ");
        flagdbg.append(((state1 & StatusBarManager.DISABLE_BACK) != 0) ? "BACK" : "back");
        flagdbg.append(((diff1  & StatusBarManager.DISABLE_BACK) != 0) ? "* " : " ");
        flagdbg.append(((state1 & StatusBarManager.DISABLE_HOME) != 0) ? "HOME" : "home");
        flagdbg.append(((diff1  & StatusBarManager.DISABLE_HOME) != 0) ? "* " : " ");
        flagdbg.append(((state1 & StatusBarManager.DISABLE_RECENT) != 0) ? "RECENT" : "recent");
        flagdbg.append(((diff1  & StatusBarManager.DISABLE_RECENT) != 0) ? "* " : " ");
        flagdbg.append(((state1 & StatusBarManager.DISABLE_CLOCK) != 0) ? "CLOCK" : "clock");
        flagdbg.append(((diff1  & StatusBarManager.DISABLE_CLOCK) != 0) ? "* " : " ");
        flagdbg.append(((state1 & StatusBarManager.DISABLE_SEARCH) != 0) ? "SEARCH" : "search");
        flagdbg.append(((diff1  & StatusBarManager.DISABLE_SEARCH) != 0) ? "* " : " ");
        flagdbg.append(((state2 & StatusBarManager.DISABLE2_QUICK_SETTINGS) != 0) ? "QUICK_SETTINGS"
                : "quick_settings");
        flagdbg.append(((diff2  & StatusBarManager.DISABLE2_QUICK_SETTINGS) != 0) ? "* " : " ");
        flagdbg.append(">");
        Log.d(TAG, flagdbg.toString());

        if ((diff1 & StatusBarManager.DISABLE_SYSTEM_INFO) != 0) {
            if ((state1 & StatusBarManager.DISABLE_SYSTEM_INFO) != 0) {
                mIconController.hideSystemIconArea(animate);
            } else {
                mIconController.showSystemIconArea(animate);
            }
        }

        if ((diff1 & StatusBarManager.DISABLE_CLOCK) != 0) {
            boolean visible = (state1 & StatusBarManager.DISABLE_CLOCK) == 0;
            mIconController.setClockVisibility(visible);
        }
        if ((diff1 & StatusBarManager.DISABLE_EXPAND) != 0) {
            if ((state1 & StatusBarManager.DISABLE_EXPAND) != 0) {
                animateCollapsePanels();
            }
        }

        if ((diff1 & (StatusBarManager.DISABLE_HOME
                        | StatusBarManager.DISABLE_RECENT
                        | StatusBarManager.DISABLE_BACK
                        | StatusBarManager.DISABLE_SEARCH)) != 0) {
            // the nav bar will take care of these
            if (mNavigationBarView != null) mNavigationBarView.setDisabledFlags(state1);

            if ((state1 & StatusBarManager.DISABLE_RECENT) != 0) {
                // close recents if it's visible
                mHandler.removeMessages(MSG_HIDE_RECENT_APPS);
                mHandler.sendEmptyMessage(MSG_HIDE_RECENT_APPS);
            }
        }

        if ((diff1 & StatusBarManager.DISABLE_NOTIFICATION_ICONS) != 0) {
            if ((state1 & StatusBarManager.DISABLE_NOTIFICATION_ICONS) != 0) {
                mIconController.hideNotificationIconArea(animate);
            } else {
                mIconController.showNotificationIconArea(animate);
            }
        }

        if ((diff1 & StatusBarManager.DISABLE_NOTIFICATION_ALERTS) != 0) {
            mDisableNotificationAlerts =
                    (state1 & StatusBarManager.DISABLE_NOTIFICATION_ALERTS) != 0;
            mHeadsUpObserver.onChange(true);
        }

        if ((diff2 & StatusBarManager.DISABLE2_QUICK_SETTINGS) != 0) {
            updateQsExpansionEnabled();
        }
    }

    @Override
    protected BaseStatusBar.H createHandler() {
        return new PhoneStatusBar.H();
    }

    @Override
    public void startActivity(Intent intent, boolean dismissShade) {
        startActivityDismissingKeyguard(intent, false, dismissShade);
    }

    @Override
    public void startActivity(Intent intent, boolean dismissShade, Callback callback) {
        startActivityDismissingKeyguard(intent, false, dismissShade, callback);
    }

    @Override
    public void preventNextAnimation() {
        overrideActivityPendingAppTransition(true /* keyguardShowing */);
    }

    public void setQsExpanded(boolean expanded) {
        mStatusBarWindowManager.setQsExpanded(expanded);
        mKeyguardStatusView.setImportantForAccessibility(expanded
                ? View.IMPORTANT_FOR_ACCESSIBILITY_NO_HIDE_DESCENDANTS
                : View.IMPORTANT_FOR_ACCESSIBILITY_AUTO);
    }

    public boolean isGoingToNotificationShade() {
        return mLeaveOpenOnKeyguardHide;
    }

    public boolean isQsExpanded() {
        return mNotificationPanel.isQsExpanded();
    }

    public boolean isWakeUpComingFromTouch() {
        return mWakeUpComingFromTouch;
    }

    public boolean isFalsingThresholdNeeded() {
        return getBarState() == StatusBarState.KEYGUARD;
    }

    public boolean isDozing() {
        return mDozing;
    }

    @Override  // NotificationData.Environment
    public String getCurrentMediaNotificationKey() {
        return mMediaNotificationKey;
    }

    public boolean isScrimSrcModeEnabled() {
        return mScrimSrcModeEnabled;
    }

    /**
     * To be called when there's a state change in StatusBarKeyguardViewManager.
     */
    public void onKeyguardViewManagerStatesUpdated() {
        logStateToEventlog();
    }

    @Override  // UnlockMethodCache.OnUnlockMethodChangedListener
    public void onUnlockMethodStateChanged() {
        logStateToEventlog();
    }

    @Override
    public void onHeadsUpPinnedModeChanged(boolean inPinnedMode) {
        if (inPinnedMode) {
            mStatusBarWindowManager.setHeadsUpShowing(true);
            mStatusBarWindowManager.setForceStatusBarVisible(true);
            if (mNotificationPanel.isFullyCollapsed()) {
                // We need to ensure that the touchable region is updated before the window will be
                // resized, in order to not catch any touches. A layout will ensure that
                // onComputeInternalInsets will be called and after that we can resize the layout. Let's
                // make sure that the window stays small for one frame until the touchableRegion is set.
                mNotificationPanel.requestLayout();
                mStatusBarWindowManager.setForceWindowCollapsed(true);
                mNotificationPanel.post(new Runnable() {
                    @Override
                    public void run() {
                        mStatusBarWindowManager.setForceWindowCollapsed(false);
                    }
                });
            }
        } else {
            if (!mNotificationPanel.isFullyCollapsed() || mNotificationPanel.isTracking()) {
                // We are currently tracking or is open and the shade doesn't need to be kept
                // open artificially.
                mStatusBarWindowManager.setHeadsUpShowing(false);
            } else {
                // we need to keep the panel open artificially, let's wait until the animation
                // is finished.
                mHeadsUpManager.setHeadsUpGoingAway(true);
                mStackScroller.runAfterAnimationFinished(new Runnable() {
                    @Override
                    public void run() {
                        if (!mHeadsUpManager.hasPinnedHeadsUp()) {
                            mStatusBarWindowManager.setHeadsUpShowing(false);
                            mHeadsUpManager.setHeadsUpGoingAway(false);
                        }
                    }
                });
            }
        }
    }

    @Override
    public void onHeadsUpPinned(ExpandableNotificationRow headsUp) {
        dismissVolumeDialog();
    }

    @Override
    public void onHeadsUpUnPinned(ExpandableNotificationRow headsUp) {
    }

    @Override
    public void onHeadsUpStateChanged(Entry entry, boolean isHeadsUp) {
        if (!isHeadsUp && mHeadsUpEntriesToRemoveOnSwitch.contains(entry)) {
            removeNotification(entry.key, mLatestRankingMap);
            mHeadsUpEntriesToRemoveOnSwitch.remove(entry);
            if (mHeadsUpEntriesToRemoveOnSwitch.isEmpty()) {
                mLatestRankingMap = null;
            }
        } else {
            updateNotificationRanking(null);
        }

    }

    protected void updateHeadsUp(String key, Entry entry, boolean shouldInterrupt,
            boolean alertAgain) {
        final boolean wasHeadsUp = isHeadsUp(key);
        if (wasHeadsUp) {
            if (!shouldInterrupt) {
                // We don't want this to be interrupting anymore, lets remove it
                mHeadsUpManager.removeNotification(key);
            } else {
                mHeadsUpManager.updateNotification(entry, alertAgain);
            }
        } else if (shouldInterrupt && alertAgain) {
            // This notification was updated to be a heads-up, show it!
            mHeadsUpManager.showNotification(entry);
        }
    }

    protected void setHeadsUpUser(int newUserId) {
        if (mHeadsUpManager != null) {
            mHeadsUpManager.setUser(newUserId);
        }
    }

    public boolean isHeadsUp(String key) {
        return mHeadsUpManager.isHeadsUp(key);
    }

    protected boolean isSnoozedPackage(StatusBarNotification sbn) {
        return mHeadsUpManager.isSnoozed(sbn.getPackageName());
    }

    public boolean isKeyguardCurrentlySecure() {
        return !mUnlockMethodCache.canSkipBouncer();
    }

    public void setPanelExpanded(boolean isExpanded) {
        mStatusBarWindowManager.setPanelExpanded(isExpanded);
    }

    /**
     * All changes to the status bar and notifications funnel through here and are batched.
     */
    private class H extends BaseStatusBar.H {
        public void handleMessage(Message m) {
            super.handleMessage(m);
            switch (m.what) {
                case MSG_OPEN_NOTIFICATION_PANEL:
                    animateExpandNotificationsPanel();
                    break;
                case MSG_OPEN_SETTINGS_PANEL:
                    animateExpandSettingsPanel();
                    break;
                case MSG_CLOSE_PANELS:
                    animateCollapsePanels();
                    break;
                case MSG_LAUNCH_TRANSITION_TIMEOUT:
                    onLaunchTransitionTimeout();
                    break;
            }
        }
    }

    @Override
    public void maybeEscalateHeadsUp() {
        TreeSet<HeadsUpManager.HeadsUpEntry> entries = mHeadsUpManager.getSortedEntries();
        for (HeadsUpManager.HeadsUpEntry entry : entries) {
            final StatusBarNotification sbn = entry.entry.notification;
            final Notification notification = sbn.getNotification();
            if (notification.fullScreenIntent != null) {
                if (DEBUG) {
                    Log.d(TAG, "converting a heads up to fullScreen");
                }
                try {
                    EventLog.writeEvent(EventLogTags.SYSUI_HEADS_UP_ESCALATION,
                            sbn.getKey());
                    notification.fullScreenIntent.send();
                    entry.entry.notifyFullScreenIntentLaunched();
                } catch (PendingIntent.CanceledException e) {
                }
            }
        }
        mHeadsUpManager.releaseAllImmediately();
    }

    boolean panelsEnabled() {
        return (mDisabled1 & StatusBarManager.DISABLE_EXPAND) == 0 && !ONLY_CORE_APPS;
    }

    void makeExpandedVisible(boolean force) {
        if (SPEW) Log.d(TAG, "Make expanded visible: expanded visible=" + mExpandedVisible);
        if (!force && (mExpandedVisible || !panelsEnabled())) {
            return;
        }

        mExpandedVisible = true;
        if (mNavigationBarView != null)
            mNavigationBarView.setSlippery(true);

        // Expand the window to encompass the full screen in anticipation of the drag.
        // This is only possible to do atomically because the status bar is at the top of the screen!
        mStatusBarWindowManager.setPanelVisible(true);

        visibilityChanged(true);
        mWaitingForKeyguardExit = false;
        disable(mDisabledUnmodified1, mDisabledUnmodified2, !force /* animate */);
        setInteracting(StatusBarManager.WINDOW_STATUS_BAR, true);
    }

    public void animateCollapsePanels() {
        animateCollapsePanels(CommandQueue.FLAG_EXCLUDE_NONE);
    }

    private final Runnable mAnimateCollapsePanels = new Runnable() {
        @Override
        public void run() {
            animateCollapsePanels();
        }
    };

    public void postAnimateCollapsePanels() {
        mHandler.post(mAnimateCollapsePanels);
    }

    public void animateCollapsePanels(int flags) {
        animateCollapsePanels(flags, false /* force */, false /* delayed */,
                1.0f /* speedUpFactor */);
    }

    public void animateCollapsePanels(int flags, boolean force) {
        animateCollapsePanels(flags, force, false /* delayed */, 1.0f /* speedUpFactor */);
    }

    public void animateCollapsePanels(int flags, boolean force, boolean delayed) {
        animateCollapsePanels(flags, force, delayed, 1.0f /* speedUpFactor */);
    }

    public void animateCollapsePanels(int flags, boolean force, boolean delayed,
            float speedUpFactor) {
        if (!force && mState != StatusBarState.SHADE) {
            runPostCollapseRunnables();
            return;
        }
        if (SPEW) {
            Log.d(TAG, "animateCollapse():"
                    + " mExpandedVisible=" + mExpandedVisible
                    + " flags=" + flags);
        }

        if ((flags & CommandQueue.FLAG_EXCLUDE_RECENTS_PANEL) == 0) {
            if (!mHandler.hasMessages(MSG_HIDE_RECENT_APPS)) {
                mHandler.removeMessages(MSG_HIDE_RECENT_APPS);
                mHandler.sendEmptyMessage(MSG_HIDE_RECENT_APPS);
            }
        }

        if (mStatusBarWindow != null) {
            // release focus immediately to kick off focus change transition
            mStatusBarWindowManager.setStatusBarFocusable(false);

            mStatusBarWindow.cancelExpandHelper();
            mStatusBarView.collapseAllPanels(true /* animate */, delayed, speedUpFactor);
        }
    }

    private void runPostCollapseRunnables() {
        ArrayList<Runnable> clonedList = new ArrayList<>(mPostCollapseRunnables);
        mPostCollapseRunnables.clear();
        int size = clonedList.size();
        for (int i = 0; i < size; i++) {
            clonedList.get(i).run();
        }

    }

    Animator mScrollViewAnim, mClearButtonAnim;

    @Override
    public void animateExpandNotificationsPanel() {
        if (SPEW) Log.d(TAG, "animateExpand: mExpandedVisible=" + mExpandedVisible);
        if (!panelsEnabled()) {
            return ;
        }

        mNotificationPanel.expand(true /* animate */);

        if (false) postStartTracing();
    }

    @Override
    public void animateExpandSettingsPanel() {
        if (SPEW) Log.d(TAG, "animateExpand: mExpandedVisible=" + mExpandedVisible);
        if (!panelsEnabled()) {
            return;
        }

        // Settings are not available in setup
        if (!mUserSetup) return;

        mNotificationPanel.expandWithQs();

        if (false) postStartTracing();
    }

    public void animateCollapseQuickSettings() {
        if (mState == StatusBarState.SHADE) {
            mStatusBarView.collapseAllPanels(true, false /* delayed */, 1.0f /* speedUpFactor */);
        }
    }

    void makeExpandedInvisible() {
        if (SPEW) Log.d(TAG, "makeExpandedInvisible: mExpandedVisible=" + mExpandedVisible
                + " mExpandedVisible=" + mExpandedVisible);

        if (!mExpandedVisible || mStatusBarWindow == null) {
            return;
        }

        // Ensure the panel is fully collapsed (just in case; bug 6765842, 7260868)
        mStatusBarView.collapseAllPanels(/*animate=*/ false, false /* delayed*/,
                1.0f /* speedUpFactor */);

        mNotificationPanel.closeQs();

        mExpandedVisible = false;
        if (mNavigationBarView != null)
            mNavigationBarView.setSlippery(false);
        visibilityChanged(false);

        // Shrink the window to the size of the status bar only
        mStatusBarWindowManager.setPanelVisible(false);
        mStatusBarWindowManager.setForceStatusBarVisible(false);

        // Close any "App info" popups that might have snuck on-screen
        dismissPopups();

        runPostCollapseRunnables();
        setInteracting(StatusBarManager.WINDOW_STATUS_BAR, false);
        showBouncer();
        disable(mDisabledUnmodified1, mDisabledUnmodified2, true /* animate */);

        // Trimming will happen later if Keyguard is showing - doing it here might cause a jank in
        // the bouncer appear animation.
        if (!mStatusBarKeyguardViewManager.isShowing()) {
            WindowManagerGlobal.getInstance().trimMemory(ComponentCallbacks2.TRIM_MEMORY_UI_HIDDEN);
        }
    }

    public boolean interceptTouchEvent(MotionEvent event) {
        if (DEBUG_GESTURES) {
            if (event.getActionMasked() != MotionEvent.ACTION_MOVE) {
                EventLog.writeEvent(EventLogTags.SYSUI_STATUSBAR_TOUCH,
                        event.getActionMasked(), (int) event.getX(), (int) event.getY(),
                        mDisabled1, mDisabled2);
            }

        }

        if (SPEW) {
            Log.d(TAG, "Touch: rawY=" + event.getRawY() + " event=" + event + " mDisabled1="
                + mDisabled1 + " mDisabled2=" + mDisabled2 + " mTracking=" + mTracking);
        } else if (CHATTY) {
            if (event.getAction() != MotionEvent.ACTION_MOVE) {
                Log.d(TAG, String.format(
                            "panel: %s at (%f, %f) mDisabled1=0x%08x mDisabled2=0x%08x",
                            MotionEvent.actionToString(event.getAction()),
                            event.getRawX(), event.getRawY(), mDisabled1, mDisabled2));
            }
        }

        if (DEBUG_GESTURES) {
            mGestureRec.add(event);
        }

        if (mStatusBarWindowState == WINDOW_STATE_SHOWING) {
            final boolean upOrCancel =
                    event.getAction() == MotionEvent.ACTION_UP ||
                    event.getAction() == MotionEvent.ACTION_CANCEL;
            if (upOrCancel && !mExpandedVisible) {
                setInteracting(StatusBarManager.WINDOW_STATUS_BAR, false);
            } else {
                setInteracting(StatusBarManager.WINDOW_STATUS_BAR, true);
            }
        }
        return false;
    }

    public GestureRecorder getGestureRecorder() {
        return mGestureRec;
    }

    private void setNavigationIconHints(int hints) {
        if (hints == mNavigationIconHints) return;

        mNavigationIconHints = hints;

        if (mNavigationBarView != null) {
            mNavigationBarView.setNavigationIconHints(hints);
        }
        checkBarModes();
    }

    @Override // CommandQueue
    public void setWindowState(int window, int state) {
        boolean showing = state == WINDOW_STATE_SHOWING;
        if (mStatusBarWindow != null
                && window == StatusBarManager.WINDOW_STATUS_BAR
                && mStatusBarWindowState != state) {
            mStatusBarWindowState = state;
            if (DEBUG_WINDOW_STATE) Log.d(TAG, "Status bar " + windowStateToString(state));
            if (!showing && mState == StatusBarState.SHADE) {
                mStatusBarView.collapseAllPanels(false /* animate */, false /* delayed */,
                        1.0f /* speedUpFactor */);
            }
        }
        if (mNavigationBarView != null
                && window == StatusBarManager.WINDOW_NAVIGATION_BAR
                && mNavigationBarWindowState != state) {
            mNavigationBarWindowState = state;
            if (DEBUG_WINDOW_STATE) Log.d(TAG, "Navigation bar " + windowStateToString(state));
        }
    }

    @Override // CommandQueue
    public void buzzBeepBlinked() {
        if (mDozeServiceHost != null) {
            mDozeServiceHost.fireBuzzBeepBlinked();
        }
    }

    @Override
    public void notificationLightOff() {
        if (mDozeServiceHost != null) {
            mDozeServiceHost.fireNotificationLight(false);
        }
    }

    @Override
    public void notificationLightPulse(int argb, int onMillis, int offMillis) {
        if (mDozeServiceHost != null) {
            mDozeServiceHost.fireNotificationLight(true);
        }
    }

    @Override // CommandQueue
    public void setSystemUiVisibility(int vis, int mask) {
        final int oldVal = mSystemUiVisibility;
        final int newVal = (oldVal&~mask) | (vis&mask);
        final int diff = newVal ^ oldVal;
        if (DEBUG) Log.d(TAG, String.format(
                "setSystemUiVisibility vis=%s mask=%s oldVal=%s newVal=%s diff=%s",
                Integer.toHexString(vis), Integer.toHexString(mask),
                Integer.toHexString(oldVal), Integer.toHexString(newVal),
                Integer.toHexString(diff)));
        if (diff != 0) {
            // we never set the recents bit via this method, so save the prior state to prevent
            // clobbering the bit below
            final boolean wasRecentsVisible = (mSystemUiVisibility & View.RECENT_APPS_VISIBLE) > 0;

            mSystemUiVisibility = newVal;

            // update low profile
            if ((diff & View.SYSTEM_UI_FLAG_LOW_PROFILE) != 0) {
                final boolean lightsOut = (vis & View.SYSTEM_UI_FLAG_LOW_PROFILE) != 0;
                if (lightsOut) {
                    animateCollapsePanels();
                }

                setAreThereNotifications();
            }

            // ready to unhide
            if ((vis & View.STATUS_BAR_UNHIDE) != 0) {
                mSystemUiVisibility &= ~View.STATUS_BAR_UNHIDE;
                mNoAnimationOnNextBarModeChange = true;
            }

            // update status bar mode
            final int sbMode = computeBarMode(oldVal, newVal, mStatusBarView.getBarTransitions(),
                    View.STATUS_BAR_TRANSIENT, View.STATUS_BAR_TRANSLUCENT);

            // update navigation bar mode
            final int nbMode = mNavigationBarView == null ? -1 : computeBarMode(
                    oldVal, newVal, mNavigationBarView.getBarTransitions(),
                    View.NAVIGATION_BAR_TRANSIENT, View.NAVIGATION_BAR_TRANSLUCENT);
            final boolean sbModeChanged = sbMode != -1;
            final boolean nbModeChanged = nbMode != -1;
            boolean checkBarModes = false;
            if (sbModeChanged && sbMode != mStatusBarMode) {
                mStatusBarMode = sbMode;
                checkBarModes = true;
            }
            if (nbModeChanged && nbMode != mNavigationBarMode) {
                mNavigationBarMode = nbMode;
                checkBarModes = true;
            }
            if (checkBarModes) {
                checkBarModes();
            }
            if (sbModeChanged || nbModeChanged) {
                // update transient bar autohide
                if (mStatusBarMode == MODE_SEMI_TRANSPARENT || mNavigationBarMode == MODE_SEMI_TRANSPARENT) {
                    scheduleAutohide();
                } else {
                    cancelAutohide();
                }
            }

            if ((vis & View.NAVIGATION_BAR_UNHIDE) != 0) {
                mSystemUiVisibility &= ~View.NAVIGATION_BAR_UNHIDE;
            }

            if ((diff & View.SYSTEM_UI_FLAG_LIGHT_STATUS_BAR) != 0 || sbModeChanged) {
                boolean isTransparentBar = (mStatusBarMode == MODE_TRANSPARENT
                        || mStatusBarMode == MODE_LIGHTS_OUT_TRANSPARENT);
                boolean allowLight = isTransparentBar && !mBatteryController.isPowerSave();
                boolean light = (vis & View.SYSTEM_UI_FLAG_LIGHT_STATUS_BAR) != 0;

                mIconController.setIconsDark(allowLight && light);
            }
            // restore the recents bit
            if (wasRecentsVisible) {
                mSystemUiVisibility |= View.RECENT_APPS_VISIBLE;
            }

            // send updated sysui visibility to window manager
            notifyUiVisibilityChanged(mSystemUiVisibility);
        }
    }

    private int computeBarMode(int oldVis, int newVis, BarTransitions transitions,
            int transientFlag, int translucentFlag) {
        final int oldMode = barMode(oldVis, transientFlag, translucentFlag);
        final int newMode = barMode(newVis, transientFlag, translucentFlag);
        if (oldMode == newMode) {
            return -1; // no mode change
        }
        return newMode;
    }

    private int barMode(int vis, int transientFlag, int translucentFlag) {
        int lightsOutTransparent = View.SYSTEM_UI_FLAG_LOW_PROFILE | View.SYSTEM_UI_TRANSPARENT;
        return (vis & transientFlag) != 0 ? MODE_SEMI_TRANSPARENT
                : (vis & translucentFlag) != 0 ? MODE_TRANSLUCENT
                : (vis & lightsOutTransparent) == lightsOutTransparent ? MODE_LIGHTS_OUT_TRANSPARENT
                : (vis & View.SYSTEM_UI_TRANSPARENT) != 0 ? MODE_TRANSPARENT
                : (vis & View.SYSTEM_UI_FLAG_LOW_PROFILE) != 0 ? MODE_LIGHTS_OUT
                : MODE_OPAQUE;
    }

    private void checkBarModes() {
        if (mDemoMode) return;
        checkBarMode(mStatusBarMode, mStatusBarWindowState, mStatusBarView.getBarTransitions(),
                mNoAnimationOnNextBarModeChange);
        if (mNavigationBarView != null) {
            checkBarMode(mNavigationBarMode,
                    mNavigationBarWindowState, mNavigationBarView.getBarTransitions(),
                    mNoAnimationOnNextBarModeChange);
        }
        mNoAnimationOnNextBarModeChange = false;
    }

    private void checkBarMode(int mode, int windowState, BarTransitions transitions,
            boolean noAnimation) {
        final boolean powerSave = mBatteryController.isPowerSave();
        final boolean anim = !noAnimation && mDeviceInteractive
                && windowState != WINDOW_STATE_HIDDEN && !powerSave;
        if (powerSave && getBarState() == StatusBarState.SHADE) {
            mode = MODE_WARNING;
        }
        transitions.transitionTo(mode, anim);
    }

    private void finishBarAnimations() {
        mStatusBarView.getBarTransitions().finishAnimations();
        if (mNavigationBarView != null) {
            mNavigationBarView.getBarTransitions().finishAnimations();
        }
    }

    private final Runnable mCheckBarModes = new Runnable() {
        @Override
        public void run() {
            checkBarModes();
        }
    };

    @Override
    public void setInteracting(int barWindow, boolean interacting) {
        final boolean changing = ((mInteractingWindows & barWindow) != 0) != interacting;
        mInteractingWindows = interacting
                ? (mInteractingWindows | barWindow)
                : (mInteractingWindows & ~barWindow);
        if (mInteractingWindows != 0) {
            suspendAutohide();
        } else {
            resumeSuspendedAutohide();
        }
        // manually dismiss the volume panel when interacting with the nav bar
        if (changing && interacting && barWindow == StatusBarManager.WINDOW_NAVIGATION_BAR) {
            dismissVolumeDialog();
        }
        checkBarModes();
    }

    private void dismissVolumeDialog() {
        if (mVolumeComponent != null) {
            mVolumeComponent.dismissNow();
        }
    }

    private void resumeSuspendedAutohide() {
        if (mAutohideSuspended) {
            scheduleAutohide();
            mHandler.postDelayed(mCheckBarModes, 500); // longer than home -> launcher
        }
    }

    private void suspendAutohide() {
        mHandler.removeCallbacks(mAutohide);
        mHandler.removeCallbacks(mCheckBarModes);
        mAutohideSuspended = (mSystemUiVisibility & STATUS_OR_NAV_TRANSIENT) != 0;
    }

    private void cancelAutohide() {
        mAutohideSuspended = false;
        mHandler.removeCallbacks(mAutohide);
    }

    private void scheduleAutohide() {
        cancelAutohide();
        mHandler.postDelayed(mAutohide, AUTOHIDE_TIMEOUT_MS);
    }

    private void checkUserAutohide(View v, MotionEvent event) {
        if ((mSystemUiVisibility & STATUS_OR_NAV_TRANSIENT) != 0  // a transient bar is revealed
                && event.getAction() == MotionEvent.ACTION_OUTSIDE // touch outside the source bar
                && event.getX() == 0 && event.getY() == 0  // a touch outside both bars
                ) {
            userAutohide();
        }
    }

    private void userAutohide() {
        cancelAutohide();
        mHandler.postDelayed(mAutohide, 350); // longer than app gesture -> flag clear
    }

    private boolean areLightsOn() {
        return 0 == (mSystemUiVisibility & View.SYSTEM_UI_FLAG_LOW_PROFILE);
    }

    public void setLightsOn(boolean on) {
        Log.v(TAG, "setLightsOn(" + on + ")");
        if (on) {
            setSystemUiVisibility(0, View.SYSTEM_UI_FLAG_LOW_PROFILE);
        } else {
            setSystemUiVisibility(View.SYSTEM_UI_FLAG_LOW_PROFILE, View.SYSTEM_UI_FLAG_LOW_PROFILE);
        }
    }

    private void notifyUiVisibilityChanged(int vis) {
        try {
            if (mLastDispatchedSystemUiVisibility != vis) {
                mWindowManagerService.statusBarVisibilityChanged(vis);
                mLastDispatchedSystemUiVisibility = vis;
            }
        } catch (RemoteException ex) {
        }
    }

    public void topAppWindowChanged(boolean showMenu) {
        if (DEBUG) {
            Log.d(TAG, (showMenu?"showing":"hiding") + " the MENU button");
        }
        if (mNavigationBarView != null) {
            mNavigationBarView.setMenuVisibility(showMenu);
        }

        // See above re: lights-out policy for legacy apps.
        if (showMenu) setLightsOn(true);
    }

    @Override
    public void setImeWindowStatus(IBinder token, int vis, int backDisposition,
            boolean showImeSwitcher) {
        boolean imeShown = (vis & InputMethodService.IME_VISIBLE) != 0;
        int flags = mNavigationIconHints;
        if ((backDisposition == InputMethodService.BACK_DISPOSITION_WILL_DISMISS) || imeShown) {
            flags |= NAVIGATION_HINT_BACK_ALT;
        } else {
            flags &= ~NAVIGATION_HINT_BACK_ALT;
        }
        if (showImeSwitcher) {
            flags |= NAVIGATION_HINT_IME_SHOWN;
        } else {
            flags &= ~NAVIGATION_HINT_IME_SHOWN;
        }

        setNavigationIconHints(flags);
    }

    public static String viewInfo(View v) {
        return "[(" + v.getLeft() + "," + v.getTop() + ")(" + v.getRight() + "," + v.getBottom()
                + ") " + v.getWidth() + "x" + v.getHeight() + "]";
    }

    public void dump(FileDescriptor fd, PrintWriter pw, String[] args) {
        synchronized (mQueueLock) {
            pw.println("Current Status Bar state:");
            pw.println("  mExpandedVisible=" + mExpandedVisible
                    + ", mTrackingPosition=" + mTrackingPosition);
            pw.println("  mTracking=" + mTracking);
            pw.println("  mDisplayMetrics=" + mDisplayMetrics);
            pw.println("  mStackScroller: " + viewInfo(mStackScroller));
            pw.println("  mStackScroller: " + viewInfo(mStackScroller)
                    + " scroll " + mStackScroller.getScrollX()
                    + "," + mStackScroller.getScrollY());
        }

        pw.print("  mInteractingWindows="); pw.println(mInteractingWindows);
        pw.print("  mStatusBarWindowState=");
        pw.println(windowStateToString(mStatusBarWindowState));
        pw.print("  mStatusBarMode=");
        pw.println(BarTransitions.modeToString(mStatusBarMode));
        pw.print("  mDozing="); pw.println(mDozing);
        pw.print("  mZenMode=");
        pw.println(Settings.Global.zenModeToString(mZenMode));
        pw.print("  mUseHeadsUp=");
        pw.println(mUseHeadsUp);
        dumpBarTransitions(pw, "mStatusBarView", mStatusBarView.getBarTransitions());
        if (mNavigationBarView != null) {
            pw.print("  mNavigationBarWindowState=");
            pw.println(windowStateToString(mNavigationBarWindowState));
            pw.print("  mNavigationBarMode=");
            pw.println(BarTransitions.modeToString(mNavigationBarMode));
            dumpBarTransitions(pw, "mNavigationBarView", mNavigationBarView.getBarTransitions());
        }

        pw.print("  mNavigationBarView=");
        if (mNavigationBarView == null) {
            pw.println("null");
        } else {
            mNavigationBarView.dump(fd, pw, args);
        }

        pw.print("  mMediaSessionManager=");
        pw.println(mMediaSessionManager);
        pw.print("  mMediaNotificationKey=");
        pw.println(mMediaNotificationKey);
        pw.print("  mMediaController=");
        pw.print(mMediaController);
        if (mMediaController != null) {
            pw.print(" state=" + mMediaController.getPlaybackState());
        }
        pw.println();
        pw.print("  mMediaMetadata=");
        pw.print(mMediaMetadata);
        if (mMediaMetadata != null) {
            pw.print(" title=" + mMediaMetadata.getText(MediaMetadata.METADATA_KEY_TITLE));
        }
        pw.println();

        pw.println("  Panels: ");
        if (mNotificationPanel != null) {
            pw.println("    mNotificationPanel=" +
                mNotificationPanel + " params=" + mNotificationPanel.getLayoutParams().debug(""));
            pw.print  ("      ");
            mNotificationPanel.dump(fd, pw, args);
        }

        DozeLog.dump(pw);

        if (DUMPTRUCK) {
            synchronized (mNotificationData) {
                mNotificationData.dump(pw, "  ");
            }

            mIconController.dump(pw);

            if (false) {
                pw.println("see the logcat for a dump of the views we have created.");
                // must happen on ui thread
                mHandler.post(new Runnable() {
                        public void run() {
                            mStatusBarView.getLocationOnScreen(mAbsPos);
                            Log.d(TAG, "mStatusBarView: ----- (" + mAbsPos[0] + "," + mAbsPos[1]
                                    + ") " + mStatusBarView.getWidth() + "x"
                                    + getStatusBarHeight());
                            mStatusBarView.debug();
                        }
                    });
            }
        }

        if (DEBUG_GESTURES) {
            pw.print("  status bar gestures: ");
            mGestureRec.dump(fd, pw, args);
        }
        if (mStatusBarWindowManager != null) {
            mStatusBarWindowManager.dump(fd, pw, args);
        }
        if (mNetworkController != null) {
            mNetworkController.dump(fd, pw, args);
        }
        if (mBluetoothController != null) {
            mBluetoothController.dump(fd, pw, args);
        }
        if (mHotspotController != null) {
            mHotspotController.dump(fd, pw, args);
        }
        if (mCastController != null) {
            mCastController.dump(fd, pw, args);
        }
        if (mUserSwitcherController != null) {
            mUserSwitcherController.dump(fd, pw, args);
        }
        if (mBatteryController != null) {
            mBatteryController.dump(fd, pw, args);
        }
        if (mNextAlarmController != null) {
            mNextAlarmController.dump(fd, pw, args);
        }
        if (mAssistManager != null) {
            mAssistManager.dump(fd, pw, args);
        }
        if (mSecurityController != null) {
            mSecurityController.dump(fd, pw, args);
        }
        if (mHeadsUpManager != null) {
            mHeadsUpManager.dump(fd, pw, args);
        } else {
            pw.println("  mHeadsUpManager: null");
        }
        if (KeyguardUpdateMonitor.getInstance(mContext) != null) {
            KeyguardUpdateMonitor.getInstance(mContext).dump(fd, pw, args);
        }

        pw.println("SharedPreferences:");
        for (Map.Entry<String, ?> entry : Prefs.getAll(mContext).entrySet()) {
            pw.print("  "); pw.print(entry.getKey()); pw.print("="); pw.println(entry.getValue());
        }
    }

    private String hunStateToString(Entry entry) {
        if (entry == null) return "null";
        if (entry.notification == null) return "corrupt";
        return entry.notification.getPackageName();
    }

    private static void dumpBarTransitions(PrintWriter pw, String var, BarTransitions transitions) {
        pw.print("  "); pw.print(var); pw.print(".BarTransitions.mMode=");
        pw.println(BarTransitions.modeToString(transitions.getMode()));
    }

    @Override
    public void createAndAddWindows() {
        addStatusBarWindow();
    }

    private void addStatusBarWindow() {
        makeStatusBarView();
        mStatusBarWindowManager = new StatusBarWindowManager(mContext);
        mStatusBarWindowManager.add(mStatusBarWindow, getStatusBarHeight());
    }

    // called by makeStatusbar and also by PhoneStatusBarView
    void updateDisplaySize() {
        mDisplay.getMetrics(mDisplayMetrics);
        mDisplay.getSize(mCurrentDisplaySize);
        if (DEBUG_GESTURES) {
            mGestureRec.tag("display",
                    String.format("%dx%d", mDisplayMetrics.widthPixels, mDisplayMetrics.heightPixels));
        }
    }

    float getDisplayDensity() {
        return mDisplayMetrics.density;
    }

    public void startActivityDismissingKeyguard(final Intent intent, boolean onlyProvisioned,
            boolean dismissShade) {
        startActivityDismissingKeyguard(intent, onlyProvisioned, dismissShade, null /* callback */);
    }

    public void startActivityDismissingKeyguard(final Intent intent, boolean onlyProvisioned,
            final boolean dismissShade, final Callback callback) {
        if (onlyProvisioned && !isDeviceProvisioned()) return;

        final boolean afterKeyguardGone = PreviewInflater.wouldLaunchResolverActivity(
                mContext, intent, mCurrentUserId);
        final boolean keyguardShowing = mStatusBarKeyguardViewManager.isShowing();
        Runnable runnable = new Runnable() {
            public void run() {
                mAssistManager.hideAssist();
                intent.setFlags(
                        Intent.FLAG_ACTIVITY_NEW_TASK | Intent.FLAG_ACTIVITY_CLEAR_TOP);
                int result = ActivityManager.START_CANCELED;
                try {
                    result = ActivityManagerNative.getDefault().startActivityAsUser(
                            null, mContext.getBasePackageName(),
                            intent,
                            intent.resolveTypeIfNeeded(mContext.getContentResolver()),
                            null, null, 0, Intent.FLAG_ACTIVITY_NEW_TASK, null, null,
                            UserHandle.CURRENT.getIdentifier());
                } catch (RemoteException e) {
                    Log.w(TAG, "Unable to start activity", e);
                }
                overrideActivityPendingAppTransition(
                        keyguardShowing && !afterKeyguardGone);
                if (callback != null) {
                    callback.onActivityStarted(result);
                }
            }
        };
        Runnable cancelRunnable = new Runnable() {
            @Override
            public void run() {
                if (callback != null) {
                    callback.onActivityStarted(ActivityManager.START_CANCELED);
                }
            }
        };
        executeRunnableDismissingKeyguard(runnable, cancelRunnable, dismissShade,
                afterKeyguardGone);
    }

    public void executeRunnableDismissingKeyguard(final Runnable runnable,
            final Runnable cancelAction,
            final boolean dismissShade,
            final boolean afterKeyguardGone) {
        final boolean keyguardShowing = mStatusBarKeyguardViewManager.isShowing();
        dismissKeyguardThenExecute(new OnDismissAction() {
            @Override
            public boolean onDismiss() {
                AsyncTask.execute(new Runnable() {
                    public void run() {
                        try {
                            if (keyguardShowing && !afterKeyguardGone) {
                                ActivityManagerNative.getDefault()
                                        .keyguardWaitingForActivityDrawn();
                            }
                            if (runnable != null) {
                                runnable.run();
                            }
                        } catch (RemoteException e) {
                        }
                    }
                });
                if (dismissShade) {
                    animateCollapsePanels(CommandQueue.FLAG_EXCLUDE_RECENTS_PANEL, true /* force */,
                            true /* delayed*/);
                }
                return true;
            }
        }, cancelAction, afterKeyguardGone);
    }

    private BroadcastReceiver mBroadcastReceiver = new BroadcastReceiver() {
        public void onReceive(Context context, Intent intent) {
            if (DEBUG) Log.v(TAG, "onReceive: " + intent);
            String action = intent.getAction();
            if (Intent.ACTION_CLOSE_SYSTEM_DIALOGS.equals(action)) {
                if (isCurrentProfile(getSendingUserId())) {
                    int flags = CommandQueue.FLAG_EXCLUDE_NONE;
                    String reason = intent.getStringExtra("reason");
                    if (reason != null && reason.equals(SYSTEM_DIALOG_REASON_RECENT_APPS)) {
                        flags |= CommandQueue.FLAG_EXCLUDE_RECENTS_PANEL;
                    }
                    animateCollapsePanels(flags);
                }
            }
            else if (Intent.ACTION_SCREEN_OFF.equals(action)) {
                notifyNavigationBarScreenOn(false);
                notifyHeadsUpScreenOff();
                finishBarAnimations();
                resetUserExpandedStates();
            }
            else if (Intent.ACTION_SCREEN_ON.equals(action)) {
                notifyNavigationBarScreenOn(true);
            }
        }
    };

    private BroadcastReceiver mDemoReceiver = new BroadcastReceiver() {
        public void onReceive(Context context, Intent intent) {
            if (DEBUG) Log.v(TAG, "onReceive: " + intent);
            String action = intent.getAction();
            if (ACTION_DEMO.equals(action)) {
                Bundle bundle = intent.getExtras();
                if (bundle != null) {
                    String command = bundle.getString("command", "").trim().toLowerCase();
                    if (command.length() > 0) {
                        try {
                            dispatchDemoCommand(command, bundle);
                        } catch (Throwable t) {
                            Log.w(TAG, "Error running demo command, intent=" + intent, t);
                        }
                    }
                }
            } else if (ACTION_FAKE_ARTWORK.equals(action)) {
                if (DEBUG_MEDIA_FAKE_ARTWORK) {
                    updateMediaMetaData(true);
                }
            }
        }
    };

    private void resetUserExpandedStates() {
        ArrayList<Entry> activeNotifications = mNotificationData.getActiveNotifications();
        final int notificationCount = activeNotifications.size();
        for (int i = 0; i < notificationCount; i++) {
            NotificationData.Entry entry = activeNotifications.get(i);
            if (entry.row != null) {
                entry.row.resetUserExpansion();
            }
        }
    }

    @Override
    protected void dismissKeyguardThenExecute(OnDismissAction action, boolean afterKeyguardGone) {
        dismissKeyguardThenExecute(action, null /* cancelRunnable */, afterKeyguardGone);
    }

    private void dismissKeyguardThenExecute(OnDismissAction action, Runnable cancelAction,
            boolean afterKeyguardGone) {
        if (mStatusBarKeyguardViewManager.isShowing()) {
            mStatusBarKeyguardViewManager.dismissWithAction(action, cancelAction,
                    afterKeyguardGone);
        } else {
            action.onDismiss();
        }
    }

    // SystemUIService notifies SystemBars of configuration changes, which then calls down here
    @Override
    protected void onConfigurationChanged(Configuration newConfig) {
        super.onConfigurationChanged(newConfig); // calls refreshLayout

        if (DEBUG) {
            Log.v(TAG, "configuration changed: " + mContext.getResources().getConfiguration());
        }
        updateDisplaySize(); // populates mDisplayMetrics

        updateResources();
        repositionNavigationBar();
        updateRowStates();
        mIconController.updateResources();
        mScreenPinningRequest.onConfigurationChanged();
        mNetworkController.onConfigurationChanged();
    }

    @Override
    public void userSwitched(int newUserId) {
        super.userSwitched(newUserId);
        if (MULTIUSER_DEBUG) mNotificationPanelDebugText.setText("USER " + newUserId);
        animateCollapsePanels();
        updatePublicMode();
        updateNotifications();
        resetUserSetupObserver();
        setControllerUsers();
        mAssistManager.onUserSwitched(newUserId);
        if (mFullscreenUserSwitcher != null) {
            mFullscreenUserSwitcher.onUserSwitched(newUserId);
        }
    }

    private void setControllerUsers() {
        if (mZenModeController != null) {
            mZenModeController.setUserId(mCurrentUserId);
        }
        if (mSecurityController != null) {
            mSecurityController.onUserSwitched(mCurrentUserId);
        }
    }

    private void resetUserSetupObserver() {
        mContext.getContentResolver().unregisterContentObserver(mUserSetupObserver);
        mUserSetupObserver.onChange(false);
        mContext.getContentResolver().registerContentObserver(
                Settings.Secure.getUriFor(Settings.Secure.USER_SETUP_COMPLETE), true,
                mUserSetupObserver, mCurrentUserId);
    }

    /**
     * Reload some of our resources when the configuration changes.
     *
     * We don't reload everything when the configuration changes -- we probably
     * should, but getting that smooth is tough.  Someday we'll fix that.  In the
     * meantime, just update the things that we know change.
     */
    void updateResources() {
        // Update the quick setting tiles
        if (mQSPanel != null) {
            mQSPanel.updateResources();
        }

        loadDimens();

        if (mNotificationPanel != null) {
            mNotificationPanel.updateResources();
        }
        if (mBrightnessMirrorController != null) {
            mBrightnessMirrorController.updateResources();
        }
    }

    protected void loadDimens() {
        final Resources res = mContext.getResources();

        mNaturalBarHeight = res.getDimensionPixelSize(
                com.android.internal.R.dimen.status_bar_height);

        mRowMinHeight =  res.getDimensionPixelSize(R.dimen.notification_min_height);
        mRowMaxHeight =  res.getDimensionPixelSize(R.dimen.notification_max_height);

        mKeyguardMaxNotificationCount = res.getInteger(R.integer.keyguard_max_notification_count);

        if (DEBUG) Log.v(TAG, "updateResources");
    }

    // Visibility reporting

    @Override
    protected void handleVisibleToUserChanged(boolean visibleToUser) {
        if (visibleToUser) {
            super.handleVisibleToUserChanged(visibleToUser);
            startNotificationLogging();
        } else {
            stopNotificationLogging();
            super.handleVisibleToUserChanged(visibleToUser);
        }
    }

    private void stopNotificationLogging() {
        // Report all notifications as invisible and turn down the
        // reporter.
        if (!mCurrentlyVisibleNotifications.isEmpty()) {
            logNotificationVisibilityChanges(Collections.<NotificationVisibility>emptyList(),
                    mCurrentlyVisibleNotifications);
            recycleAllVisibilityObjects(mCurrentlyVisibleNotifications);
        }
        mHandler.removeCallbacks(mVisibilityReporter);
        mStackScroller.setChildLocationsChangedListener(null);
    }

    private void startNotificationLogging() {
        mStackScroller.setChildLocationsChangedListener(mNotificationLocationsChangedListener);
        // Some transitions like mVisibleToUser=false -> mVisibleToUser=true don't
        // cause the scroller to emit child location events. Hence generate
        // one ourselves to guarantee that we're reporting visible
        // notifications.
        // (Note that in cases where the scroller does emit events, this
        // additional event doesn't break anything.)
        mNotificationLocationsChangedListener.onChildLocationsChanged(mStackScroller);
    }

    private void logNotificationVisibilityChanges(
            Collection<NotificationVisibility> newlyVisible,
            Collection<NotificationVisibility> noLongerVisible) {
        if (newlyVisible.isEmpty() && noLongerVisible.isEmpty()) {
            return;
        }
        NotificationVisibility[] newlyVisibleAr =
                newlyVisible.toArray(new NotificationVisibility[newlyVisible.size()]);
        NotificationVisibility[] noLongerVisibleAr =
                noLongerVisible.toArray(new NotificationVisibility[noLongerVisible.size()]);
        try {
            mBarService.onNotificationVisibilityChanged(newlyVisibleAr, noLongerVisibleAr);
        } catch (RemoteException e) {
            // Ignore.
        }

        final int N = newlyVisible.size();
        if (N > 0) {
            String[] newlyVisibleKeyAr = new String[N];
            for (int i = 0; i < N; i++) {
                newlyVisibleKeyAr[i] = newlyVisibleAr[i].key;
            }

            setNotificationsShown(newlyVisibleKeyAr);
        }
    }

    // State logging

    private void logStateToEventlog() {
        boolean isShowing = mStatusBarKeyguardViewManager.isShowing();
        boolean isOccluded = mStatusBarKeyguardViewManager.isOccluded();
        boolean isBouncerShowing = mStatusBarKeyguardViewManager.isBouncerShowing();
        boolean isSecure = mUnlockMethodCache.isMethodSecure();
        boolean canSkipBouncer = mUnlockMethodCache.canSkipBouncer();
        int stateFingerprint = getLoggingFingerprint(mState,
                isShowing,
                isOccluded,
                isBouncerShowing,
                isSecure,
                canSkipBouncer);
        if (stateFingerprint != mLastLoggedStateFingerprint) {
            EventLogTags.writeSysuiStatusBarState(mState,
                    isShowing ? 1 : 0,
                    isOccluded ? 1 : 0,
                    isBouncerShowing ? 1 : 0,
                    isSecure ? 1 : 0,
                    canSkipBouncer ? 1 : 0);
            mLastLoggedStateFingerprint = stateFingerprint;
        }
    }

    /**
     * Returns a fingerprint of fields logged to eventlog
     */
    private static int getLoggingFingerprint(int statusBarState, boolean keyguardShowing,
            boolean keyguardOccluded, boolean bouncerShowing, boolean secure,
            boolean currentlyInsecure) {
        // Reserve 8 bits for statusBarState. We'll never go higher than
        // that, right? Riiiight.
        return (statusBarState & 0xFF)
                | ((keyguardShowing   ? 1 : 0) <<  8)
                | ((keyguardOccluded  ? 1 : 0) <<  9)
                | ((bouncerShowing    ? 1 : 0) << 10)
                | ((secure            ? 1 : 0) << 11)
                | ((currentlyInsecure ? 1 : 0) << 12);
    }

    //
    // tracing
    //

    void postStartTracing() {
        mHandler.postDelayed(mStartTracing, 3000);
    }

    void vibrate() {
        android.os.Vibrator vib = (android.os.Vibrator)mContext.getSystemService(
                Context.VIBRATOR_SERVICE);
        vib.vibrate(250, VIBRATION_ATTRIBUTES);
    }

    Runnable mStartTracing = new Runnable() {
        public void run() {
            vibrate();
            SystemClock.sleep(250);
            Log.d(TAG, "startTracing");
            android.os.Debug.startMethodTracing("/data/statusbar-traces/trace");
            mHandler.postDelayed(mStopTracing, 10000);
        }
    };

    Runnable mStopTracing = new Runnable() {
        public void run() {
            android.os.Debug.stopMethodTracing();
            Log.d(TAG, "stopTracing");
            vibrate();
        }
    };

    @Override
    public boolean shouldDisableNavbarGestures() {
        return !isDeviceProvisioned() || (mDisabled1 & StatusBarManager.DISABLE_SEARCH) != 0;
    }

    public void postStartActivityDismissingKeyguard(final Intent intent, int delay) {
        mHandler.postDelayed(new Runnable() {
            @Override
            public void run() {
                handleStartActivityDismissingKeyguard(intent, true /*onlyProvisioned*/);
            }
        }, delay);
    }

    private void handleStartActivityDismissingKeyguard(Intent intent, boolean onlyProvisioned) {
        startActivityDismissingKeyguard(intent, onlyProvisioned, true /* dismissShade */);
    }

    private static class FastColorDrawable extends Drawable {
        private final int mColor;

        public FastColorDrawable(int color) {
            mColor = 0xff000000 | color;
        }

        @Override
        public void draw(Canvas canvas) {
            canvas.drawColor(mColor, PorterDuff.Mode.SRC);
        }

        @Override
        public void setAlpha(int alpha) {
        }

        @Override
        public void setColorFilter(ColorFilter colorFilter) {
        }

        @Override
        public int getOpacity() {
            return PixelFormat.OPAQUE;
        }

        @Override
        public void setBounds(int left, int top, int right, int bottom) {
        }

        @Override
        public void setBounds(Rect bounds) {
        }
    }

    @Override
    public void destroy() {
        super.destroy();
        if (mStatusBarWindow != null) {
            mWindowManager.removeViewImmediate(mStatusBarWindow);
            mStatusBarWindow = null;
        }
        if (mNavigationBarView != null) {
            mWindowManager.removeViewImmediate(mNavigationBarView);
            mNavigationBarView = null;
        }
        if (mHandlerThread != null) {
            mHandlerThread.quitSafely();
            mHandlerThread = null;
        }
        mContext.unregisterReceiver(mBroadcastReceiver);
        mContext.unregisterReceiver(mDemoReceiver);
        mAssistManager.destroy();

        final SignalClusterView signalCluster =
                (SignalClusterView) mStatusBarView.findViewById(R.id.signal_cluster);
        final SignalClusterView signalClusterKeyguard =
                (SignalClusterView) mKeyguardStatusBar.findViewById(R.id.signal_cluster);
        final SignalClusterView signalClusterQs =
                (SignalClusterView) mHeader.findViewById(R.id.signal_cluster);
        mNetworkController.removeSignalCallback(signalCluster);
        mNetworkController.removeSignalCallback(signalClusterKeyguard);
        mNetworkController.removeSignalCallback(signalClusterQs);
        if (mQSPanel != null && mQSPanel.getHost() != null) {
            mQSPanel.getHost().destroy();
        }
    }

    private boolean mDemoModeAllowed;
    private boolean mDemoMode;

    @Override
    public void dispatchDemoCommand(String command, Bundle args) {
        if (!mDemoModeAllowed) {
            mDemoModeAllowed = Settings.Global.getInt(mContext.getContentResolver(),
                    DEMO_MODE_ALLOWED, 0) != 0;
        }
        if (!mDemoModeAllowed) return;
        if (command.equals(COMMAND_ENTER)) {
            mDemoMode = true;
        } else if (command.equals(COMMAND_EXIT)) {
            mDemoMode = false;
            checkBarModes();
        } else if (!mDemoMode) {
            // automatically enter demo mode on first demo command
            dispatchDemoCommand(COMMAND_ENTER, new Bundle());
        }
        boolean modeChange = command.equals(COMMAND_ENTER) || command.equals(COMMAND_EXIT);
        if ((modeChange || command.equals(COMMAND_VOLUME)) && mVolumeComponent != null) {
            mVolumeComponent.dispatchDemoCommand(command, args);
        }
        if (modeChange || command.equals(COMMAND_CLOCK)) {
            dispatchDemoCommandToView(command, args, R.id.clock);
        }
        if (modeChange || command.equals(COMMAND_BATTERY)) {
            dispatchDemoCommandToView(command, args, R.id.battery);
        }
        if (modeChange || command.equals(COMMAND_STATUS)) {
            mIconController.dispatchDemoCommand(command, args);

        }
        if (mNetworkController != null && (modeChange || command.equals(COMMAND_NETWORK))) {
            mNetworkController.dispatchDemoCommand(command, args);
        }
        if (modeChange || command.equals(COMMAND_NOTIFICATIONS)) {
            View notifications = mStatusBarView == null ? null
                    : mStatusBarView.findViewById(R.id.notification_icon_area);
            if (notifications != null) {
                String visible = args.getString("visible");
                int vis = mDemoMode && "false".equals(visible) ? View.INVISIBLE : View.VISIBLE;
                notifications.setVisibility(vis);
            }
        }
        if (command.equals(COMMAND_BARS)) {
            String mode = args.getString("mode");
            int barMode = "opaque".equals(mode) ? MODE_OPAQUE :
                    "translucent".equals(mode) ? MODE_TRANSLUCENT :
                    "semi-transparent".equals(mode) ? MODE_SEMI_TRANSPARENT :
                    "transparent".equals(mode) ? MODE_TRANSPARENT :
                    "warning".equals(mode) ? MODE_WARNING :
                    -1;
            if (barMode != -1) {
                boolean animate = true;
                if (mStatusBarView != null) {
                    mStatusBarView.getBarTransitions().transitionTo(barMode, animate);
                }
                if (mNavigationBarView != null) {
                    mNavigationBarView.getBarTransitions().transitionTo(barMode, animate);
                }
            }
        }
    }

    private void dispatchDemoCommandToView(String command, Bundle args, int id) {
        if (mStatusBarView == null) return;
        View v = mStatusBarView.findViewById(id);
        if (v instanceof DemoMode) {
            ((DemoMode)v).dispatchDemoCommand(command, args);
        }
    }

    /**
     * @return The {@link StatusBarState} the status bar is in.
     */
    public int getBarState() {
        return mState;
    }

    @Override
    protected boolean isPanelFullyCollapsed() {
        return mNotificationPanel.isFullyCollapsed();
    }

    public void showKeyguard() {
        if (mLaunchTransitionFadingAway) {
            mNotificationPanel.animate().cancel();
            onLaunchTransitionFadingEnded();
        }
        mHandler.removeMessages(MSG_LAUNCH_TRANSITION_TIMEOUT);
        if (mUserSwitcherController != null && mUserSwitcherController.useFullscreenUserSwitcher()) {
            setBarState(StatusBarState.FULLSCREEN_USER_SWITCHER);
        } else {
            setBarState(StatusBarState.KEYGUARD);
        }
        updateKeyguardState(false /* goingToFullShade */, false /* fromShadeLocked */);
        if (!mDeviceInteractive) {

            // If the screen is off already, we need to disable touch events because these might
            // collapse the panel after we expanded it, and thus we would end up with a blank
            // Keyguard.
            mNotificationPanel.setTouchDisabled(true);
        }
        if (mState == StatusBarState.KEYGUARD) {
            instantExpandNotificationsPanel();
        } else if (mState == StatusBarState.FULLSCREEN_USER_SWITCHER) {
            instantCollapseNotificationPanel();
        }
        mLeaveOpenOnKeyguardHide = false;
        if (mDraggedDownRow != null) {
            mDraggedDownRow.setUserLocked(false);
            mDraggedDownRow.notifyHeightChanged(false  /* needsAnimation */);
            mDraggedDownRow = null;
        }
        mAssistManager.onLockscreenShown();
    }

    private void onLaunchTransitionFadingEnded() {
        mNotificationPanel.setAlpha(1.0f);
        runLaunchTransitionEndRunnable();
        mLaunchTransitionFadingAway = false;
        mScrimController.forceHideScrims(false /* hide */);
        updateMediaMetaData(true /* metaDataChanged */);
    }

    public boolean isCollapsing() {
        return mNotificationPanel.isCollapsing();
    }

    public void addPostCollapseAction(Runnable r) {
        mPostCollapseRunnables.add(r);
    }

    public boolean isInLaunchTransition() {
        return mNotificationPanel.isLaunchTransitionRunning()
                || mNotificationPanel.isLaunchTransitionFinished();
    }

    /**
     * Fades the content of the keyguard away after the launch transition is done.
     *
     * @param beforeFading the runnable to be run when the circle is fully expanded and the fading
     *                     starts
     * @param endRunnable the runnable to be run when the transition is done
     */
    public void fadeKeyguardAfterLaunchTransition(final Runnable beforeFading,
            Runnable endRunnable) {
        mHandler.removeMessages(MSG_LAUNCH_TRANSITION_TIMEOUT);
        mLaunchTransitionEndRunnable = endRunnable;
        Runnable hideRunnable = new Runnable() {
            @Override
            public void run() {
                mLaunchTransitionFadingAway = true;
                if (beforeFading != null) {
                    beforeFading.run();
                }
                mScrimController.forceHideScrims(true /* hide */);
                updateMediaMetaData(false);
                mNotificationPanel.setAlpha(1);
                mNotificationPanel.animate()
                        .alpha(0)
                        .setStartDelay(FADE_KEYGUARD_START_DELAY)
                        .setDuration(FADE_KEYGUARD_DURATION)
                        .withLayer()
                        .withEndAction(new Runnable() {
                            @Override
                            public void run() {
                                onLaunchTransitionFadingEnded();
                            }
                        });
                mIconController.appTransitionStarting(SystemClock.uptimeMillis(),
                        StatusBarIconController.DEFAULT_TINT_ANIMATION_DURATION);
            }
        };
        if (mNotificationPanel.isLaunchTransitionRunning()) {
            mNotificationPanel.setLaunchTransitionEndRunnable(hideRunnable);
        } else {
            hideRunnable.run();
        }
    }

    /**
     * Fades the content of the Keyguard while we are dozing and makes it invisible when finished
     * fading.
     */
    public void fadeKeyguardWhilePulsing() {
        mNotificationPanel.animate()
                .alpha(0f)
                .setStartDelay(0)
                .setDuration(FADE_KEYGUARD_DURATION_PULSING)
                .setInterpolator(ScrimController.KEYGUARD_FADE_OUT_INTERPOLATOR)
                .withLayer()
                .withEndAction(new Runnable() {
                    @Override
                    public void run() {
                        mNotificationPanel.setAlpha(1f);
                        hideKeyguard();
                    }
                })
                .start();
    }

    /**
     * Starts the timeout when we try to start the affordances on Keyguard. We usually rely that
     * Keyguard goes away via fadeKeyguardAfterLaunchTransition, however, that might not happen
     * because the launched app crashed or something else went wrong.
     */
    public void startLaunchTransitionTimeout() {
        mHandler.sendEmptyMessageDelayed(MSG_LAUNCH_TRANSITION_TIMEOUT,
                LAUNCH_TRANSITION_TIMEOUT_MS);
    }

    private void onLaunchTransitionTimeout() {
        Log.w(TAG, "Launch transition: Timeout!");
        mNotificationPanel.resetViews();
    }

    private void runLaunchTransitionEndRunnable() {
        if (mLaunchTransitionEndRunnable != null) {
            Runnable r = mLaunchTransitionEndRunnable;

            // mLaunchTransitionEndRunnable might call showKeyguard, which would execute it again,
            // which would lead to infinite recursion. Protect against it.
            mLaunchTransitionEndRunnable = null;
            r.run();
        }
    }

    /**
     * @return true if we would like to stay in the shade, false if it should go away entirely
     */
    public boolean hideKeyguard() {
        boolean staying = mLeaveOpenOnKeyguardHide;
        setBarState(StatusBarState.SHADE);
        if (mLeaveOpenOnKeyguardHide) {
            mLeaveOpenOnKeyguardHide = false;
            mNotificationPanel.animateToFullShade(calculateGoingToFullShadeDelay());
            if (mDraggedDownRow != null) {
                mDraggedDownRow.setUserLocked(false);
                mDraggedDownRow = null;
            }
        } else {
            instantCollapseNotificationPanel();
        }
        updateKeyguardState(staying, false /* fromShadeLocked */);

        // Keyguard state has changed, but QS is not listening anymore. Make sure to update the tile
        // visibilities so next time we open the panel we know the correct height already.
        if (mQSPanel != null) {
            mQSPanel.refreshAllTiles();
        }
        mHandler.removeMessages(MSG_LAUNCH_TRANSITION_TIMEOUT);
        return staying;
    }

    public long calculateGoingToFullShadeDelay() {
        return mKeyguardFadingAwayDelay + mKeyguardFadingAwayDuration;
    }

    /**
     * Notifies the status bar that Keyguard is going away very soon.
     */
    public void keyguardGoingAway() {

        // Treat Keyguard exit animation as an app transition to achieve nice transition for status
        // bar.
        mIconController.appTransitionPending();
    }

    /**
     * Notifies the status bar the Keyguard is fading away with the specified timings.
     *
     * @param startTime the start time of the animations in uptime millis
     * @param delay the precalculated animation delay in miliseconds
     * @param fadeoutDuration the duration of the exit animation, in milliseconds
     */
    public void setKeyguardFadingAway(long startTime, long delay, long fadeoutDuration) {
        mKeyguardFadingAway = true;
        mKeyguardFadingAwayDelay = delay;
        mKeyguardFadingAwayDuration = fadeoutDuration;
        mWaitingForKeyguardExit = false;
        mIconController.appTransitionStarting(
                startTime + fadeoutDuration
                        - StatusBarIconController.DEFAULT_TINT_ANIMATION_DURATION,
                StatusBarIconController.DEFAULT_TINT_ANIMATION_DURATION);
        disable(mDisabledUnmodified1, mDisabledUnmodified2, fadeoutDuration > 0 /* animate */);
    }

    public boolean isKeyguardFadingAway() {
        return mKeyguardFadingAway;
    }

    /**
     * Notifies that the Keyguard fading away animation is done.
     */
    public void finishKeyguardFadingAway() {
        mKeyguardFadingAway = false;
    }

    public void stopWaitingForKeyguardExit() {
        mWaitingForKeyguardExit = false;
    }

    private void updatePublicMode() {
        setLockscreenPublicMode(
                mStatusBarKeyguardViewManager.isShowing() && mStatusBarKeyguardViewManager
                        .isSecure(mCurrentUserId));
    }

    private void updateKeyguardState(boolean goingToFullShade, boolean fromShadeLocked) {
        if (mState == StatusBarState.KEYGUARD) {
            mKeyguardIndicationController.setVisible(true);
            mNotificationPanel.resetViews();
            if (mKeyguardUserSwitcher != null) {
                mKeyguardUserSwitcher.setKeyguard(true, fromShadeLocked);
            }
            mStatusBarView.removePendingHideExpandedRunnables();
        } else {
            mKeyguardIndicationController.setVisible(false);
            if (mKeyguardUserSwitcher != null) {
                mKeyguardUserSwitcher.setKeyguard(false,
                        goingToFullShade ||
                        mState == StatusBarState.SHADE_LOCKED ||
                        fromShadeLocked);
            }
        }
        if (mState == StatusBarState.KEYGUARD || mState == StatusBarState.SHADE_LOCKED) {
            mScrimController.setKeyguardShowing(true);
            mIconPolicy.setKeyguardShowing(true);
        } else {
            mScrimController.setKeyguardShowing(false);
            mIconPolicy.setKeyguardShowing(false);
        }
        if (mFullscreenUserSwitcher != null) {
            if (mState == StatusBarState.FULLSCREEN_USER_SWITCHER) {
                mFullscreenUserSwitcher.show();
            } else {
                mFullscreenUserSwitcher.hide();
            }
        }
        mNotificationPanel.setBarState(mState, mKeyguardFadingAway, goingToFullShade);
        updateDozingState();
        updatePublicMode();
        updateStackScrollerState(goingToFullShade);
        updateNotifications();
        checkBarModes();
        updateMediaMetaData(false);
        mKeyguardMonitor.notifyKeyguardState(mStatusBarKeyguardViewManager.isShowing(),
                mStatusBarKeyguardViewManager.isSecure());
    }

    private void updateDozingState() {
        boolean animate = !mDozing && mDozeScrimController.isPulsing();
        mNotificationPanel.setDozing(mDozing, animate);
        mStackScroller.setDark(mDozing, animate, mWakeUpTouchLocation);
        mScrimController.setDozing(mDozing);

        // Immediately abort the dozing from the doze scrim controller in case of wake-and-unlock
        // for pulsing so the Keyguard fade-out animation scrim can take over.
        mDozeScrimController.setDozing(mDozing &&
                mFingerprintUnlockController.getMode()
                        != FingerprintUnlockController.MODE_WAKE_AND_UNLOCK_PULSING, animate);
    }

    public void updateStackScrollerState(boolean goingToFullShade) {
        if (mStackScroller == null) return;
        boolean onKeyguard = mState == StatusBarState.KEYGUARD;
        mStackScroller.setHideSensitive(isLockscreenPublicMode(), goingToFullShade);
        mStackScroller.setDimmed(onKeyguard, false /* animate */);
        mStackScroller.setExpandingEnabled(!onKeyguard);
        ActivatableNotificationView activatedChild = mStackScroller.getActivatedChild();
        mStackScroller.setActivatedChild(null);
        if (activatedChild != null) {
            activatedChild.makeInactive(false /* animate */);
        }
    }

    public void userActivity() {
        if (mState == StatusBarState.KEYGUARD) {
            mKeyguardViewMediatorCallback.userActivity();
        }
    }

    public boolean interceptMediaKey(KeyEvent event) {
        return mState == StatusBarState.KEYGUARD
                && mStatusBarKeyguardViewManager.interceptMediaKey(event);
    }

    public boolean onMenuPressed() {
        return mState == StatusBarState.KEYGUARD && mStatusBarKeyguardViewManager.onMenuPressed();
    }

    public boolean onBackPressed() {
        if (mStatusBarKeyguardViewManager.onBackPressed()) {
            return true;
        }
        if (mNotificationPanel.isQsExpanded()) {
            if (mNotificationPanel.isQsDetailShowing()) {
                mNotificationPanel.closeQsDetail();
            } else {
                mNotificationPanel.animateCloseQs();
            }
            return true;
        }
        if (mState != StatusBarState.KEYGUARD && mState != StatusBarState.SHADE_LOCKED) {
            animateCollapsePanels();
            return true;
        }
        return false;
    }

    public boolean onSpacePressed() {
        if (mDeviceInteractive && mState != StatusBarState.SHADE) {
            animateCollapsePanels(
                    CommandQueue.FLAG_EXCLUDE_RECENTS_PANEL /* flags */, true /* force */);
            return true;
        }
        return false;
    }

    private void showBouncer() {
        if (mState == StatusBarState.KEYGUARD || mState == StatusBarState.SHADE_LOCKED) {
            mWaitingForKeyguardExit = mStatusBarKeyguardViewManager.isShowing();
            mStatusBarKeyguardViewManager.dismiss();
        }
    }

    private void instantExpandNotificationsPanel() {

        // Make our window larger and the panel expanded.
        makeExpandedVisible(true);
        mNotificationPanel.expand(false /* animate */);
    }

    private void instantCollapseNotificationPanel() {
        mNotificationPanel.instantCollapse();
    }

    @Override
    public void onActivated(ActivatableNotificationView view) {
        EventLogTags.writeSysuiLockscreenGesture(
                EventLogConstants.SYSUI_LOCKSCREEN_GESTURE_TAP_NOTIFICATION_ACTIVATE,
                0 /* lengthDp - N/A */, 0 /* velocityDp - N/A */);
        mKeyguardIndicationController.showTransientIndication(R.string.notification_tap_again);
        ActivatableNotificationView previousView = mStackScroller.getActivatedChild();
        if (previousView != null) {
            previousView.makeInactive(true /* animate */);
        }
        mStackScroller.setActivatedChild(view);
    }

    /**
     * @param state The {@link StatusBarState} to set.
     */
    public void setBarState(int state) {
        // If we're visible and switched to SHADE_LOCKED (the user dragged
        // down on the lockscreen), clear notification LED, vibration,
        // ringing.
        // Other transitions are covered in handleVisibleToUserChanged().
        if (state != mState && mVisible && state == StatusBarState.SHADE_LOCKED) {
            try {
                mBarService.clearNotificationEffects();
            } catch (RemoteException e) {
                // Ignore.
            }
        }
        mState = state;
        mGroupManager.setStatusBarState(state);
        mStatusBarWindowManager.setStatusBarState(state);
        updateDozing();
    }

    @Override
    public void onActivationReset(ActivatableNotificationView view) {
        if (view == mStackScroller.getActivatedChild()) {
            mKeyguardIndicationController.hideTransientIndication();
            mStackScroller.setActivatedChild(null);
        }
    }

    public void onTrackingStarted() {
        runPostCollapseRunnables();
    }

    public void onClosingFinished() {
        runPostCollapseRunnables();
    }

    public void onUnlockHintStarted() {
        mKeyguardIndicationController.showTransientIndication(R.string.keyguard_unlock);
    }

    public void onHintFinished() {
        // Delay the reset a bit so the user can read the text.
        mKeyguardIndicationController.hideTransientIndicationDelayed(HINT_RESET_DELAY_MS);
    }

    public void onCameraHintStarted() {
        mKeyguardIndicationController.showTransientIndication(R.string.camera_hint);
    }

    public void onVoiceAssistHintStarted() {
        mKeyguardIndicationController.showTransientIndication(R.string.voice_hint);
    }

    public void onPhoneHintStarted() {
        mKeyguardIndicationController.showTransientIndication(R.string.phone_hint);
    }

    public void onTrackingStopped(boolean expand) {
        if (mState == StatusBarState.KEYGUARD || mState == StatusBarState.SHADE_LOCKED) {
            if (!expand && !mUnlockMethodCache.canSkipBouncer()) {
                showBouncer();
            }
        }
    }

    @Override
    protected int getMaxKeyguardNotifications() {
        return mKeyguardMaxNotificationCount;
    }

    public NavigationBarView getNavigationBarView() {
        return mNavigationBarView;
    }

    // ---------------------- DragDownHelper.OnDragDownListener ------------------------------------

    @Override
    public boolean onDraggedDown(View startingChild, int dragLengthY) {
        if (hasActiveNotifications()) {
            EventLogTags.writeSysuiLockscreenGesture(
                    EventLogConstants.SYSUI_LOCKSCREEN_GESTURE_SWIPE_DOWN_FULL_SHADE,
                    (int) (dragLengthY / mDisplayMetrics.density),
                    0 /* velocityDp - N/A */);

            // We have notifications, go to locked shade.
            goToLockedShade(startingChild);
            return true;
        } else {

            // No notifications - abort gesture.
            return false;
        }
    }

    @Override
    public void onDragDownReset() {
        mStackScroller.setDimmed(true /* dimmed */, true /* animated */);
    }

    @Override
    public void onThresholdReached() {
        mStackScroller.setDimmed(false /* dimmed */, true /* animate */);
    }

    @Override
    public void onTouchSlopExceeded() {
        mStackScroller.removeLongPressCallback();
    }

    @Override
    public void setEmptyDragAmount(float amount) {
        mNotificationPanel.setEmptyDragAmount(amount);
    }

    /**
     * If secure with redaction: Show bouncer, go to unlocked shade.
     *
     * <p>If secure without redaction or no security: Go to {@link StatusBarState#SHADE_LOCKED}.</p>
     *
     * @param expandView The view to expand after going to the shade.
     */
    public void goToLockedShade(View expandView) {
        ExpandableNotificationRow row = null;
        if (expandView instanceof ExpandableNotificationRow) {
            row = (ExpandableNotificationRow) expandView;
            row.setUserExpanded(true);
        }
        boolean fullShadeNeedsBouncer = !userAllowsPrivateNotificationsInPublic(mCurrentUserId)
                || !mShowLockscreenNotifications;
        if (isLockscreenPublicMode() && fullShadeNeedsBouncer) {
            mLeaveOpenOnKeyguardHide = true;
            showBouncer();
            mDraggedDownRow = row;
        } else {
            mNotificationPanel.animateToFullShade(0 /* delay */);
            setBarState(StatusBarState.SHADE_LOCKED);
            updateKeyguardState(false /* goingToFullShade */, false /* fromShadeLocked */);
            if (row != null) {
                row.setUserLocked(false);
            }
        }
    }

    /**
     * Goes back to the keyguard after hanging around in {@link StatusBarState#SHADE_LOCKED}.
     */
    public void goToKeyguard() {
        if (mState == StatusBarState.SHADE_LOCKED) {
            mStackScroller.onGoToKeyguard();
            setBarState(StatusBarState.KEYGUARD);
            updateKeyguardState(false /* goingToFullShade */, true /* fromShadeLocked*/);
        }
    }

    public long getKeyguardFadingAwayDelay() {
        return mKeyguardFadingAwayDelay;
    }

    public long getKeyguardFadingAwayDuration() {
        return mKeyguardFadingAwayDuration;
    }

    @Override
    public void setBouncerShowing(boolean bouncerShowing) {
        super.setBouncerShowing(bouncerShowing);
        mStatusBarView.setBouncerShowing(bouncerShowing);
        disable(mDisabledUnmodified1, mDisabledUnmodified2, true /* animate */);
    }

    public void onFinishedGoingToSleep() {
        mDeviceInteractive = false;
        mWakeUpComingFromTouch = false;
        mWakeUpTouchLocation = null;
        mStackScroller.setAnimationsEnabled(false);
        updateVisibleToUser();
    }

    public void onStartedWakingUp() {
        mDeviceInteractive = true;
        mStackScroller.setAnimationsEnabled(true);
        mNotificationPanel.setTouchDisabled(false);
        updateVisibleToUser();
    }

    public void onScreenTurningOn() {
        mNotificationPanel.onScreenTurningOn();
    }

    public void onScreenTurnedOn() {
        mDozeScrimController.onScreenTurnedOn();
    }

    /**
     * This handles long-press of both back and recents.  They are
     * handled together to capture them both being long-pressed
     * at the same time to exit screen pinning (lock task).
     *
     * When accessibility mode is on, only a long-press from recents
     * is required to exit.
     *
     * In all other circumstances we try to pass through long-press events
     * for Back, so that apps can still use it.  Which can be from two things.
     * 1) Not currently in screen pinning (lock task).
     * 2) Back is long-pressed without recents.
     */
    private void handleLongPressBackRecents(View v) {
        try {
            boolean sendBackLongPress = false;
            IActivityManager activityManager = ActivityManagerNative.getDefault();
            boolean isAccessiblityEnabled = mAccessibilityManager.isEnabled();
            if (activityManager.isInLockTaskMode() && !isAccessiblityEnabled) {
                long time = System.currentTimeMillis();
                // If we recently long-pressed the other button then they were
                // long-pressed 'together'
                if ((time - mLastLockToAppLongPress) < LOCK_TO_APP_GESTURE_TOLERENCE) {
                    activityManager.stopLockTaskModeOnCurrent();
                    // When exiting refresh disabled flags.
                    mNavigationBarView.setDisabledFlags(mDisabled1, true);
                } else if ((v.getId() == R.id.back)
                        && !mNavigationBarView.getRecentsButton().isPressed()) {
                    // If we aren't pressing recents right now then they presses
                    // won't be together, so send the standard long-press action.
                    sendBackLongPress = true;
                }
                mLastLockToAppLongPress = time;
            } else {
                // If this is back still need to handle sending the long-press event.
                if (v.getId() == R.id.back) {
                    sendBackLongPress = true;
                } else if (isAccessiblityEnabled && activityManager.isInLockTaskMode()) {
                    // When in accessibility mode a long press that is recents (not back)
                    // should stop lock task.
                    activityManager.stopLockTaskModeOnCurrent();
                    // When exiting refresh disabled flags.
                    mNavigationBarView.setDisabledFlags(mDisabled1, true);
                }
            }
            if (sendBackLongPress) {
                KeyButtonView keyButtonView = (KeyButtonView) v;
                keyButtonView.sendEvent(KeyEvent.ACTION_DOWN, KeyEvent.FLAG_LONG_PRESS);
                keyButtonView.sendAccessibilityEvent(AccessibilityEvent.TYPE_VIEW_LONG_CLICKED);
            }
        } catch (RemoteException e) {
            Log.d(TAG, "Unable to reach activity manager", e);
        }
    }

    // Recents

    @Override
    protected void showRecents(boolean triggeredFromAltTab) {
        // Set the recents visibility flag
        mSystemUiVisibility |= View.RECENT_APPS_VISIBLE;
        notifyUiVisibilityChanged(mSystemUiVisibility);
        super.showRecents(triggeredFromAltTab);
    }

    @Override
    protected void hideRecents(boolean triggeredFromAltTab, boolean triggeredFromHomeKey) {
        // Unset the recents visibility flag
        mSystemUiVisibility &= ~View.RECENT_APPS_VISIBLE;
        notifyUiVisibilityChanged(mSystemUiVisibility);
        super.hideRecents(triggeredFromAltTab, triggeredFromHomeKey);
    }

    @Override
    protected void toggleRecents() {
        // Toggle the recents visibility flag
        mSystemUiVisibility ^= View.RECENT_APPS_VISIBLE;
        notifyUiVisibilityChanged(mSystemUiVisibility);
        super.toggleRecents();
    }

    @Override
    public void onVisibilityChanged(boolean visible) {
        // Update the recents visibility flag
        if (visible) {
            mSystemUiVisibility |= View.RECENT_APPS_VISIBLE;
        } else {
            mSystemUiVisibility &= ~View.RECENT_APPS_VISIBLE;
        }
        notifyUiVisibilityChanged(mSystemUiVisibility);
    }

    @Override
    public void showScreenPinningRequest() {
        if (mKeyguardMonitor.isShowing()) {
            // Don't allow apps to trigger this from keyguard.
            return;
        }
        // Show screen pinning request, since this comes from an app, show 'no thanks', button.
        showScreenPinningRequest(true);
    }

    public void showScreenPinningRequest(boolean allowCancel) {
        mScreenPinningRequest.showPrompt(allowCancel);
    }

    public boolean hasActiveNotifications() {
        return !mNotificationData.getActiveNotifications().isEmpty();
    }

    public void wakeUpIfDozing(long time, MotionEvent event) {
        if (mDozing && mDozeScrimController.isPulsing()) {
            PowerManager pm = (PowerManager) mContext.getSystemService(Context.POWER_SERVICE);
            pm.wakeUp(time, "com.android.systemui:NODOZE");
            mWakeUpComingFromTouch = true;
            mWakeUpTouchLocation = new PointF(event.getX(), event.getY());
            mNotificationPanel.setTouchDisabled(false);
            mStatusBarKeyguardViewManager.notifyDeviceWakeUpRequested();
        }
    }

    @Override
    public void appTransitionPending() {

        // Use own timings when Keyguard is going away, see keyguardGoingAway and
        // setKeyguardFadingAway
        if (!mKeyguardFadingAway) {
            mIconController.appTransitionPending();
        }
    }

    @Override
    public void appTransitionCancelled() {
        mIconController.appTransitionCancelled();
    }

    @Override
    public void appTransitionStarting(long startTime, long duration) {

        // Use own timings when Keyguard is going away, see keyguardGoingAway and
        // setKeyguardFadingAway
        if (!mKeyguardFadingAway) {
            mIconController.appTransitionStarting(startTime, duration);
        }
        if (mIconPolicy != null) {
            mIconPolicy.appTransitionStarting(startTime, duration);
        }
    }

    public void notifyFpAuthModeChanged() {
        updateDozing();
    }

    private void updateDozing() {
        // When in wake-and-unlock while pulsing, keep dozing state until fully unlocked.
        mDozing = mDozingRequested && mState == StatusBarState.KEYGUARD
                || mFingerprintUnlockController.getMode()
                        == FingerprintUnlockController.MODE_WAKE_AND_UNLOCK_PULSING;
        updateDozingState();
    }

    private final class ShadeUpdates {
        private final ArraySet<String> mVisibleNotifications = new ArraySet<String>();
        private final ArraySet<String> mNewVisibleNotifications = new ArraySet<String>();

        public void check() {
            mNewVisibleNotifications.clear();
            ArrayList<Entry> activeNotifications = mNotificationData.getActiveNotifications();
            for (int i = 0; i < activeNotifications.size(); i++) {
                final Entry entry = activeNotifications.get(i);
                final boolean visible = entry.row != null
                        && entry.row.getVisibility() == View.VISIBLE;
                if (visible) {
                    mNewVisibleNotifications.add(entry.key + entry.notification.getPostTime());
                }
            }
            final boolean updates = !mVisibleNotifications.containsAll(mNewVisibleNotifications);
            mVisibleNotifications.clear();
            mVisibleNotifications.addAll(mNewVisibleNotifications);

            // We have new notifications
            if (updates && mDozeServiceHost != null) {
                mDozeServiceHost.fireNewNotifications();
            }
        }
    }

    private final class DozeServiceHost extends KeyguardUpdateMonitorCallback implements DozeHost  {
        // Amount of time to allow to update the time shown on the screen before releasing
        // the wakelock.  This timeout is design to compensate for the fact that we don't
        // currently have a way to know when time display contents have actually been
        // refreshed once we've finished rendering a new frame.
        private static final long PROCESSING_TIME = 500;

        private final ArrayList<Callback> mCallbacks = new ArrayList<Callback>();
        private final H mHandler = new H();

        // Keeps the last reported state by fireNotificationLight.
        private boolean mNotificationLightOn;

        @Override
        public String toString() {
            return "PSB.DozeServiceHost[mCallbacks=" + mCallbacks.size() + "]";
        }

        public void firePowerSaveChanged(boolean active) {
            for (Callback callback : mCallbacks) {
                callback.onPowerSaveChanged(active);
            }
        }

        public void fireBuzzBeepBlinked() {
            for (Callback callback : mCallbacks) {
                callback.onBuzzBeepBlinked();
            }
        }

        public void fireNotificationLight(boolean on) {
            mNotificationLightOn = on;
            for (Callback callback : mCallbacks) {
                callback.onNotificationLight(on);
            }
        }

        public void fireNewNotifications() {
            for (Callback callback : mCallbacks) {
                callback.onNewNotifications();
            }
        }

        @Override
        public void addCallback(@NonNull Callback callback) {
            mCallbacks.add(callback);
        }

        @Override
        public void removeCallback(@NonNull Callback callback) {
            mCallbacks.remove(callback);
        }

        @Override
        public void startDozing(@NonNull Runnable ready) {
            mHandler.obtainMessage(H.MSG_START_DOZING, ready).sendToTarget();
        }

        @Override
        public void pulseWhileDozing(@NonNull PulseCallback callback, int reason) {
            mHandler.obtainMessage(H.MSG_PULSE_WHILE_DOZING, reason, 0, callback).sendToTarget();
        }

        @Override
        public void stopDozing() {
            mHandler.obtainMessage(H.MSG_STOP_DOZING).sendToTarget();
        }

        @Override
        public boolean isPowerSaveActive() {
            return mBatteryController != null && mBatteryController.isPowerSave();
        }

        @Override
        public boolean isPulsingBlocked() {
            return mFingerprintUnlockController.getMode()
                    == FingerprintUnlockController.MODE_WAKE_AND_UNLOCK;
        }

        @Override
        public boolean isNotificationLightOn() {
            return mNotificationLightOn;
        }

        private void handleStartDozing(@NonNull Runnable ready) {
            if (!mDozingRequested) {
                mDozingRequested = true;
                DozeLog.traceDozing(mContext, mDozing);
                updateDozing();
            }
            ready.run();
        }

        private void handlePulseWhileDozing(@NonNull PulseCallback callback, int reason) {
            mDozeScrimController.pulse(callback, reason);
        }

        private void handleStopDozing() {
            if (mDozingRequested) {
                mDozingRequested = false;
                DozeLog.traceDozing(mContext, mDozing);
                updateDozing();
            }
        }

        private final class H extends Handler {
            private static final int MSG_START_DOZING = 1;
            private static final int MSG_PULSE_WHILE_DOZING = 2;
            private static final int MSG_STOP_DOZING = 3;

            @Override
            public void handleMessage(Message msg) {
                switch (msg.what) {
                    case MSG_START_DOZING:
                        handleStartDozing((Runnable) msg.obj);
                        break;
                    case MSG_PULSE_WHILE_DOZING:
                        handlePulseWhileDozing((PulseCallback) msg.obj, msg.arg1);
                        break;
                    case MSG_STOP_DOZING:
                        handleStopDozing();
                        break;
                }
            }
        }
    }
}<|MERGE_RESOLUTION|>--- conflicted
+++ resolved
@@ -273,11 +273,8 @@
     KeyguardMonitor mKeyguardMonitor;
     BrightnessMirrorController mBrightnessMirrorController;
     AccessibilityController mAccessibilityController;
-<<<<<<< HEAD
     FullscreenUserSwitcher mFullscreenUserSwitcher;
-=======
     FingerprintUnlockController mFingerprintUnlockController;
->>>>>>> caacc8ba
 
     int mNaturalBarHeight = -1;
 
