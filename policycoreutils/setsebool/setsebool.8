--- conflicted
+++ resolved
@@ -4,11 +4,7 @@
 
 .SH "SYNOPSIS"
 .B setsebool
-<<<<<<< HEAD
-.I "[ \-PN ] boolean value | bool1=val1 bool2=val2 ..."
-=======
 .I "[ \-PNV ] boolean value | bool1=val1 bool2=val2 ..."
->>>>>>> 50eedb1e
 
 .SH "DESCRIPTION"
 .B setsebool 
@@ -23,11 +19,9 @@
 the policy file on disk. So they will be persistent across reboots.
 
 If the \-N option is given, the policy on disk is not reloaded into the kernel.
-<<<<<<< HEAD
-=======
+
 
 If the \-V option is given, verbose error messages will be printed from semanage libraries.
->>>>>>> 50eedb1e
 
 
 .SH AUTHOR	
