--- conflicted
+++ resolved
@@ -65,15 +65,11 @@
 
         if "map" in self.sdict[name]:
             for t in self.sdict[name]["map"]:
-<<<<<<< HEAD
-                buf += "%s%s @ %s --> %s\n" % (header, t["source"], t["target"], t["transtype"])
-=======
                 cond=sepolicy.get_conditionals(t["source"], t["transtype"],"process",["transition"])
                 if cond:
                     buf += "%s%s @ %s --> %s %s\n" % (header, t["source"], t["target"], t["transtype"], sepolicy.get_conditionals_format_text(cond))
                 else:
                     buf += "%s%s @ %s --> %s\n" % (header, t["source"], t["target"], t["transtype"])
->>>>>>> 50eedb1e
 
         if "child" in self.sdict[name]:
             for x in self.sdict[name]["child"]:
