--- conflicted
+++ resolved
@@ -77,11 +77,7 @@
 
 BOARD_SEPOLICY_DIRS += build/target/board/generic/sepolicy
 
-<<<<<<< HEAD
-USE_CLANG_PLATFORM_BUILD := true
-=======
 ifeq ($(TARGET_PRODUCT),sdk)
   # include an expanded selection of fonts for the SDK.
   EXTENDED_FONT_FOOTPRINT := true
-endif
->>>>>>> dc1afa9c
+endif