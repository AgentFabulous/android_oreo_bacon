--- conflicted
+++ resolved
@@ -373,11 +373,8 @@
 extern sector_t map_swap_page(struct page *, struct block_device **);
 extern sector_t swapdev_block(int, pgoff_t);
 extern int page_swapcount(struct page *);
-<<<<<<< HEAD
 extern struct swap_info_struct *page_swap_info(struct page *);
-=======
 extern int swp_swapcount(swp_entry_t entry);
->>>>>>> d9349dea
 extern int reuse_swap_page(struct page *);
 extern int try_to_free_swap(struct page *);
 struct backing_dev_info;
