#ifndef _LINUX_KERNEL_H
#define _LINUX_KERNEL_H

#include <linux/sysinfo.h>

/*
 * 'kernel.h' contains some often-used function prototypes etc
 */
#define __ALIGN_KERNEL(x, a)		__ALIGN_KERNEL_MASK(x, (typeof(x))(a) - 1)
#define __ALIGN_KERNEL_MASK(x, mask)	(((x) + (mask)) & ~(mask))

#ifdef __KERNEL__

#include <stdarg.h>
#include <linux/linkage.h>
#include <linux/stddef.h>
#include <linux/types.h>
#include <linux/compiler.h>
#include <linux/bitops.h>
#include <linux/log2.h>
#include <linux/typecheck.h>
#include <linux/printk.h>
#include <linux/dynamic_debug.h>
#include <asm/byteorder.h>

#define USHRT_MAX	((u16)(~0U))
#define SHRT_MAX	((s16)(USHRT_MAX>>1))
#define SHRT_MIN	((s16)(-SHRT_MAX - 1))
#define INT_MAX		((int)(~0U>>1))
#define INT_MIN		(-INT_MAX - 1)
#define UINT_MAX	(~0U)
#define LONG_MAX	((long)(~0UL>>1))
#define LONG_MIN	(-LONG_MAX - 1)
#define ULONG_MAX	(~0UL)
#define LLONG_MAX	((long long)(~0ULL>>1))
#define LLONG_MIN	(-LLONG_MAX - 1)
#define ULLONG_MAX	(~0ULL)

#define STACK_MAGIC	0xdeadbeef

#define ALIGN(x, a)		__ALIGN_KERNEL((x), (a))
#define __ALIGN_MASK(x, mask)	__ALIGN_KERNEL_MASK((x), (mask))
#define PTR_ALIGN(p, a)		((typeof(p))ALIGN((unsigned long)(p), (a)))
#define IS_ALIGNED(x, a)		(((x) & ((typeof(x))(a) - 1)) == 0)

#define ARRAY_SIZE(arr) (sizeof(arr) / sizeof((arr)[0]) + __must_be_array(arr))

/*
 * This looks more complex than it should be. But we need to
 * get the type for the ~ right in round_down (it needs to be
 * as wide as the result!), and we want to evaluate the macro
 * arguments just once each.
 */
#define __round_mask(x, y) ((__typeof__(x))((y)-1))
#define round_up(x, y) ((((x)-1) | __round_mask(x, y))+1)
#define round_down(x, y) ((x) & ~__round_mask(x, y))

#define FIELD_SIZEOF(t, f) (sizeof(((t*)0)->f))
#define DIV_ROUND_UP(n,d) (((n) + (d) - 1) / (d))
#define DIV_ROUND_UP_ULL(ll,d) \
	({ unsigned long long _tmp = (ll)+(d)-1; do_div(_tmp, d); _tmp; })

#if BITS_PER_LONG == 32
# define DIV_ROUND_UP_SECTOR_T(ll,d) DIV_ROUND_UP_ULL(ll, d)
#else
# define DIV_ROUND_UP_SECTOR_T(ll,d) DIV_ROUND_UP(ll,d)
#endif

/* The `const' in roundup() prevents gcc-3.3 from calling __divdi3 */
#define roundup(x, y) (					\
{							\
	const typeof(y) __y = y;			\
	(((x) + (__y - 1)) / __y) * __y;		\
}							\
)
#define rounddown(x, y) (				\
{							\
	typeof(x) __x = (x);				\
	__x - (__x % (y));				\
}							\
)
#define DIV_ROUND_CLOSEST(x, divisor)(			\
{							\
	typeof(divisor) __divisor = divisor;		\
	(((x) + ((__divisor) / 2)) / (__divisor));	\
}							\
)

/*
 * Multiplies an integer by a fraction, while avoiding unnecessary
 * overflow or loss of precision.
 */
#define mult_frac(x, numer, denom)(			\
{							\
	typeof(x) quot = (x) / (denom);			\
	typeof(x) rem  = (x) % (denom);			\
	(quot * (numer)) + ((rem * (numer)) / (denom));	\
}							\
)


#define _RET_IP_		(unsigned long)__builtin_return_address(0)
#define _THIS_IP_  ({ __label__ __here; __here: (unsigned long)&&__here; })

#ifdef CONFIG_LBDAF
# include <asm/div64.h>
# define sector_div(a, b) do_div(a, b)
#else
# define sector_div(n, b)( \
{ \
	int _res; \
	_res = (n) % (b); \
	(n) /= (b); \
	_res; \
} \
)
#endif

/**
 * upper_32_bits - return bits 32-63 of a number
 * @n: the number we're accessing
 *
 * A basic shift-right of a 64- or 32-bit quantity.  Use this to suppress
 * the "right shift count >= width of type" warning when that quantity is
 * 32-bits.
 */
#define upper_32_bits(n) ((u32)(((n) >> 16) >> 16))

/**
 * lower_32_bits - return bits 0-31 of a number
 * @n: the number we're accessing
 */
#define lower_32_bits(n) ((u32)(n))

struct completion;
struct pt_regs;
struct user;

#ifdef CONFIG_PREEMPT_VOLUNTARY
extern int _cond_resched(void);
# define might_resched() _cond_resched()
#else
# define might_resched() do { } while (0)
#endif

#ifdef CONFIG_DEBUG_ATOMIC_SLEEP
  void __might_sleep(const char *file, int line, int preempt_offset);
/**
 * might_sleep - annotation for functions that can sleep
 *
 * this macro will print a stack trace if it is executed in an atomic
 * context (spinlock, irq-handler, ...).
 *
 * This is a useful debugging help to be able to catch problems early and not
 * be bitten later when the calling function happens to sleep when it is not
 * supposed to.
 */
# define might_sleep() \
	do { __might_sleep(__FILE__, __LINE__, 0); might_resched(); } while (0)
#else
  static inline void __might_sleep(const char *file, int line,
				   int preempt_offset) { }
# define might_sleep() do { might_resched(); } while (0)
#endif

#define might_sleep_if(cond) do { if (cond) might_sleep(); } while (0)

/*
 * abs() handles unsigned and signed longs, ints, shorts and chars.  For all
 * input types abs() returns a signed long.
 * abs() should not be used for 64-bit types (s64, u64, long long) - use abs64()
 * for those.
 */
#define abs(x) ({						\
		long ret;					\
		if (sizeof(x) == sizeof(long)) {		\
			long __x = (x);				\
			ret = (__x < 0) ? -__x : __x;		\
		} else {					\
			int __x = (x);				\
			ret = (__x < 0) ? -__x : __x;		\
		}						\
		ret;						\
	})

#define abs64(x) ({				\
		s64 __x = (x);			\
		(__x < 0) ? -__x : __x;		\
	})

#ifdef CONFIG_PROVE_LOCKING
void might_fault(void);
#else
static inline void might_fault(void)
{
	might_sleep();
}
#endif

extern struct atomic_notifier_head panic_notifier_list;
extern long (*panic_blink)(int state);
__printf(1, 2)
void panic(const char *fmt, ...)
	__noreturn __cold;
extern void oops_enter(void);
extern void oops_exit(void);
void print_oops_end_marker(void);
extern int oops_may_print(void);
void do_exit(long error_code)
	__noreturn;
void complete_and_exit(struct completion *, long)
	__noreturn;

/* Internal, do not use. */
int __must_check _kstrtoul(const char *s, unsigned int base, unsigned long *res);
int __must_check _kstrtol(const char *s, unsigned int base, long *res);

int __must_check kstrtoull(const char *s, unsigned int base, unsigned long long *res);
int __must_check kstrtoll(const char *s, unsigned int base, long long *res);
static inline int __must_check kstrtoul(const char *s, unsigned int base, unsigned long *res)
{
	/*
	 * We want to shortcut function call, but
	 * __builtin_types_compatible_p(unsigned long, unsigned long long) = 0.
	 */
	if (sizeof(unsigned long) == sizeof(unsigned long long) &&
	    __alignof__(unsigned long) == __alignof__(unsigned long long))
		return kstrtoull(s, base, (unsigned long long *)res);
	else
		return _kstrtoul(s, base, res);
}

static inline int __must_check kstrtol(const char *s, unsigned int base, long *res)
{
	/*
	 * We want to shortcut function call, but
	 * __builtin_types_compatible_p(long, long long) = 0.
	 */
	if (sizeof(long) == sizeof(long long) &&
	    __alignof__(long) == __alignof__(long long))
		return kstrtoll(s, base, (long long *)res);
	else
		return _kstrtol(s, base, res);
}

int __must_check kstrtouint(const char *s, unsigned int base, unsigned int *res);
int __must_check kstrtoint(const char *s, unsigned int base, int *res);

static inline int __must_check kstrtou64(const char *s, unsigned int base, u64 *res)
{
	return kstrtoull(s, base, res);
}

static inline int __must_check kstrtos64(const char *s, unsigned int base, s64 *res)
{
	return kstrtoll(s, base, res);
}

static inline int __must_check kstrtou32(const char *s, unsigned int base, u32 *res)
{
	return kstrtouint(s, base, res);
}

static inline int __must_check kstrtos32(const char *s, unsigned int base, s32 *res)
{
	return kstrtoint(s, base, res);
}

int __must_check kstrtou16(const char *s, unsigned int base, u16 *res);
int __must_check kstrtos16(const char *s, unsigned int base, s16 *res);
int __must_check kstrtou8(const char *s, unsigned int base, u8 *res);
int __must_check kstrtos8(const char *s, unsigned int base, s8 *res);

int __must_check kstrtoull_from_user(const char __user *s, size_t count, unsigned int base, unsigned long long *res);
int __must_check kstrtoll_from_user(const char __user *s, size_t count, unsigned int base, long long *res);
int __must_check kstrtoul_from_user(const char __user *s, size_t count, unsigned int base, unsigned long *res);
int __must_check kstrtol_from_user(const char __user *s, size_t count, unsigned int base, long *res);
int __must_check kstrtouint_from_user(const char __user *s, size_t count, unsigned int base, unsigned int *res);
int __must_check kstrtoint_from_user(const char __user *s, size_t count, unsigned int base, int *res);
int __must_check kstrtou16_from_user(const char __user *s, size_t count, unsigned int base, u16 *res);
int __must_check kstrtos16_from_user(const char __user *s, size_t count, unsigned int base, s16 *res);
int __must_check kstrtou8_from_user(const char __user *s, size_t count, unsigned int base, u8 *res);
int __must_check kstrtos8_from_user(const char __user *s, size_t count, unsigned int base, s8 *res);

static inline int __must_check kstrtou64_from_user(const char __user *s, size_t count, unsigned int base, u64 *res)
{
	return kstrtoull_from_user(s, count, base, res);
}

static inline int __must_check kstrtos64_from_user(const char __user *s, size_t count, unsigned int base, s64 *res)
{
	return kstrtoll_from_user(s, count, base, res);
}

static inline int __must_check kstrtou32_from_user(const char __user *s, size_t count, unsigned int base, u32 *res)
{
	return kstrtouint_from_user(s, count, base, res);
}

static inline int __must_check kstrtos32_from_user(const char __user *s, size_t count, unsigned int base, s32 *res)
{
	return kstrtoint_from_user(s, count, base, res);
}

/* Obsolete, do not use.  Use kstrto<foo> instead */

extern unsigned long simple_strtoul(const char *,char **,unsigned int);
extern long simple_strtol(const char *,char **,unsigned int);
extern unsigned long long simple_strtoull(const char *,char **,unsigned int);
extern long long simple_strtoll(const char *,char **,unsigned int);
#define strict_strtoul	kstrtoul
#define strict_strtol	kstrtol
#define strict_strtoull	kstrtoull
#define strict_strtoll	kstrtoll

extern int num_to_str(char *buf, int size, unsigned long long num);

/* lib/printf utilities */

extern __printf(2, 3) int sprintf(char *buf, const char * fmt, ...);
extern __printf(2, 0) int vsprintf(char *buf, const char *, va_list);
extern __printf(3, 4)
int snprintf(char *buf, size_t size, const char *fmt, ...);
extern __printf(3, 0)
int vsnprintf(char *buf, size_t size, const char *fmt, va_list args);
extern __printf(3, 4)
int scnprintf(char *buf, size_t size, const char *fmt, ...);
extern __printf(3, 0)
int vscnprintf(char *buf, size_t size, const char *fmt, va_list args);
extern __printf(2, 3)
char *kasprintf(gfp_t gfp, const char *fmt, ...);
extern char *kvasprintf(gfp_t gfp, const char *fmt, va_list args);

extern __scanf(2, 3)
int sscanf(const char *, const char *, ...);
extern __scanf(2, 0)
int vsscanf(const char *, const char *, va_list);

extern int get_option(char **str, int *pint);
extern char *get_options(const char *str, int nints, int *ints);
extern unsigned long long memparse(const char *ptr, char **retptr);

extern int core_kernel_text(unsigned long addr);
extern int core_kernel_data(unsigned long addr);
extern int __kernel_text_address(unsigned long addr);
extern int kernel_text_address(unsigned long addr);
extern int func_ptr_is_kernel_text(void *ptr);

struct pid;
extern struct pid *session_of_pgrp(struct pid *pgrp);

unsigned long int_sqrt(unsigned long);

extern void bust_spinlocks(int yes);
extern void wake_up_klogd(void);
extern int oops_in_progress;		/* If set, an oops, panic(), BUG() or die() is in progress */
extern int panic_timeout;
extern int panic_on_oops;
extern int panic_on_unrecovered_nmi;
extern int panic_on_io_nmi;
extern int sysctl_panic_on_stackoverflow;
extern const char *print_tainted(void);
extern void add_taint(unsigned flag);
extern int test_taint(unsigned flag);
extern unsigned long get_taint(void);
extern int root_mountflags;

extern bool early_boot_irqs_disabled;

/* Values used for system_state */
extern enum system_states {
	SYSTEM_BOOTING,
	SYSTEM_RUNNING,
	SYSTEM_HALT,
	SYSTEM_POWER_OFF,
	SYSTEM_RESTART,
	SYSTEM_SUSPEND_DISK,
} system_state;

#define TAINT_PROPRIETARY_MODULE	0
#define TAINT_FORCED_MODULE		1
#define TAINT_UNSAFE_SMP		2
#define TAINT_FORCED_RMMOD		3
#define TAINT_MACHINE_CHECK		4
#define TAINT_BAD_PAGE			5
#define TAINT_USER			6
#define TAINT_DIE			7
#define TAINT_OVERRIDDEN_ACPI_TABLE	8
#define TAINT_WARN			9
#define TAINT_CRAP			10
#define TAINT_FIRMWARE_WORKAROUND	11
#define TAINT_OOT_MODULE		12

extern const char hex_asc[];
#define hex_asc_lo(x)	hex_asc[((x) & 0x0f)]
#define hex_asc_hi(x)	hex_asc[((x) & 0xf0) >> 4]

static inline char *hex_byte_pack(char *buf, u8 byte)
{
	*buf++ = hex_asc_hi(byte);
	*buf++ = hex_asc_lo(byte);
	return buf;
}

static inline char * __deprecated pack_hex_byte(char *buf, u8 byte)
{
	return hex_byte_pack(buf, byte);
}

extern int hex_to_bin(char ch);
extern int __must_check hex2bin(u8 *dst, const char *src, size_t count);

/*
 * General tracing related utility functions - trace_printk(),
 * tracing_on/tracing_off and tracing_start()/tracing_stop
 *
 * Use tracing_on/tracing_off when you want to quickly turn on or off
 * tracing. It simply enables or disables the recording of the trace events.
 * This also corresponds to the user space /sys/kernel/debug/tracing/tracing_on
 * file, which gives a means for the kernel and userspace to interact.
 * Place a tracing_off() in the kernel where you want tracing to end.
 * From user space, examine the trace, and then echo 1 > tracing_on
 * to continue tracing.
 *
 * tracing_stop/tracing_start has slightly more overhead. It is used
 * by things like suspend to ram where disabling the recording of the
 * trace is not enough, but tracing must actually stop because things
 * like calling smp_processor_id() may crash the system.
 *
 * Most likely, you want to use tracing_on/tracing_off.
 */
#ifdef CONFIG_RING_BUFFER
/* trace_off_permanent stops recording with no way to bring it back */
void tracing_off_permanent(void);
#else
static inline void tracing_off_permanent(void) { }
#endif

enum ftrace_dump_mode {
	DUMP_NONE,
	DUMP_ALL,
	DUMP_ORIG,
};

#ifdef CONFIG_TRACING
void tracing_on(void);
void tracing_off(void);
int tracing_is_on(void);

extern void tracing_start(void);
extern void tracing_stop(void);
extern void ftrace_off_permanent(void);

static inline __printf(1, 2)
void ____trace_printk_check_format(const char *fmt, ...)
{
}
#define __trace_printk_check_format(fmt, args...)			\
do {									\
	if (0)								\
		____trace_printk_check_format(fmt, ##args);		\
} while (0)

/**
 * trace_printk - printf formatting in the ftrace buffer
 * @fmt: the printf format for printing
 *
 * Note: __trace_printk is an internal function for trace_printk and
 *       the @ip is passed in via the trace_printk macro.
 *
 * This function allows a kernel developer to debug fast path sections
 * that printk is not appropriate for. By scattering in various
 * printk like tracing in the code, a developer can quickly see
 * where problems are occurring.
 *
 * This is intended as a debugging tool for the developer only.
 * Please refrain from leaving trace_printks scattered around in
 * your code.
 */

#define trace_printk(fmt, args...)					\
do {									\
	__trace_printk_check_format(fmt, ##args);			\
	if (__builtin_constant_p(fmt)) {				\
		static const char *trace_printk_fmt			\
		  __attribute__((section("__trace_printk_fmt"))) =	\
			__builtin_constant_p(fmt) ? fmt : NULL;		\
									\
		__trace_bprintk(_THIS_IP_, trace_printk_fmt, ##args);	\
	} else								\
		__trace_printk(_THIS_IP_, fmt, ##args);		\
} while (0)

extern __printf(2, 3)
int __trace_bprintk(unsigned long ip, const char *fmt, ...);

extern __printf(2, 3)
int __trace_printk(unsigned long ip, const char *fmt, ...);

extern void trace_dump_stack(void);

/*
 * The double __builtin_constant_p is because gcc will give us an error
 * if we try to allocate the static variable to fmt if it is not a
 * constant. Even with the outer if statement.
 */
#define ftrace_vprintk(fmt, vargs)					\
do {									\
	if (__builtin_constant_p(fmt)) {				\
		static const char *trace_printk_fmt			\
		  __attribute__((section("__trace_printk_fmt"))) =	\
			__builtin_constant_p(fmt) ? fmt : NULL;		\
									\
		__ftrace_vbprintk(_THIS_IP_, trace_printk_fmt, vargs);	\
	} else								\
		__ftrace_vprintk(_THIS_IP_, fmt, vargs);		\
} while (0)

extern int
__ftrace_vbprintk(unsigned long ip, const char *fmt, va_list ap);

extern int
__ftrace_vprintk(unsigned long ip, const char *fmt, va_list ap);

extern void ftrace_dump(enum ftrace_dump_mode oops_dump_mode);
#else
static inline __printf(1, 2)
int trace_printk(const char *fmt, ...);

static inline void tracing_start(void) { }
static inline void tracing_stop(void) { }
static inline void ftrace_off_permanent(void) { }
static inline void trace_dump_stack(void) { }

static inline void tracing_on(void) { }
static inline void tracing_off(void) { }
static inline int tracing_is_on(void) { return 0; }

static inline int
trace_printk(const char *fmt, ...)
{
	return 0;
}
static inline int
ftrace_vprintk(const char *fmt, va_list ap)
{
	return 0;
}
static inline void ftrace_dump(enum ftrace_dump_mode oops_dump_mode) { }
#endif /* CONFIG_TRACING */

/*
 * min()/max()/clamp() macros that also do
 * strict type-checking.. See the
 * "unnecessary" pointer comparison.
 */
#define min(x, y) ({				\
	typeof(x) _min1 = (x);			\
	typeof(y) _min2 = (y);			\
	(void) (&_min1 == &_min2);		\
	_min1 < _min2 ? _min1 : _min2; })

#define max(x, y) ({				\
	typeof(x) _max1 = (x);			\
	typeof(y) _max2 = (y);			\
	(void) (&_max1 == &_max2);		\
	_max1 > _max2 ? _max1 : _max2; })

#define min3(x, y, z) ({			\
	typeof(x) _min1 = (x);			\
	typeof(y) _min2 = (y);			\
	typeof(z) _min3 = (z);			\
	(void) (&_min1 == &_min2);		\
	(void) (&_min1 == &_min3);		\
	_min1 < _min2 ? (_min1 < _min3 ? _min1 : _min3) : \
		(_min2 < _min3 ? _min2 : _min3); })

#define max3(x, y, z) ({			\
	typeof(x) _max1 = (x);			\
	typeof(y) _max2 = (y);			\
	typeof(z) _max3 = (z);			\
	(void) (&_max1 == &_max2);		\
	(void) (&_max1 == &_max3);		\
	_max1 > _max2 ? (_max1 > _max3 ? _max1 : _max3) : \
		(_max2 > _max3 ? _max2 : _max3); })

/**
 * min_not_zero - return the minimum that is _not_ zero, unless both are zero
 * @x: value1
 * @y: value2
 */
#define min_not_zero(x, y) ({			\
	typeof(x) __x = (x);			\
	typeof(y) __y = (y);			\
	__x == 0 ? __y : ((__y == 0) ? __x : min(__x, __y)); })

/**
 * clamp - return a value clamped to a given range with strict typechecking
 * @val: current value
 * @min: minimum allowable value
 * @max: maximum allowable value
 *
 * This macro does strict typechecking of min/max to make sure they are of the
 * same type as val.  See the unnecessary pointer comparisons.
 */
#define clamp(val, min, max) ({			\
	typeof(val) __val = (val);		\
	typeof(min) __min = (min);		\
	typeof(max) __max = (max);		\
	(void) (&__val == &__min);		\
	(void) (&__val == &__max);		\
	__val = __val < __min ? __min: __val;	\
	__val > __max ? __max: __val; })

/*
 * ..and if you can't take the strict
 * types, you can specify one yourself.
 *
 * Or not use min/max/clamp at all, of course.
 */
#define min_t(type, x, y) ({			\
	type __min1 = (x);			\
	type __min2 = (y);			\
	__min1 < __min2 ? __min1: __min2; })

#define max_t(type, x, y) ({			\
	type __max1 = (x);			\
	type __max2 = (y);			\
	__max1 > __max2 ? __max1: __max2; })

/**
 * clamp_t - return a value clamped to a given range using a given type
 * @type: the type of variable to use
 * @val: current value
 * @min: minimum allowable value
 * @max: maximum allowable value
 *
 * This macro does no typechecking and uses temporary variables of type
 * 'type' to make all the comparisons.
 */
#define clamp_t(type, val, min, max) ({		\
	type __val = (val);			\
	type __min = (min);			\
	type __max = (max);			\
	__val = __val < __min ? __min: __val;	\
	__val > __max ? __max: __val; })

/**
 * clamp_val - return a value clamped to a given range using val's type
 * @val: current value
 * @min: minimum allowable value
 * @max: maximum allowable value
 *
 * This macro does no typechecking and uses temporary variables of whatever
 * type the input argument 'val' is.  This is useful when val is an unsigned
 * type and min and max are literals that will otherwise be assigned a signed
 * integer type.
 */
#define clamp_val(val, min, max) ({		\
	typeof(val) __val = (val);		\
	typeof(val) __min = (min);		\
	typeof(val) __max = (max);		\
	__val = __val < __min ? __min: __val;	\
	__val > __max ? __max: __val; })


/*
 * swap - swap value of @a and @b
 */
#define swap(a, b) \
	do { typeof(a) __tmp = (a); (a) = (b); (b) = __tmp; } while (0)

/**
 * container_of - cast a member of a structure out to the containing structure
 * @ptr:	the pointer to the member.
 * @type:	the type of the container struct this is embedded in.
 * @member:	the name of the member within the struct.
 *
 */
#define container_of(ptr, type, member) ({			\
	const typeof( ((type *)0)->member ) *__mptr = (ptr);	\
	(type *)( (char *)__mptr - offsetof(type,member) );})

/* Trap pasters of __FUNCTION__ at compile-time */
#define __FUNCTION__ (__func__)

/* This helps us to avoid #ifdef CONFIG_NUMA */
#ifdef CONFIG_NUMA
#define NUMA_BUILD 1
#else
#define NUMA_BUILD 0
#endif

/* This helps us avoid #ifdef CONFIG_COMPACTION */
#ifdef CONFIG_COMPACTION
#define COMPACTION_BUILD 1
#else
#define COMPACTION_BUILD 0
#endif

/* Rebuild everything on CONFIG_FTRACE_MCOUNT_RECORD */
#ifdef CONFIG_FTRACE_MCOUNT_RECORD
# define REBUILD_DUE_TO_FTRACE_MCOUNT_RECORD
#endif

<<<<<<< HEAD
extern int do_sysinfo(struct sysinfo *info);

/* To identify board information in panic logs, set this */
extern char *mach_panic_string;

#endif /* __KERNEL__ */

=======
/* To identify board information in panic logs, set this */
extern char *mach_panic_string;

>>>>>>> 3f6240f3
#endif<|MERGE_RESOLUTION|>--- conflicted
+++ resolved
@@ -703,7 +703,6 @@
 # define REBUILD_DUE_TO_FTRACE_MCOUNT_RECORD
 #endif
 
-<<<<<<< HEAD
 extern int do_sysinfo(struct sysinfo *info);
 
 /* To identify board information in panic logs, set this */
@@ -711,9 +710,7 @@
 
 #endif /* __KERNEL__ */
 
-=======
 /* To identify board information in panic logs, set this */
 extern char *mach_panic_string;
 
->>>>>>> 3f6240f3
 #endif