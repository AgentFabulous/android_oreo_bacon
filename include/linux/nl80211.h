--- conflicted
+++ resolved
@@ -156,7 +156,6 @@
  * @NL80211_CMD_DEL_KEY: delete a key identified by %NL80211_ATTR_KEY_IDX
  *	or %NL80211_ATTR_MAC.
  *
-<<<<<<< HEAD
  * @NL80211_CMD_GET_BEACON: (not used)
  * @NL80211_CMD_SET_BEACON: change the beacon on an access point interface
  *	using the %NL80211_ATTR_BEACON_HEAD and %NL80211_ATTR_BEACON_TAIL
@@ -174,23 +173,6 @@
  * @NL80211_CMD_NEW_BEACON: old alias for %NL80211_CMD_START_AP
  * @NL80211_CMD_STOP_AP: Stop AP operation on the given interface
  * @NL80211_CMD_DEL_BEACON: old alias for %NL80211_CMD_STOP_AP
-=======
- * @NL80211_CMD_GET_BEACON: retrieve beacon information (returned in a
- *	%NL80222_CMD_NEW_BEACON message)
- * @NL80211_CMD_SET_BEACON: set the beacon on an access point interface
- *	using the %NL80211_ATTR_BEACON_INTERVAL, %NL80211_ATTR_DTIM_PERIOD,
- *	%NL80211_ATTR_BEACON_HEAD and %NL80211_ATTR_BEACON_TAIL attributes.
- *	Following attributes are provided for drivers that generate full Beacon
- *	and Probe Response frames internally: %NL80211_ATTR_SSID,
- *	%NL80211_ATTR_HIDDEN_SSID, %NL80211_ATTR_CIPHERS_PAIRWISE,
- *	%NL80211_ATTR_CIPHER_GROUP, %NL80211_ATTR_WPA_VERSIONS,
- *	%NL80211_ATTR_AKM_SUITES, %NL80211_ATTR_PRIVACY,
- *	%NL80211_ATTR_AUTH_TYPE, %NL80211_ATTR_IE, %NL80211_ATTR_IE_PROBE_RESP,
- *	%NL80211_ATTR_IE_ASSOC_RESP.
- * @NL80211_CMD_NEW_BEACON: add a new beacon to an access point interface,
- *	parameters are like for %NL80211_CMD_SET_BEACON.
- * @NL80211_CMD_DEL_BEACON: remove the beacon, stop sending it
->>>>>>> 3f6240f3
  *
  * @NL80211_CMD_GET_STATION: Get station attributes for station identified by
  *	%NL80211_ATTR_MAC on the interface identified by %NL80211_ATTR_IFINDEX.
@@ -855,11 +837,8 @@
  *	that can be added to a scan request
  * @NL80211_ATTR_MAX_SCHED_SCAN_IE_LEN: maximum length of information
  *	elements that can be added to a scheduled scan request
-<<<<<<< HEAD
  * @NL80211_ATTR_MAX_MATCH_SETS: maximum number of sets that can be
  *	used with @NL80211_ATTR_SCHED_SCAN_MATCH, a wiphy attribute.
-=======
->>>>>>> 3f6240f3
  *
  * @NL80211_ATTR_SCAN_FREQUENCIES: nested attribute with frequencies (in MHz)
  * @NL80211_ATTR_SCAN_SSIDS: nested attribute with SSIDs, leave out for passive
@@ -1132,18 +1111,10 @@
  * @%NL80211_ATTR_REKEY_DATA: nested attribute containing the information
  *	necessary for GTK rekeying in the device, see &enum nl80211_rekey_data.
  *
-<<<<<<< HEAD
  * @NL80211_ATTR_SCAN_SUPP_RATES: rates per to be advertised as supported in scan,
  *	nested array attribute containing an entry for each band, with the entry
  *	being a list of supported rates as defined by IEEE 802.11 7.3.2.2 but
  *	without the length restriction (at most %NL80211_MAX_SUPP_RATES).
-=======
- * @NL80211_ATTR_SCAN_SUPP_RATES: rates per to be advertised as supported in
- *	scan, nested array attribute containing an entry for each band, with
- *	the entry being a list of supported rates as defined by IEEE 802.11
- *	7.3.2.2 but without the length restriction
- *	(at most %NL80211_MAX_SUPP_RATES).
->>>>>>> 3f6240f3
  *
  * @NL80211_ATTR_HIDDEN_SSID: indicates whether SSID is to be hidden from Beacon
  *	and Probe Response (when response to wildcard Probe Request); see
@@ -1158,7 +1129,55 @@
  *	%NL80211_CMD_SET_BEACON to provide extra IEs (e.g., WPS/P2P IE) into
  *	(Re)Association Response frames when the driver (or firmware) replies to
  *	(Re)Association Request frames.
-<<<<<<< HEAD
+ * @NL80211_ATTR_STA_WME: Nested attribute containing the wme configuration
+ *      of the station, see &enum nl80211_sta_wme_attr.
+ * @NL80211_ATTR_SUPPORT_AP_UAPSD: the device supports uapsd when working
+ *      as AP.
+ *
+ * @NL80211_ATTR_ROAM_SUPPORT: Indicates whether the firmware is capable of
+ *      roaming to another AP in the same ESS if the signal lever is low.
+ *
+ * @NL80211_ATTR_PMKSA_CANDIDATE: Nested attribute containing the PMKSA caching
+ *      candidate information, see &enum nl80211_pmksa_candidate_attr.
+ *
+ * @NL80211_ATTR_TX_NO_CCK_RATE: Indicates whether to use CCK rate or not
+ *      for management frames transmission. In order to avoid p2p probe/action
+ *      frames are being transmitted at CCK rate in 2GHz band, the user space
+ *      applications use this attribute.
+ *      This attribute is used with %NL80211_CMD_TRIGGER_SCAN and
+ *      %NL80211_CMD_FRAME commands.
+ *
+ * @NL80211_ATTR_TDLS_ACTION: Low level TDLS action code (e.g. link setup
+ *      request, link setup confirm, link teardown, etc.). Values are
+ *      described in the TDLS (802.11z) specification.
+ * @NL80211_ATTR_TDLS_DIALOG_TOKEN: Non-zero token for uniquely identifying a
+ *      TDLS conversation between two devices.
+ * @NL80211_ATTR_TDLS_OPERATION: High level TDLS operation; see
+ *      &enum nl80211_tdls_operation, represented as a u8.
+ * @NL80211_ATTR_TDLS_SUPPORT: A flag indicating the device can operate
+ *      as a TDLS peer sta.
+ * @NL80211_ATTR_TDLS_EXTERNAL_SETUP: The TDLS discovery/setup and teardown
+ *      procedures should be performed by sending TDLS packets via
+ *      %NL80211_CMD_TDLS_MGMT. Otherwise %NL80211_CMD_TDLS_OPER should be
+ *      used for asking the driver to perform a TDLS operation.
+ *
+ * @NL80211_ATTR_DEVICE_AP_SME: This u32 attribute may be listed for devices
+ *      that have AP support to indicate that they have the AP SME integrated
+ *      with support for the features listed in this attribute, see
+ *      &enum nl80211_ap_sme_features.
+ *
+ * @NL80211_ATTR_DONT_WAIT_FOR_ACK: Used with %NL80211_CMD_FRAME, this tells
+ *      the driver to not wait for an acknowledgement. Note that due to this,
+ *      it will also not give a status callback nor return a cookie. This is
+ *      mostly useful for probe responses to save airtime.
+ *
+ * @NL80211_ATTR_FEATURE_FLAGS: This u32 attribute contains flags from
+ *      &enum nl80211_feature_flags and is advertised in wiphy information.
+ * @NL80211_ATTR_PROBE_RESP_OFFLOAD: Indicates that the HW responds to probe
+ *
+ *      requests while operating in AP-mode.
+ *      This attribute holds a bitmap of the supported protocols for
+ *      offloading (see &enum nl80211_probe_resp_offload_support_attr).
  *
  * @NL80211_ATTR_STA_WME: Nested attribute containing the wme configuration
  *	of the station, see &enum nl80211_sta_wme_attr.
@@ -1244,57 +1263,6 @@
  *
  * @NL80211_ATTR_BG_SCAN_PERIOD: Background scan period in seconds
  *      or 0 to disable background scan.
-=======
- * @NL80211_ATTR_STA_WME: Nested attribute containing the wme configuration
- *      of the station, see &enum nl80211_sta_wme_attr.
- * @NL80211_ATTR_SUPPORT_AP_UAPSD: the device supports uapsd when working
- *      as AP.
- *
- * @NL80211_ATTR_ROAM_SUPPORT: Indicates whether the firmware is capable of
- *      roaming to another AP in the same ESS if the signal lever is low.
- *
- * @NL80211_ATTR_PMKSA_CANDIDATE: Nested attribute containing the PMKSA caching
- *      candidate information, see &enum nl80211_pmksa_candidate_attr.
- *
- * @NL80211_ATTR_TX_NO_CCK_RATE: Indicates whether to use CCK rate or not
- *      for management frames transmission. In order to avoid p2p probe/action
- *      frames are being transmitted at CCK rate in 2GHz band, the user space
- *      applications use this attribute.
- *      This attribute is used with %NL80211_CMD_TRIGGER_SCAN and
- *      %NL80211_CMD_FRAME commands.
- *
- * @NL80211_ATTR_TDLS_ACTION: Low level TDLS action code (e.g. link setup
- *      request, link setup confirm, link teardown, etc.). Values are
- *      described in the TDLS (802.11z) specification.
- * @NL80211_ATTR_TDLS_DIALOG_TOKEN: Non-zero token for uniquely identifying a
- *      TDLS conversation between two devices.
- * @NL80211_ATTR_TDLS_OPERATION: High level TDLS operation; see
- *      &enum nl80211_tdls_operation, represented as a u8.
- * @NL80211_ATTR_TDLS_SUPPORT: A flag indicating the device can operate
- *      as a TDLS peer sta.
- * @NL80211_ATTR_TDLS_EXTERNAL_SETUP: The TDLS discovery/setup and teardown
- *      procedures should be performed by sending TDLS packets via
- *      %NL80211_CMD_TDLS_MGMT. Otherwise %NL80211_CMD_TDLS_OPER should be
- *      used for asking the driver to perform a TDLS operation.
- *
- * @NL80211_ATTR_DEVICE_AP_SME: This u32 attribute may be listed for devices
- *      that have AP support to indicate that they have the AP SME integrated
- *      with support for the features listed in this attribute, see
- *      &enum nl80211_ap_sme_features.
- *
- * @NL80211_ATTR_DONT_WAIT_FOR_ACK: Used with %NL80211_CMD_FRAME, this tells
- *      the driver to not wait for an acknowledgement. Note that due to this,
- *      it will also not give a status callback nor return a cookie. This is
- *      mostly useful for probe responses to save airtime.
- *
- * @NL80211_ATTR_FEATURE_FLAGS: This u32 attribute contains flags from
- *      &enum nl80211_feature_flags and is advertised in wiphy information.
- * @NL80211_ATTR_PROBE_RESP_OFFLOAD: Indicates that the HW responds to probe
- *
- *      requests while operating in AP-mode.
- *      This attribute holds a bitmap of the supported protocols for
- *      offloading (see &enum nl80211_probe_resp_offload_support_attr).
->>>>>>> 3f6240f3
  *
  * @NL80211_ATTR_MAX: highest attribute number currently defined
  * @__NL80211_ATTR_AFTER_LAST: internal use
@@ -1523,10 +1491,7 @@
 	NL80211_ATTR_TDLS_OPERATION,
 	NL80211_ATTR_TDLS_SUPPORT,
 	NL80211_ATTR_TDLS_EXTERNAL_SETUP,
-<<<<<<< HEAD
-
-=======
->>>>>>> 3f6240f3
+
 	NL80211_ATTR_DEVICE_AP_SME,
 
 	NL80211_ATTR_DONT_WAIT_FOR_ACK,
@@ -1535,7 +1500,6 @@
 
 	NL80211_ATTR_PROBE_RESP_OFFLOAD,
 
-<<<<<<< HEAD
 	NL80211_ATTR_PROBE_RESP,
 
 	NL80211_ATTR_DFS_REGION,
@@ -1551,8 +1515,6 @@
 
 	NL80211_ATTR_BG_SCAN_PERIOD,
 
-=======
->>>>>>> 3f6240f3
 	/* add attributes here, update the policy in nl80211.c */
 
 	__NL80211_ATTR_AFTER_LAST,
@@ -2808,7 +2770,6 @@
 	MAX_NL80211_PLINK_STATES = NUM_NL80211_PLINK_STATES - 1
 };
 
-<<<<<<< HEAD
 #define NL80211_KCK_LEN			16
 #define NL80211_KEK_LEN			16
 #define NL80211_REPLAY_CTR_LEN		8
@@ -2833,8 +2794,6 @@
 	MAX_NL80211_REKEY_DATA = NUM_NL80211_REKEY_DATA - 1
 };
 
-=======
->>>>>>> 3f6240f3
 /**
  * enum nl80211_hidden_ssid - values for %NL80211_ATTR_HIDDEN_SSID
  * @NL80211_HIDDEN_SSID_NOT_IN_USE: do not hide SSID (i.e., broadcast it in
@@ -2850,7 +2809,6 @@
 	NL80211_HIDDEN_SSID_ZERO_CONTENTS
 };
 
-<<<<<<< HEAD
 /**
  * enum nl80211_sta_wme_attr - station WME attributes
  * @__NL80211_STA_WME_INVALID: invalid number for nested attribute
@@ -2910,8 +2868,6 @@
 	NL80211_TDLS_DISABLE_LINK,
 };
 
-=======
->>>>>>> 3f6240f3
 /*
  * enum nl80211_ap_sme_features - device-integrated AP features
  * Reserved for future use, no bits are defined in
@@ -2921,7 +2877,6 @@
  */
 
 /**
-<<<<<<< HEAD
  * enum nl80211_feature_flags - device/driver features
  * @NL80211_FEATURE_SK_TX_STATUS: This driver supports reflecting back
  *	TX status to the socket error queue when requested with the
@@ -2944,22 +2899,12 @@
  *	protocols. Typically a subset of probe-requests belonging to a
  *	supported protocol will be excluded from offload and uploaded
  *	to the host.
-=======
- * enum nl80211_probe_resp_offload_support_attr - optional supported
- *     protocols for probe-response offloading by the driver/FW.
- *     To be used with the %NL80211_ATTR_PROBE_RESP_OFFLOAD attribute.
- *     Each enum value represents a bit in the bitmap of supported
- *     protocols. Typically a subset of probe-requests belonging to a
- *     supported protocol will be excluded from offload and uploaded
- *     to the host.
->>>>>>> 3f6240f3
  *
  * @NL80211_PROBE_RESP_OFFLOAD_SUPPORT_WPS: Support for WPS ver. 1
  * @NL80211_PROBE_RESP_OFFLOAD_SUPPORT_WPS2: Support for WPS ver. 2
  * @NL80211_PROBE_RESP_OFFLOAD_SUPPORT_P2P: Support for P2P
  * @NL80211_PROBE_RESP_OFFLOAD_SUPPORT_80211U: Support for 802.11u
  */
-<<<<<<< HEAD
 enum nl80211_probe_resp_offload_support_attr {
 	NL80211_PROBE_RESP_OFFLOAD_SUPPORT_WPS =	1<<0,
 	NL80211_PROBE_RESP_OFFLOAD_SUPPORT_WPS2 =	1<<1,
@@ -2967,15 +2912,4 @@
 	NL80211_PROBE_RESP_OFFLOAD_SUPPORT_80211U =	1<<3,
 };
 
-=======
-
-enum nl80211_probe_resp_offload_support_attr {
-	NL80211_PROBE_RESP_OFFLOAD_SUPPORT_WPS =        1<<0,
-	NL80211_PROBE_RESP_OFFLOAD_SUPPORT_WPS2 =       1<<1,
-	NL80211_PROBE_RESP_OFFLOAD_SUPPORT_P2P =        1<<2,
-	NL80211_PROBE_RESP_OFFLOAD_SUPPORT_80211U =     1<<3,
-};
-
-
->>>>>>> 3f6240f3
 #endif /* __LINUX_NL80211_H */