--- conflicted
+++ resolved
@@ -85,12 +85,9 @@
 
 	/* optional */
 	void (*pt_value_str)(struct sync_pt *pt, char *str, int size);
-<<<<<<< HEAD
 
 	/* optional */
 	void (*pt_log)(struct sync_pt *pt);
-=======
->>>>>>> 10a793e6
 };
 
 /**
