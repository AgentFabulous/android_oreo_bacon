--- conflicted
+++ resolved
@@ -209,7 +209,6 @@
 	return vq->vq_ops->enable_cb(vq);
 }
 
-<<<<<<< HEAD
 /**
  * virtqueue_enable_cb_delayed - restart callbacks after disable_cb.
  * @vq: the struct virtqueue we're talking about.
@@ -227,13 +226,12 @@
 {
 	return vq->vq_ops->enable_cb_delayed(vq);
 }
-=======
+
 unsigned virtqueue_enable_cb_prepare(struct virtqueue *vq);
 
 bool virtqueue_poll(struct virtqueue *vq, unsigned);
 
 bool virtqueue_enable_cb_delayed(struct virtqueue *vq);
->>>>>>> 10a793e6
 
 /**
  * virtqueue_detach_unused_buf - detach first unused buffer
