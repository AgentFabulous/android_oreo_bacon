--- conflicted
+++ resolved
@@ -362,7 +362,6 @@
 	list_entry((ptr)->next, type, member)
 
 /**
-<<<<<<< HEAD
  * list_first_entry_or_null - get the first element from a list
  * @ptr:	the list head to take the element from.
  * @type:	the type of the struct this is embedded in.
@@ -372,7 +371,8 @@
  */
 #define list_first_entry_or_null(ptr, type, member) \
 	(!list_empty(ptr) ? list_first_entry(ptr, type, member) : NULL)
-=======
+
+/**
  * list_next_entry - get the next element in list
  * @pos:	the type * to cursor
  * @member:	the name of the list_struct within the struct.
@@ -387,7 +387,6 @@
  */
 #define list_prev_entry(pos, member) \
 	list_entry((pos)->member.prev, typeof(*(pos)), member)
->>>>>>> 3edd6224
 
 /**
  * list_for_each	-	iterate over a list
