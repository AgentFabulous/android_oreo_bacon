/*
 * This file holds the definitions of quirks found in USB devices.
 * Only quirks that affect the whole device, not an interface,
 * belong here.
 */

#ifndef __LINUX_USB_QUIRKS_H
#define __LINUX_USB_QUIRKS_H

/* string descriptors must not be fetched using a 255-byte read */
#define USB_QUIRK_STRING_FETCH_255	0x00000001

/* device can't resume correctly so reset it instead */
#define USB_QUIRK_RESET_RESUME		0x00000002

/* device can't handle Set-Interface requests */
#define USB_QUIRK_NO_SET_INTF		0x00000004

/* device can't handle its Configuration or Interface strings */
#define USB_QUIRK_CONFIG_INTF_STRINGS	0x00000008

/*device will morph if reset, don't use reset for handling errors */
#define USB_QUIRK_RESET_MORPHS		0x00000010

/* device has more interface descriptions than the bNumInterfaces count,
   and can't handle talking to these interfaces */
#define USB_QUIRK_HONOR_BNUMINTERFACES	0x00000020

/* device needs a pause during initialization, after we read the device
   descriptor */
#define USB_QUIRK_DELAY_INIT		0x00000040

<<<<<<< HEAD
#define USB_QUIRK_OTG_PET		0x00000080
=======
/* device generates spurious wakeup, ignore remote wakeup capability */
#define USB_QUIRK_IGNORE_REMOTE_WAKEUP	0x00000200

/* device can't handle device_qualifier descriptor requests */
#define USB_QUIRK_DEVICE_QUALIFIER	0x00000100

/*
 * For high speed and super speed interupt endpoints, the USB 2.0 and
 * USB 3.0 spec require the interval in microframes
 * (1 microframe = 125 microseconds) to be calculated as
 * interval = 2 ^ (bInterval-1).
 *
 * Devices with this quirk report their bInterval as the result of this
 * calculation instead of the exponent variable used in the calculation.
 */
#define USB_QUIRK_LINEAR_UFRAME_INTR_BINTERVAL	0x00000080
>>>>>>> 3edd6224

#endif /* __LINUX_USB_QUIRKS_H */<|MERGE_RESOLUTION|>--- conflicted
+++ resolved
@@ -30,14 +30,13 @@
    descriptor */
 #define USB_QUIRK_DELAY_INIT		0x00000040
 
-<<<<<<< HEAD
 #define USB_QUIRK_OTG_PET		0x00000080
-=======
-/* device generates spurious wakeup, ignore remote wakeup capability */
-#define USB_QUIRK_IGNORE_REMOTE_WAKEUP	0x00000200
 
 /* device can't handle device_qualifier descriptor requests */
 #define USB_QUIRK_DEVICE_QUALIFIER	0x00000100
+
+/* device generates spurious wakeup, ignore remote wakeup capability */
+#define USB_QUIRK_IGNORE_REMOTE_WAKEUP	0x00000200
 
 /*
  * For high speed and super speed interupt endpoints, the USB 2.0 and
@@ -48,7 +47,6 @@
  * Devices with this quirk report their bInterval as the result of this
  * calculation instead of the exponent variable used in the calculation.
  */
-#define USB_QUIRK_LINEAR_UFRAME_INTR_BINTERVAL	0x00000080
->>>>>>> 3edd6224
+#define USB_QUIRK_LINEAR_UFRAME_INTR_BINTERVAL	0x00000400
 
 #endif /* __LINUX_USB_QUIRKS_H */