#!/usr/bin/env python
#
# Copyright (C) 2008 The Android Open Source Project
#
# Licensed under the Apache License, Version 2.0 (the "License");
# you may not use this file except in compliance with the License.
# You may obtain a copy of the License at
#
#      http://www.apache.org/licenses/LICENSE-2.0
#
# Unless required by applicable law or agreed to in writing, software
# distributed under the License is distributed on an "AS IS" BASIS,
# WITHOUT WARRANTIES OR CONDITIONS OF ANY KIND, either express or implied.
# See the License for the specific language governing permissions and
# limitations under the License.

"""
Given a target-files zipfile, produces an OTA package that installs
that build.  An incremental OTA is produced if -i is given, otherwise
a full OTA is produced.

Usage:  ota_from_target_files [flags] input_target_files output_ota_package

  -b  (--board_config)  <file>
      Deprecated.

  -k (--package_key) <key> Key to use to sign the package (default is
      the value of default_system_dev_certificate from the input
      target-files's META/misc_info.txt, or
      "build/target/product/security/testkey" if that value is not
      specified).

      For incremental OTAs, the default value is based on the source
      target-file, not the target build.

  -i  (--incremental_from)  <file>
      Generate an incremental OTA using the given target-files zip as
      the starting build.

  -w  (--wipe_user_data)
      Generate an OTA package that will wipe the user data partition
      when installed.

  -n  (--no_prereq)
      Omit the timestamp prereq check normally included at the top of
      the build scripts (used for developer OTA packages which
      legitimately need to go back and forth).

  -e  (--extra_script)  <file>
      Insert the contents of file at the end of the update script.

  -a  (--aslr_mode)  <on|off>
      Specify whether to turn on ASLR for the package (on by default).

  -2  (--two_step)
      Generate a 'two-step' OTA package, where recovery is updated
      first, so that any changes made to the system partition are done
      using the new recovery (new kernel, etc.).

"""

import sys

if sys.hexversion < 0x02040000:
  print >> sys.stderr, "Python 2.4 or newer is required."
  sys.exit(1)

import copy
import errno
import os
import re
import subprocess
import tempfile
import time
import zipfile

try:
  from hashlib import sha1 as sha1
except ImportError:
  from sha import sha as sha1

import common
import edify_generator

OPTIONS = common.OPTIONS
OPTIONS.package_key = None
OPTIONS.incremental_source = None
OPTIONS.require_verbatim = set()
OPTIONS.prohibit_verbatim = set(("system/build.prop",))
OPTIONS.patch_threshold = 0.95
OPTIONS.wipe_user_data = False
OPTIONS.omit_prereq = False
OPTIONS.extra_script = None
OPTIONS.aslr_mode = True
OPTIONS.worker_threads = 3
<<<<<<< HEAD
OPTIONS.two_step = False
=======
OPTIONS.no_signing = False
>>>>>>> 7382ec7d

def MostPopularKey(d, default):
  """Given a dict, return the key corresponding to the largest
  value.  Returns 'default' if the dict is empty."""
  x = [(v, k) for (k, v) in d.iteritems()]
  if not x: return default
  x.sort()
  return x[-1][1]


def IsSymlink(info):
  """Return true if the zipfile.ZipInfo object passed in represents a
  symlink."""
  return (info.external_attr >> 16) == 0120777

def IsRegular(info):
  """Return true if the zipfile.ZipInfo object passed in represents a
  symlink."""
  return (info.external_attr >> 28) == 010

def ClosestFileMatch(src, tgtfiles, existing):
  """Returns the closest file match between a source file and list
     of potential matches.  The exact filename match is preferred,
     then the sha1 is searched for, and finally a file with the same
     basename is evaluated.  Rename support in the updater-binary is
     required for the latter checks to be used."""

  result = tgtfiles.get("path:" + src.name)
  if result is not None:
    return result

  if not OPTIONS.target_info_dict.get("update_rename_support", False):
    return None

  if src.size < 1000:
    return None

  result = tgtfiles.get("sha1:" + src.sha1)
  if result is not None and existing.get(result.name) is None:
    return result
  result = tgtfiles.get("file:" + src.name.split("/")[-1])
  if result is not None and existing.get(result.name) is None:
    return result
  return None

class Item:
  """Items represent the metadata (user, group, mode) of files and
  directories in the system image."""
  ITEMS = {}
  def __init__(self, name, dir=False):
    self.name = name
    self.uid = None
    self.gid = None
    self.mode = None
    self.selabel = None
    self.capabilities = None
    self.dir = dir

    if name:
      self.parent = Item.Get(os.path.dirname(name), dir=True)
      self.parent.children.append(self)
    else:
      self.parent = None
    if dir:
      self.children = []

  def Dump(self, indent=0):
    if self.uid is not None:
      print "%s%s %d %d %o" % ("  "*indent, self.name, self.uid, self.gid, self.mode)
    else:
      print "%s%s %s %s %s" % ("  "*indent, self.name, self.uid, self.gid, self.mode)
    if self.dir:
      print "%s%s" % ("  "*indent, self.descendants)
      print "%s%s" % ("  "*indent, self.best_subtree)
      for i in self.children:
        i.Dump(indent=indent+1)

  @classmethod
  def Get(cls, name, dir=False):
    if name not in cls.ITEMS:
      cls.ITEMS[name] = Item(name, dir=dir)
    return cls.ITEMS[name]

  @classmethod
  def GetMetadata(cls, input_zip):

    # The target_files contains a record of what the uid,
    # gid, and mode are supposed to be.
    output = input_zip.read("META/filesystem_config.txt")

    for line in output.split("\n"):
      if not line: continue
      columns = line.split()
      name, uid, gid, mode = columns[:4]
      selabel = None
      capabilities = None

      # After the first 4 columns, there are a series of key=value
      # pairs. Extract out the fields we care about.
      for element in columns[4:]:
        key, value = element.split("=")
        if key == "selabel":
          selabel = value
        if key == "capabilities":
          capabilities = value

      i = cls.ITEMS.get(name, None)
      if i is not None:
        i.uid = int(uid)
        i.gid = int(gid)
        i.mode = int(mode, 8)
        i.selabel = selabel
        i.capabilities = capabilities
        if i.dir:
          i.children.sort(key=lambda i: i.name)

    # set metadata for the files generated by this script.
    i = cls.ITEMS.get("system/recovery-from-boot.p", None)
    if i: i.uid, i.gid, i.mode, i.selabel, i.capabilities = 0, 0, 0644, None, None
    i = cls.ITEMS.get("system/etc/install-recovery.sh", None)
    if i: i.uid, i.gid, i.mode, i.selabel, i.capabilities = 0, 0, 0544, None, None

  def CountChildMetadata(self):
    """Count up the (uid, gid, mode, selabel, capabilities) tuples for
    all children and determine the best strategy for using set_perm_recursive and
    set_perm to correctly chown/chmod all the files to their desired
    values.  Recursively calls itself for all descendants.

    Returns a dict of {(uid, gid, dmode, fmode, selabel, capabilities): count} counting up
    all descendants of this node.  (dmode or fmode may be None.)  Also
    sets the best_subtree of each directory Item to the (uid, gid,
    dmode, fmode, selabel, capabilities) tuple that will match the most
    descendants of that Item.
    """

    assert self.dir
    d = self.descendants = {(self.uid, self.gid, self.mode, None, self.selabel, self.capabilities): 1}
    for i in self.children:
      if i.dir:
        for k, v in i.CountChildMetadata().iteritems():
          d[k] = d.get(k, 0) + v
      else:
        k = (i.uid, i.gid, None, i.mode, i.selabel, i.capabilities)
        d[k] = d.get(k, 0) + 1

    # Find the (uid, gid, dmode, fmode, selabel, capabilities)
    # tuple that matches the most descendants.

    # First, find the (uid, gid) pair that matches the most
    # descendants.
    ug = {}
    for (uid, gid, _, _, _, _), count in d.iteritems():
      ug[(uid, gid)] = ug.get((uid, gid), 0) + count
    ug = MostPopularKey(ug, (0, 0))

    # Now find the dmode, fmode, selabel, and capabilities that match
    # the most descendants with that (uid, gid), and choose those.
    best_dmode = (0, 0755)
    best_fmode = (0, 0644)
    best_selabel = (0, None)
    best_capabilities = (0, None)
    for k, count in d.iteritems():
      if k[:2] != ug: continue
      if k[2] is not None and count >= best_dmode[0]: best_dmode = (count, k[2])
      if k[3] is not None and count >= best_fmode[0]: best_fmode = (count, k[3])
      if k[4] is not None and count >= best_selabel[0]: best_selabel = (count, k[4])
      if k[5] is not None and count >= best_capabilities[0]: best_capabilities = (count, k[5])
    self.best_subtree = ug + (best_dmode[1], best_fmode[1], best_selabel[1], best_capabilities[1])

    return d

  def SetPermissions(self, script):
    """Append set_perm/set_perm_recursive commands to 'script' to
    set all permissions, users, and groups for the tree of files
    rooted at 'self'."""

    self.CountChildMetadata()

    def recurse(item, current):
      # current is the (uid, gid, dmode, fmode, selabel, capabilities) tuple that the current
      # item (and all its children) have already been set to.  We only
      # need to issue set_perm/set_perm_recursive commands if we're
      # supposed to be something different.
      if item.dir:
        if current != item.best_subtree:
          script.SetPermissionsRecursive("/"+item.name, *item.best_subtree)
          current = item.best_subtree

        if item.uid != current[0] or item.gid != current[1] or \
           item.mode != current[2] or item.selabel != current[4] or \
           item.capabilities != current[5]:
          script.SetPermissions("/"+item.name, item.uid, item.gid,
                                item.mode, item.selabel, item.capabilities)

        for i in item.children:
          recurse(i, current)
      else:
        if item.uid != current[0] or item.gid != current[1] or \
               item.mode != current[3] or item.selabel != current[4] or \
               item.capabilities != current[5]:
          script.SetPermissions("/"+item.name, item.uid, item.gid,
                                item.mode, item.selabel, item.capabilities)

    recurse(self, (-1, -1, -1, -1, None, None))


def CopySystemFiles(input_zip, output_zip=None,
                    substitute=None):
  """Copies files underneath system/ in the input zip to the output
  zip.  Populates the Item class with their metadata, and returns a
  list of symlinks.  output_zip may be None, in which case the copy is
  skipped (but the other side effects still happen).  substitute is an
  optional dict of {output filename: contents} to be output instead of
  certain input files.
  """

  symlinks = []

  for info in input_zip.infolist():
    if info.filename.startswith("SYSTEM/"):
      basefilename = info.filename[7:]
      if IsSymlink(info):
        symlinks.append((input_zip.read(info.filename),
                         "/system/" + basefilename))
      else:
        info2 = copy.copy(info)
        fn = info2.filename = "system/" + basefilename
        if substitute and fn in substitute and substitute[fn] is None:
          continue
        if output_zip is not None:
          if substitute and fn in substitute:
            data = substitute[fn]
          else:
            data = input_zip.read(info.filename)
          output_zip.writestr(info2, data)
        if fn.endswith("/"):
          Item.Get(fn[:-1], dir=True)
        else:
          Item.Get(fn, dir=False)

  symlinks.sort()
  return symlinks


def SignOutput(temp_zip_name, output_zip_name):
  key_passwords = common.GetKeyPasswords([OPTIONS.package_key])
  pw = key_passwords[OPTIONS.package_key]

  common.SignFile(temp_zip_name, output_zip_name, OPTIONS.package_key, pw,
                  whole_file=True)


def AppendAssertions(script, info_dict):
  device = GetBuildProp("ro.product.device", info_dict)
  script.AssertDevice(device)


def MakeRecoveryPatch(input_tmp, output_zip, recovery_img, boot_img):
  """Generate a binary patch that creates the recovery image starting
  with the boot image.  (Most of the space in these images is just the
  kernel, which is identical for the two, so the resulting patch
  should be efficient.)  Add it to the output zip, along with a shell
  script that is run from init.rc on first boot to actually do the
  patching and install the new recovery image.

  recovery_img and boot_img should be File objects for the
  corresponding images.  info should be the dictionary returned by
  common.LoadInfoDict() on the input target_files.

  Returns an Item for the shell script, which must be made
  executable.
  """

  diff_program = ["imgdiff"]
  path = os.path.join(input_tmp, "SYSTEM", "etc", "recovery-resource.dat")
  if os.path.exists(path):
    diff_program.append("-b")
    diff_program.append(path)
    bonus_args = "-b /system/etc/recovery-resource.dat"
  else:
    bonus_args = ""

  d = common.Difference(recovery_img, boot_img, diff_program=diff_program)
  _, _, patch = d.ComputePatch()
  common.ZipWriteStr(output_zip, "recovery/recovery-from-boot.p", patch)
  Item.Get("system/recovery-from-boot.p", dir=False)

  boot_type, boot_device = common.GetTypeAndDevice("/boot", OPTIONS.info_dict)
  recovery_type, recovery_device = common.GetTypeAndDevice("/recovery", OPTIONS.info_dict)

  sh = """#!/system/bin/sh
if ! applypatch -c %(recovery_type)s:%(recovery_device)s:%(recovery_size)d:%(recovery_sha1)s; then
  log -t recovery "Installing new recovery image"
  applypatch %(bonus_args)s %(boot_type)s:%(boot_device)s:%(boot_size)d:%(boot_sha1)s %(recovery_type)s:%(recovery_device)s %(recovery_sha1)s %(recovery_size)d %(boot_sha1)s:/system/recovery-from-boot.p
else
  log -t recovery "Recovery image already installed"
fi
""" % { 'boot_size': boot_img.size,
        'boot_sha1': boot_img.sha1,
        'recovery_size': recovery_img.size,
        'recovery_sha1': recovery_img.sha1,
        'boot_type': boot_type,
        'boot_device': boot_device,
        'recovery_type': recovery_type,
        'recovery_device': recovery_device,
        'bonus_args': bonus_args,
        }
  common.ZipWriteStr(output_zip, "recovery/etc/install-recovery.sh", sh)
  return Item.Get("system/etc/install-recovery.sh", dir=False)


def WriteFullOTAPackage(input_zip, output_zip):
  # TODO: how to determine this?  We don't know what version it will
  # be installed on top of.  For now, we expect the API just won't
  # change very often.
  script = edify_generator.EdifyGenerator(3, OPTIONS.info_dict)

  metadata = {"post-build": GetBuildProp("ro.build.fingerprint",
                                         OPTIONS.info_dict),
              "pre-device": GetBuildProp("ro.product.device",
                                         OPTIONS.info_dict),
              "post-timestamp": GetBuildProp("ro.build.date.utc",
                                             OPTIONS.info_dict),
              }

  device_specific = common.DeviceSpecificParams(
      input_zip=input_zip,
      input_version=OPTIONS.info_dict["recovery_api_version"],
      output_zip=output_zip,
      script=script,
      input_tmp=OPTIONS.input_tmp,
      metadata=metadata,
      info_dict=OPTIONS.info_dict)

  if not OPTIONS.omit_prereq:
    ts = GetBuildProp("ro.build.date.utc", OPTIONS.info_dict)
    ts_text = GetBuildProp("ro.build.date", OPTIONS.info_dict)
    script.AssertOlderBuild(ts, ts_text)

  AppendAssertions(script, OPTIONS.info_dict)
  device_specific.FullOTA_Assertions()

  # Two-step package strategy (in chronological order, which is *not*
  # the order in which the generated script has things):
  #
  # if stage is not "2/3" or "3/3":
  #    write recovery image to boot partition
  #    set stage to "2/3"
  #    reboot to boot partition and restart recovery
  # else if stage is "2/3":
  #    write recovery image to recovery partition
  #    set stage to "3/3"
  #    reboot to recovery partition and restart recovery
  # else:
  #    (stage must be "3/3")
  #    set stage to ""
  #    do normal full package installation:
  #       wipe and install system, boot image, etc.
  #       set up system to update recovery partition on first boot
  #    complete script normally (allow recovery to mark itself finished and reboot)

  recovery_img = common.GetBootableImage("recovery.img", "recovery.img",
                                         OPTIONS.input_tmp, "RECOVERY")
  if OPTIONS.two_step:
    if not OPTIONS.info_dict.get("multistage_support", None):
      assert False, "two-step packages not supported by this build"
    fs = OPTIONS.info_dict["fstab"]["/misc"]
    assert fs.fs_type.upper() == "EMMC", \
        "two-step packages only supported on devices with EMMC /misc partitions"
    bcb_dev = {"bcb_dev": fs.device}
    common.ZipWriteStr(output_zip, "recovery.img", recovery_img.data)
    script.AppendExtra("""
if get_stage("%(bcb_dev)s", "stage") == "2/3" then
""" % bcb_dev)
    script.WriteRawImage("/recovery", "recovery.img")
    script.AppendExtra("""
set_stage("%(bcb_dev)s", "3/3");
reboot_now("%(bcb_dev)s", "recovery");
else if get_stage("%(bcb_dev)s", "stage") == "3/3" then
""" % bcb_dev)

  device_specific.FullOTA_InstallBegin()

  script.ShowProgress(0.5, 0)

  if OPTIONS.wipe_user_data:
    script.FormatPartition("/data")

  if "selinux_fc" in OPTIONS.info_dict:
    WritePolicyConfig(OPTIONS.info_dict["selinux_fc"], output_zip)

  script.FormatPartition("/system")
  script.Mount("/system")
  script.UnpackPackageDir("recovery", "/system")
  script.UnpackPackageDir("system", "/system")

  symlinks = CopySystemFiles(input_zip, output_zip)
  script.MakeSymlinks(symlinks)

  boot_img = common.GetBootableImage("boot.img", "boot.img",
                                     OPTIONS.input_tmp, "BOOT")
  MakeRecoveryPatch(OPTIONS.input_tmp, output_zip, recovery_img, boot_img)

  Item.GetMetadata(input_zip)
  Item.Get("system").SetPermissions(script)

  common.CheckSize(boot_img.data, "boot.img", OPTIONS.info_dict)
  common.ZipWriteStr(output_zip, "boot.img", boot_img.data)
  script.ShowProgress(0.2, 0)

  script.ShowProgress(0.2, 10)
  script.WriteRawImage("/boot", "boot.img")

  script.ShowProgress(0.1, 0)
  device_specific.FullOTA_InstallEnd()

  if OPTIONS.extra_script is not None:
    script.AppendExtra(OPTIONS.extra_script)

  script.UnmountAll()

  if OPTIONS.two_step:
    script.AppendExtra("""
set_stage("%(bcb_dev)s", "");
""" % bcb_dev)
    script.AppendExtra("else\n")
    script.WriteRawImage("/boot", "recovery.img")
    script.AppendExtra("""
set_stage("%(bcb_dev)s", "2/3");
reboot_now("%(bcb_dev)s", "");
endif;
endif;
""" % bcb_dev)
  script.AddToZip(input_zip, output_zip)
  WriteMetadata(metadata, output_zip)

def WritePolicyConfig(file_context, output_zip):
  f = open(file_context, 'r');
  basename = os.path.basename(file_context)
  common.ZipWriteStr(output_zip, basename, f.read())


def WriteMetadata(metadata, output_zip):
  common.ZipWriteStr(output_zip, "META-INF/com/android/metadata",
                     "".join(["%s=%s\n" % kv
                              for kv in sorted(metadata.iteritems())]))

def LoadSystemFiles(z):
  """Load all the files from SYSTEM/... in a given target-files
  ZipFile, and return a dict of {filename: File object}."""
  out = {}
  for info in z.infolist():
    if info.filename.startswith("SYSTEM/") and not IsSymlink(info):
      basefilename = info.filename[7:]
      fn = "system/" + basefilename
      data = z.read(info.filename)
      out[fn] = common.File(fn, data)
  return out


def GetBuildProp(prop, info_dict):
  """Return the fingerprint of the build of a given target-files info_dict."""
  try:
    return info_dict.get("build.prop", {})[prop]
  except KeyError:
    raise common.ExternalError("couldn't find %s in build.prop" % (property,))

def AddToKnownPaths(filename, known_paths):
  if filename[-1] == "/":
    return
  dirs = filename.split("/")[:-1]
  while len(dirs) > 0:
    path = "/".join(dirs)
    if path in known_paths:
      break;
    known_paths.add(path)
    dirs.pop()

def WriteIncrementalOTAPackage(target_zip, source_zip, output_zip):
  source_version = OPTIONS.source_info_dict["recovery_api_version"]
  target_version = OPTIONS.target_info_dict["recovery_api_version"]

  if source_version == 0:
    print ("WARNING: generating edify script for a source that "
           "can't install it.")
  script = edify_generator.EdifyGenerator(source_version,
                                          OPTIONS.target_info_dict)

  metadata = {"pre-device": GetBuildProp("ro.product.device",
                                         OPTIONS.source_info_dict),
              "post-timestamp": GetBuildProp("ro.build.date.utc",
                                             OPTIONS.target_info_dict),
              }

  device_specific = common.DeviceSpecificParams(
      source_zip=source_zip,
      source_version=source_version,
      target_zip=target_zip,
      target_version=target_version,
      output_zip=output_zip,
      script=script,
      metadata=metadata,
      info_dict=OPTIONS.info_dict)

  print "Loading target..."
  target_data = LoadSystemFiles(target_zip)
  print "Loading source..."
  source_data = LoadSystemFiles(source_zip)

  verbatim_targets = []
  patch_list = []
  diffs = []
  renames = {}
  known_paths = set()
  largest_source_size = 0

  matching_file_cache = {}
  for fn, sf in source_data.items():
    assert fn == sf.name
    matching_file_cache["path:" + fn] = sf
    if fn in target_data.keys():
      AddToKnownPaths(fn, known_paths)
    # Only allow eligibility for filename/sha matching
    # if there isn't a perfect path match.
    if target_data.get(sf.name) is None:
      matching_file_cache["file:" + fn.split("/")[-1]] = sf
      matching_file_cache["sha:" + sf.sha1] = sf

  for fn in sorted(target_data.keys()):
    tf = target_data[fn]
    assert fn == tf.name
    sf = ClosestFileMatch(tf, matching_file_cache, renames)
    if sf is not None and sf.name != tf.name:
      print "File has moved from " + sf.name + " to " + tf.name
      renames[sf.name] = tf

    if sf is None or fn in OPTIONS.require_verbatim:
      # This file should be included verbatim
      if fn in OPTIONS.prohibit_verbatim:
        raise common.ExternalError("\"%s\" must be sent verbatim" % (fn,))
      print "send", fn, "verbatim"
      tf.AddToZip(output_zip)
      verbatim_targets.append((fn, tf.size))
      if fn in target_data.keys():
        AddToKnownPaths(fn, known_paths)
    elif tf.sha1 != sf.sha1:
      # File is different; consider sending as a patch
      diffs.append(common.Difference(tf, sf))
    else:
      # Target file data identical to source (may still be renamed)
      pass

  common.ComputeDifferences(diffs)

  for diff in diffs:
    tf, sf, d = diff.GetPatch()
    path = "/".join(tf.name.split("/")[:-1])
    if d is None or len(d) > tf.size * OPTIONS.patch_threshold or \
        path not in known_paths:
      # patch is almost as big as the file; don't bother patching
      # or a patch + rename cannot take place due to the target 
      # directory not existing
      tf.AddToZip(output_zip)
      verbatim_targets.append((tf.name, tf.size))
      if sf.name in renames:
        del renames[sf.name]
      AddToKnownPaths(tf.name, known_paths)
    else:
      common.ZipWriteStr(output_zip, "patch/" + sf.name + ".p", d)
      patch_list.append((tf, sf, tf.size, common.sha1(d).hexdigest()))
      largest_source_size = max(largest_source_size, sf.size)

  source_fp = GetBuildProp("ro.build.fingerprint", OPTIONS.source_info_dict)
  target_fp = GetBuildProp("ro.build.fingerprint", OPTIONS.target_info_dict)
  metadata["pre-build"] = source_fp
  metadata["post-build"] = target_fp

  script.Mount("/system")
  script.AssertSomeFingerprint(source_fp, target_fp)

  source_boot = common.GetBootableImage(
      "/tmp/boot.img", "boot.img", OPTIONS.source_tmp, "BOOT",
      OPTIONS.source_info_dict)
  target_boot = common.GetBootableImage(
      "/tmp/boot.img", "boot.img", OPTIONS.target_tmp, "BOOT")
  updating_boot = (not OPTIONS.two_step and
                   (source_boot.data != target_boot.data))

  source_recovery = common.GetBootableImage(
      "/tmp/recovery.img", "recovery.img", OPTIONS.source_tmp, "RECOVERY",
      OPTIONS.source_info_dict)
  target_recovery = common.GetBootableImage(
      "/tmp/recovery.img", "recovery.img", OPTIONS.target_tmp, "RECOVERY")
  updating_recovery = (source_recovery.data != target_recovery.data)

  # Here's how we divide up the progress bar:
  #  0.1 for verifying the start state (PatchCheck calls)
  #  0.8 for applying patches (ApplyPatch calls)
  #  0.1 for unpacking verbatim files, symlinking, and doing the
  #      device-specific commands.

  AppendAssertions(script, OPTIONS.target_info_dict)
  device_specific.IncrementalOTA_Assertions()

  # Two-step incremental package strategy (in chronological order,
  # which is *not* the order in which the generated script has
  # things):
  #
  # if stage is not "2/3" or "3/3":
  #    do verification on current system
  #    write recovery image to boot partition
  #    set stage to "2/3"
  #    reboot to boot partition and restart recovery
  # else if stage is "2/3":
  #    write recovery image to recovery partition
  #    set stage to "3/3"
  #    reboot to recovery partition and restart recovery
  # else:
  #    (stage must be "3/3")
  #    perform update:
  #       patch system files, etc.
  #       force full install of new boot image
  #       set up system to update recovery partition on first boot
  #    complete script normally (allow recovery to mark itself finished and reboot)

  if OPTIONS.two_step:
    if not OPTIONS.info_dict.get("multistage_support", None):
      assert False, "two-step packages not supported by this build"
    fs = OPTIONS.info_dict["fstab"]["/misc"]
    assert fs.fs_type.upper() == "EMMC", \
        "two-step packages only supported on devices with EMMC /misc partitions"
    bcb_dev = {"bcb_dev": fs.device}
    common.ZipWriteStr(output_zip, "recovery.img", target_recovery.data)
    script.AppendExtra("""
if get_stage("%(bcb_dev)s", "stage") == "2/3" then
""" % bcb_dev)
    script.AppendExtra("sleep(20);\n");
    script.WriteRawImage("/recovery", "recovery.img")
    script.AppendExtra("""
set_stage("%(bcb_dev)s", "3/3");
reboot_now("%(bcb_dev)s", "recovery");
else if get_stage("%(bcb_dev)s", "stage") != "3/3" then
""" % bcb_dev)

  script.Print("Verifying current system...")

  device_specific.IncrementalOTA_VerifyBegin()

  script.ShowProgress(0.1, 0)
  total_verify_size = float(sum([i[1].size for i in patch_list]) + 1)
  if updating_boot:
    total_verify_size += source_boot.size
  so_far = 0

  for tf, sf, size, patch_sha in patch_list:
    if tf.name != sf.name:
      script.SkipNextActionIfTargetExists(tf.name, tf.sha1)
    script.PatchCheck("/"+sf.name, tf.sha1, sf.sha1)
    so_far += sf.size
    script.SetProgress(so_far / total_verify_size)

  if updating_boot:
    d = common.Difference(target_boot, source_boot)
    _, _, d = d.ComputePatch()
    print "boot      target: %d  source: %d  diff: %d" % (
        target_boot.size, source_boot.size, len(d))

    common.ZipWriteStr(output_zip, "patch/boot.img.p", d)

    boot_type, boot_device = common.GetTypeAndDevice("/boot", OPTIONS.info_dict)

    script.PatchCheck("%s:%s:%d:%s:%d:%s" %
                      (boot_type, boot_device,
                       source_boot.size, source_boot.sha1,
                       target_boot.size, target_boot.sha1))
    so_far += source_boot.size
    script.SetProgress(so_far / total_verify_size)

  if patch_list or updating_recovery or updating_boot:
    script.CacheFreeSpaceCheck(largest_source_size)

  device_specific.IncrementalOTA_VerifyEnd()

  if OPTIONS.two_step:
    script.WriteRawImage("/boot", "recovery.img")
    script.AppendExtra("""
set_stage("%(bcb_dev)s", "2/3");
reboot_now("%(bcb_dev)s", "");
else
""" % bcb_dev)

  script.Comment("---- start making changes here ----")

  device_specific.IncrementalOTA_InstallBegin()

  if OPTIONS.two_step:
    common.ZipWriteStr(output_zip, "boot.img", target_boot.data)
    script.WriteRawImage("/boot", "boot.img")
    print "writing full boot image (forced by two-step mode)"

  if OPTIONS.wipe_user_data:
    script.Print("Erasing user data...")
    script.FormatPartition("/data")

  script.Print("Removing unneeded files...")
  script.DeleteFiles(["/"+i[0] for i in verbatim_targets] +
                     ["/"+i for i in sorted(source_data)
                            if i not in target_data and
                            i not in renames] +
                     ["/system/recovery.img"])

  script.ShowProgress(0.8, 0)
  total_patch_size = float(sum([i[1].size for i in patch_list]) + 1)
  if updating_boot:
    total_patch_size += target_boot.size
  so_far = 0

  script.Print("Patching system files...")
  deferred_patch_list = []
  for item in patch_list:
    tf, sf, size, _ = item
    if tf.name == "system/build.prop":
      deferred_patch_list.append(item)
      continue
    if (sf.name != tf.name):
      script.SkipNextActionIfTargetExists(tf.name, tf.sha1)
    script.ApplyPatch("/"+sf.name, "-", tf.size, tf.sha1, sf.sha1, "patch/"+sf.name+".p")
    so_far += tf.size
    script.SetProgress(so_far / total_patch_size)

  if not OPTIONS.two_step:
    if updating_boot:
      # Produce the boot image by applying a patch to the current
      # contents of the boot partition, and write it back to the
      # partition.
      script.Print("Patching boot image...")
      script.ApplyPatch("%s:%s:%d:%s:%d:%s"
                        % (boot_type, boot_device,
                           source_boot.size, source_boot.sha1,
                           target_boot.size, target_boot.sha1),
                        "-",
                        target_boot.size, target_boot.sha1,
                        source_boot.sha1, "patch/boot.img.p")
      so_far += target_boot.size
      script.SetProgress(so_far / total_patch_size)
      print "boot image changed; including."
    else:
      print "boot image unchanged; skipping."

  if updating_recovery:
    # Recovery is generated as a patch using both the boot image
    # (which contains the same linux kernel as recovery) and the file
    # /system/etc/recovery-resource.dat (which contains all the images
    # used in the recovery UI) as sources.  This lets us minimize the
    # size of the patch, which must be included in every OTA package.
    #
    # For older builds where recovery-resource.dat is not present, we
    # use only the boot image as the source.

    MakeRecoveryPatch(OPTIONS.target_tmp, output_zip,
                      target_recovery, target_boot)
    script.DeleteFiles(["/system/recovery-from-boot.p",
                        "/system/etc/install-recovery.sh"])
    print "recovery image changed; including as patch from boot."
  else:
    print "recovery image unchanged; skipping."

  script.ShowProgress(0.1, 10)

  target_symlinks = CopySystemFiles(target_zip, None)

  target_symlinks_d = dict([(i[1], i[0]) for i in target_symlinks])
  temp_script = script.MakeTemporary()
  Item.GetMetadata(target_zip)
  Item.Get("system").SetPermissions(temp_script)

  # Note that this call will mess up the tree of Items, so make sure
  # we're done with it.
  source_symlinks = CopySystemFiles(source_zip, None)
  source_symlinks_d = dict([(i[1], i[0]) for i in source_symlinks])

  # Delete all the symlinks in source that aren't in target.  This
  # needs to happen before verbatim files are unpacked, in case a
  # symlink in the source is replaced by a real file in the target.
  to_delete = []
  for dest, link in source_symlinks:
    if link not in target_symlinks_d:
      to_delete.append(link)
  script.DeleteFiles(to_delete)

  if verbatim_targets:
    script.Print("Unpacking new files...")
    script.UnpackPackageDir("system", "/system")

  if updating_recovery:
    script.Print("Unpacking new recovery...")
    script.UnpackPackageDir("recovery", "/system")

  if len(renames) > 0:
    script.Print("Renaming files...")

  for src in renames:
    print "Renaming " + src + " to " + renames[src].name
    script.RenameFile(src, renames[src].name)

  script.Print("Symlinks and permissions...")

  # Create all the symlinks that don't already exist, or point to
  # somewhere different than what we want.  Delete each symlink before
  # creating it, since the 'symlink' command won't overwrite.
  to_create = []
  for dest, link in target_symlinks:
    if link in source_symlinks_d:
      if dest != source_symlinks_d[link]:
        to_create.append((dest, link))
    else:
      to_create.append((dest, link))
  script.DeleteFiles([i[1] for i in to_create])
  script.MakeSymlinks(to_create)

  # Now that the symlinks are created, we can set all the
  # permissions.
  script.AppendScript(temp_script)

  # Do device-specific installation (eg, write radio image).
  device_specific.IncrementalOTA_InstallEnd()

  if OPTIONS.extra_script is not None:
    script.AppendExtra(OPTIONS.extra_script)

  # Patch the build.prop file last, so if something fails but the
  # device can still come up, it appears to be the old build and will
  # get set the OTA package again to retry.
  script.Print("Patching remaining system files...")
  for item in deferred_patch_list:
    tf, sf, size, _ = item
    script.ApplyPatch("/"+sf.name, "-", tf.size, tf.sha1, sf.sha1, "patch/"+sf.name+".p")
  script.SetPermissions("/system/build.prop", 0, 0, 0644, None, None)

  if OPTIONS.two_step:
    script.AppendExtra("""
set_stage("%(bcb_dev)s", "");
endif;
endif;
""" % bcb_dev)

  script.AddToZip(target_zip, output_zip)
  WriteMetadata(metadata, output_zip)


def main(argv):

  def option_handler(o, a):
    if o in ("-b", "--board_config"):
      pass   # deprecated
    elif o in ("-k", "--package_key"):
      OPTIONS.package_key = a
    elif o in ("-i", "--incremental_from"):
      OPTIONS.incremental_source = a
    elif o in ("-w", "--wipe_user_data"):
      OPTIONS.wipe_user_data = True
    elif o in ("-n", "--no_prereq"):
      OPTIONS.omit_prereq = True
    elif o in ("-e", "--extra_script"):
      OPTIONS.extra_script = a
    elif o in ("-a", "--aslr_mode"):
      if a in ("on", "On", "true", "True", "yes", "Yes"):
        OPTIONS.aslr_mode = True
      else:
        OPTIONS.aslr_mode = False
    elif o in ("--worker_threads"):
      OPTIONS.worker_threads = int(a)
<<<<<<< HEAD
    elif o in ("-2", "--two_step"):
      OPTIONS.two_step = True
=======
    elif o in ("--no_signing"):
      OPTIONS.no_signing = True
>>>>>>> 7382ec7d
    else:
      return False
    return True

  args = common.ParseOptions(argv, __doc__,
                             extra_opts="b:k:i:d:wne:a:2",
                             extra_long_opts=["board_config=",
                                              "package_key=",
                                              "incremental_from=",
                                              "wipe_user_data",
                                              "no_prereq",
                                              "extra_script=",
                                              "worker_threads=",
                                              "aslr_mode=",
<<<<<<< HEAD
                                              "two_step",
=======
                                              "no_signing",
>>>>>>> 7382ec7d
                                              ],
                             extra_option_handler=option_handler)

  if len(args) != 2:
    common.Usage(__doc__)
    sys.exit(1)

  if OPTIONS.extra_script is not None:
    OPTIONS.extra_script = open(OPTIONS.extra_script).read()

  print "unzipping target target-files..."
  OPTIONS.input_tmp, input_zip = common.UnzipTemp(args[0])

  OPTIONS.target_tmp = OPTIONS.input_tmp
  OPTIONS.info_dict = common.LoadInfoDict(input_zip)

  # If this image was originally labelled with SELinux contexts, make sure we
  # also apply the labels in our new image. During building, the "file_contexts"
  # is in the out/ directory tree, but for repacking from target-files.zip it's
  # in the root directory of the ramdisk.
  if "selinux_fc" in OPTIONS.info_dict:
    OPTIONS.info_dict["selinux_fc"] = os.path.join(OPTIONS.input_tmp, "BOOT", "RAMDISK",
        "file_contexts")

  if OPTIONS.verbose:
    print "--- target info ---"
    common.DumpInfoDict(OPTIONS.info_dict)

  if OPTIONS.device_specific is None:
    OPTIONS.device_specific = OPTIONS.info_dict.get("tool_extensions", None)
  if OPTIONS.device_specific is not None:
    OPTIONS.device_specific = os.path.normpath(OPTIONS.device_specific)
    print "using device-specific extensions in", OPTIONS.device_specific

  if OPTIONS.no_signing:
    output_zip = zipfile.ZipFile(args[1], "w", compression=zipfile.ZIP_DEFLATED)
  else:
    temp_zip_file = tempfile.NamedTemporaryFile()
    output_zip = zipfile.ZipFile(temp_zip_file, "w",
                                 compression=zipfile.ZIP_DEFLATED)

  if OPTIONS.incremental_source is None:
    WriteFullOTAPackage(input_zip, output_zip)
    if OPTIONS.package_key is None:
      OPTIONS.package_key = OPTIONS.info_dict.get(
          "default_system_dev_certificate",
          "build/target/product/security/testkey")
  else:
    print "unzipping source target-files..."
    OPTIONS.source_tmp, source_zip = common.UnzipTemp(OPTIONS.incremental_source)
    OPTIONS.target_info_dict = OPTIONS.info_dict
    OPTIONS.source_info_dict = common.LoadInfoDict(source_zip)
    if OPTIONS.package_key is None:
      OPTIONS.package_key = OPTIONS.source_info_dict.get(
          "default_system_dev_certificate",
          "build/target/product/security/testkey")
    if OPTIONS.verbose:
      print "--- source info ---"
      common.DumpInfoDict(OPTIONS.source_info_dict)
    WriteIncrementalOTAPackage(input_zip, source_zip, output_zip)

  output_zip.close()

  if not OPTIONS.no_signing:
    SignOutput(temp_zip_file.name, args[1])
    temp_zip_file.close()

  common.Cleanup()

  print "done."


if __name__ == '__main__':
  try:
    common.CloseInheritedPipes()
    main(sys.argv[1:])
  except common.ExternalError, e:
    print
    print "   ERROR: %s" % (e,)
    print
    sys.exit(1)<|MERGE_RESOLUTION|>--- conflicted
+++ resolved
@@ -93,11 +93,8 @@
 OPTIONS.extra_script = None
 OPTIONS.aslr_mode = True
 OPTIONS.worker_threads = 3
-<<<<<<< HEAD
 OPTIONS.two_step = False
-=======
 OPTIONS.no_signing = False
->>>>>>> 7382ec7d
 
 def MostPopularKey(d, default):
   """Given a dict, return the key corresponding to the largest
@@ -970,13 +967,10 @@
         OPTIONS.aslr_mode = False
     elif o in ("--worker_threads"):
       OPTIONS.worker_threads = int(a)
-<<<<<<< HEAD
     elif o in ("-2", "--two_step"):
       OPTIONS.two_step = True
-=======
     elif o in ("--no_signing"):
       OPTIONS.no_signing = True
->>>>>>> 7382ec7d
     else:
       return False
     return True
@@ -991,11 +985,8 @@
                                               "extra_script=",
                                               "worker_threads=",
                                               "aslr_mode=",
-<<<<<<< HEAD
                                               "two_step",
-=======
                                               "no_signing",
->>>>>>> 7382ec7d
                                               ],
                              extra_option_handler=option_handler)
 
