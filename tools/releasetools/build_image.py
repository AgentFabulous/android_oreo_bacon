#!/usr/bin/env python
#
# Copyright (C) 2011 The Android Open Source Project
#
# Licensed under the Apache License, Version 2.0 (the "License");
# you may not use this file except in compliance with the License.
# You may obtain a copy of the License at
#
#      http://www.apache.org/licenses/LICENSE-2.0
#
# Unless required by applicable law or agreed to in writing, software
# distributed under the License is distributed on an "AS IS" BASIS,
# WITHOUT WARRANTIES OR CONDITIONS OF ANY KIND, either express or implied.
# See the License for the specific language governing permissions and
# limitations under the License.

"""
Build image output_image_file from input_directory and properties_file.

Usage:  build_image input_directory properties_file output_image_file

"""
import os
import os.path
import subprocess
import sys
import commands
import shutil
import tempfile

FIXED_SALT = "aee087a5be3b982978c923f566a94613496b417f2af592639bc80d141e34dfe7"

def RunCommand(cmd):
  """ Echo and run the given command

  Args:
    cmd: the command represented as a list of strings.
  Returns:
    The exit code.
  """
  print "Running: ", " ".join(cmd)
  p = subprocess.Popen(cmd)
  p.communicate()
  return p.returncode

def GetVerityTreeSize(partition_size):
  cmd = "build_verity_tree -s %d"
  cmd %= partition_size
  status, output = commands.getstatusoutput(cmd)
  if status:
    print output
    return False, 0
  return True, int(output)

def GetVerityMetadataSize(partition_size):
  cmd = "system/extras/verity/build_verity_metadata.py -s %d"
  cmd %= partition_size
  status, output = commands.getstatusoutput(cmd)
  if status:
    print output
    return False, 0
  return True, int(output)

def AdjustPartitionSizeForVerity(partition_size):
  """Modifies the provided partition size to account for the verity metadata.

  This information is used to size the created image appropriately.
  Args:
    partition_size: the size of the partition to be verified.
  Returns:
    The size of the partition adjusted for verity metadata.
  """
  success, verity_tree_size = GetVerityTreeSize(partition_size)
  if not success:
    return 0
  success, verity_metadata_size = GetVerityMetadataSize(partition_size)
  if not success:
    return 0
  return partition_size - verity_tree_size - verity_metadata_size

def BuildVerityTree(sparse_image_path, verity_image_path, prop_dict):
  cmd = "build_verity_tree -A %s %s %s" % (
      FIXED_SALT, sparse_image_path, verity_image_path)
  print cmd
  status, output = commands.getstatusoutput(cmd)
  if status:
    print "Could not build verity tree! Error: %s" % output
    return False
  root, salt = output.split()
  prop_dict["verity_root_hash"] = root
  prop_dict["verity_salt"] = salt
  return True

def BuildVerityMetadata(image_size, verity_metadata_path, root_hash, salt,
                        block_device, signer_path, key):
  cmd_template = (
      "system/extras/verity/build_verity_metadata.py %s %s %s %s %s %s %s")
  cmd = cmd_template % (image_size, verity_metadata_path, root_hash, salt,
                        block_device, signer_path, key)
  print cmd
  status, output = commands.getstatusoutput(cmd)
  if status:
    print "Could not build verity metadata! Error: %s" % output
    return False
  return True

def Append2Simg(sparse_image_path, unsparse_image_path, error_message):
  """Appends the unsparse image to the given sparse image.

  Args:
    sparse_image_path: the path to the (sparse) image
    unsparse_image_path: the path to the (unsparse) image
  Returns:
    True on success, False on failure.
  """
  cmd = "append2simg %s %s"
  cmd %= (sparse_image_path, unsparse_image_path)
  print cmd
  status, output = commands.getstatusoutput(cmd)
  if status:
    print "%s: %s" % (error_message, output)
    return False
  return True

def BuildVerifiedImage(data_image_path, verity_image_path,
                       verity_metadata_path):
  if not Append2Simg(data_image_path, verity_metadata_path,
                     "Could not append verity metadata!"):
    return False
  if not Append2Simg(data_image_path, verity_image_path,
                     "Could not append verity tree!"):
    return False
  return True

def UnsparseImage(sparse_image_path, replace=True):
  img_dir = os.path.dirname(sparse_image_path)
  unsparse_image_path = "unsparse_" + os.path.basename(sparse_image_path)
  unsparse_image_path = os.path.join(img_dir, unsparse_image_path)
  if os.path.exists(unsparse_image_path):
    if replace:
      os.unlink(unsparse_image_path)
    else:
      return True, unsparse_image_path
  inflate_command = ["simg2img", sparse_image_path, unsparse_image_path]
  exit_code = RunCommand(inflate_command)
  if exit_code != 0:
    os.remove(unsparse_image_path)
    return False, None
  return True, unsparse_image_path

def MakeVerityEnabledImage(out_file, prop_dict):
  """Creates an image that is verifiable using dm-verity.

  Args:
    out_file: the location to write the verifiable image at
    prop_dict: a dictionary of properties required for image creation and
               verification
  Returns:
    True on success, False otherwise.
  """
  # get properties
  image_size = prop_dict["partition_size"]
  block_dev = prop_dict["verity_block_device"]
  signer_key = prop_dict["verity_key"] + ".pk8"
  signer_path = prop_dict["verity_signer_cmd"]

  # make a tempdir
  tempdir_name = tempfile.mkdtemp(suffix="_verity_images")

  # get partial image paths
  verity_image_path = os.path.join(tempdir_name, "verity.img")
  verity_metadata_path = os.path.join(tempdir_name, "verity_metadata.img")

  # build the verity tree and get the root hash and salt
  if not BuildVerityTree(out_file, verity_image_path, prop_dict):
    shutil.rmtree(tempdir_name, ignore_errors=True)
    return False

  # build the metadata blocks
  root_hash = prop_dict["verity_root_hash"]
  salt = prop_dict["verity_salt"]
  if not BuildVerityMetadata(image_size, verity_metadata_path, root_hash, salt,
                             block_dev, signer_path, signer_key):
    shutil.rmtree(tempdir_name, ignore_errors=True)
    return False

  # build the full verified image
  if not BuildVerifiedImage(out_file,
                            verity_image_path,
                            verity_metadata_path):
    shutil.rmtree(tempdir_name, ignore_errors=True)
    return False

  shutil.rmtree(tempdir_name, ignore_errors=True)
  return True

def BuildImage(in_dir, prop_dict, out_file):
  """Build an image to out_file from in_dir with property prop_dict.

  Args:
    in_dir: path of input directory.
    prop_dict: property dictionary.
    out_file: path of the output image file.

  Returns:
    True iff the image is built successfully.
  """
  # system_root_image=true: build a system.img that combines the contents of /system
  # and the ramdisk, and can be mounted at the root of the file system.
  origin_in = in_dir
  fs_config = prop_dict.get("fs_config")
  if (prop_dict.get("system_root_image") == "true"
      and prop_dict["mount_point"] == "system"):
    in_dir = tempfile.mkdtemp()
    # Change the mount point to "/"
    prop_dict["mount_point"] = "/"
    if fs_config:
      # We need to merge the fs_config files of system and ramdisk.
      fd, merged_fs_config = tempfile.mkstemp(prefix="root_fs_config",
                                              suffix=".txt")
      os.close(fd)
      with open(merged_fs_config, "w") as fw:
        if "ramdisk_fs_config" in prop_dict:
          with open(prop_dict["ramdisk_fs_config"]) as fr:
            fw.writelines(fr.readlines())
        with open(fs_config) as fr:
          fw.writelines(fr.readlines())
      fs_config = merged_fs_config

  build_command = []
  fs_type = prop_dict.get("fs_type", "")
  run_fsck = False

  fs_spans_partition = True
  if fs_type.startswith("squash"):
      fs_spans_partition = False

  is_verity_partition = "verity_block_device" in prop_dict
  verity_supported = prop_dict.get("verity") == "true"
  # adjust the partition size to make room for the hashes if this is to be verified
  if verity_supported and is_verity_partition and fs_spans_partition:
    partition_size = int(prop_dict.get("partition_size"))
    adjusted_size = AdjustPartitionSizeForVerity(partition_size)
    if not adjusted_size:
      return False
    prop_dict["partition_size"] = str(adjusted_size)
    prop_dict["original_partition_size"] = str(partition_size)

  if fs_type.startswith("ext"):
    build_command = ["mkuserimg.sh"]
    if "extfs_sparse_flag" in prop_dict:
      build_command.append(prop_dict["extfs_sparse_flag"])
      run_fsck = True
    build_command.extend([in_dir, out_file, fs_type,
                          prop_dict["mount_point"]])
    build_command.append(prop_dict["partition_size"])
    if "journal_size" in prop_dict:
      build_command.extend(["-j", prop_dict["journal_size"]])
    if "timestamp" in prop_dict:
      build_command.extend(["-T", str(prop_dict["timestamp"])])
    if fs_config:
      build_command.extend(["-C", fs_config])
    if "block_list" in prop_dict:
      build_command.extend(["-B", prop_dict["block_list"]])
    build_command.extend(["-L", prop_dict["mount_point"]])
    if "selinux_fc" in prop_dict:
      build_command.append(prop_dict["selinux_fc"])
  elif fs_type.startswith("squash"):
    build_command = ["mksquashfsimage.sh"]
    build_command.extend([in_dir, out_file])
    build_command.extend(["-m", prop_dict["mount_point"]])
    if "selinux_fc" in prop_dict:
      build_command.extend(["-c", prop_dict["selinux_fc"]])
    if "squashfs_compressor" in prop_dict:
      build_command.extend(["-z", prop_dict["squashfs_compressor"]])
    if "squashfs_compressor_opt" in prop_dict:
      build_command.extend(["-zo", prop_dict["squashfs_compressor_opt"]])
  elif fs_type.startswith("f2fs"):
    build_command = ["mkf2fsuserimg.sh"]
    build_command.extend([out_file, prop_dict["partition_size"]])
  else:
    build_command = ["mkyaffs2image", "-f"]
    if prop_dict.get("mkyaffs2_extra_flags", None):
      build_command.extend(prop_dict["mkyaffs2_extra_flags"].split())
    build_command.append(in_dir)
    build_command.append(out_file)
    if "selinux_fc" in prop_dict:
      build_command.append(prop_dict["selinux_fc"])
      build_command.append(prop_dict["mount_point"])

  if in_dir != origin_in:
    # Construct a staging directory of the root file system.
    ramdisk_dir = prop_dict.get("ramdisk_dir")
    if ramdisk_dir:
      shutil.rmtree(in_dir)
      shutil.copytree(ramdisk_dir, in_dir, symlinks=True)
    staging_system = os.path.join(in_dir, "system")
    shutil.rmtree(staging_system, ignore_errors=True)
    shutil.copytree(origin_in, staging_system, symlinks=True)
  try:
    exit_code = RunCommand(build_command)
  finally:
    if in_dir != origin_in:
      # Clean up temporary directories and files.
      shutil.rmtree(in_dir, ignore_errors=True)
      if fs_config:
        os.remove(fs_config)
  if exit_code != 0:
    return False

  if not fs_spans_partition:
    mount_point = prop_dict.get("mount_point")
    partition_size = int(prop_dict.get("partition_size"))
    image_size = os.stat(out_file).st_size
    if image_size > partition_size:
        print "Error: %s image size of %d is larger than partition size of %d" % (mount_point, image_size, partition_size)
        return False
    if verity_supported and is_verity_partition:
        if 2 * image_size - AdjustPartitionSizeForVerity(image_size) > partition_size:
            print "Error: No more room on %s to fit verity data" % mount_point
            return False
    prop_dict["original_partition_size"] = prop_dict["partition_size"]
    prop_dict["partition_size"] = str(image_size)

  # create the verified image if this is to be verified
  if verity_supported and is_verity_partition:
    if not MakeVerityEnabledImage(out_file, prop_dict):
      return False

  if run_fsck and prop_dict.get("skip_fsck") != "true":
    success, unsparse_image = UnsparseImage(out_file, replace=False)
    if not success:
      return False

    # Run e2fsck on the inflated image file
    e2fsck_command = ["e2fsck", "-f", "-n", unsparse_image]
    exit_code = RunCommand(e2fsck_command)

    os.remove(unsparse_image)

  return exit_code == 0


def ImagePropFromGlobalDict(glob_dict, mount_point):
  """Build an image property dictionary from the global dictionary.

  Args:
    glob_dict: the global dictionary from the build system.
    mount_point: such as "system", "data" etc.
  """
  d = {}
  if "build.prop" in glob_dict:
    bp = glob_dict["build.prop"]
    if "ro.build.date.utc" in bp:
      d["timestamp"] = bp["ro.build.date.utc"]

  def copy_prop(src_p, dest_p):
    if src_p in glob_dict:
      d[dest_p] = str(glob_dict[src_p])

  common_props = (
      "extfs_sparse_flag",
      "mkyaffs2_extra_flags",
      "selinux_fc",
      "skip_fsck",
      "verity",
      "verity_key",
      "verity_signer_cmd"
      )
  for p in common_props:
    copy_prop(p, p)

  d["mount_point"] = mount_point
  if mount_point == "system":
    copy_prop("fs_type", "fs_type")
    # Copy the generic sysetem fs type first, override with specific one if
    # available.
    copy_prop("system_fs_type", "fs_type")
    copy_prop("system_size", "partition_size")
    copy_prop("system_journal_size", "journal_size")
    copy_prop("system_verity_block_device", "verity_block_device")
<<<<<<< HEAD
    copy_prop("system_root_image","system_root_image")
    copy_prop("ramdisk_dir","ramdisk_dir")
=======
    copy_prop("system_squashfs_compressor", "squashfs_compressor")
    copy_prop("system_squashfs_compressor_opt", "squashfs_compressor_opt")
>>>>>>> f86e7eea
  elif mount_point == "data":
    # Copy the generic fs type first, override with specific one if available.
    copy_prop("fs_type", "fs_type")
    copy_prop("userdata_fs_type", "fs_type")
    copy_prop("userdata_size", "partition_size")
  elif mount_point == "cache":
    copy_prop("cache_fs_type", "fs_type")
    copy_prop("cache_size", "partition_size")
  elif mount_point == "vendor":
    copy_prop("vendor_fs_type", "fs_type")
    copy_prop("vendor_size", "partition_size")
    copy_prop("vendor_journal_size", "journal_size")
    copy_prop("vendor_verity_block_device", "verity_block_device")
  elif mount_point == "oem":
    copy_prop("fs_type", "fs_type")
    copy_prop("oem_size", "partition_size")
    copy_prop("oem_journal_size", "journal_size")

  return d


def LoadGlobalDict(filename):
  """Load "name=value" pairs from filename"""
  d = {}
  f = open(filename)
  for line in f:
    line = line.strip()
    if not line or line.startswith("#"):
      continue
    k, v = line.split("=", 1)
    d[k] = v
  f.close()
  return d


def main(argv):
  if len(argv) != 3:
    print __doc__
    sys.exit(1)

  in_dir = argv[0]
  glob_dict_file = argv[1]
  out_file = argv[2]

  glob_dict = LoadGlobalDict(glob_dict_file)
  if "mount_point" in glob_dict:
    # The caller knows the mount point and provides a dictionay needed by BuildImage().
    image_properties = glob_dict
  else:
    image_filename = os.path.basename(out_file)
    mount_point = ""
    if image_filename == "system.img":
      mount_point = "system"
    elif image_filename == "userdata.img":
      mount_point = "data"
    elif image_filename == "cache.img":
      mount_point = "cache"
    elif image_filename == "vendor.img":
      mount_point = "vendor"
    elif image_filename == "oem.img":
      mount_point = "oem"
    else:
      print >> sys.stderr, "error: unknown image file name ", image_filename
      exit(1)

    image_properties = ImagePropFromGlobalDict(glob_dict, mount_point)

  if not BuildImage(in_dir, image_properties, out_file):
    print >> sys.stderr, "error: failed to build %s from %s" % (out_file,
                                                                in_dir)
    exit(1)


if __name__ == '__main__':
  main(sys.argv[1:])<|MERGE_RESOLUTION|>--- conflicted
+++ resolved
@@ -379,13 +379,10 @@
     copy_prop("system_size", "partition_size")
     copy_prop("system_journal_size", "journal_size")
     copy_prop("system_verity_block_device", "verity_block_device")
-<<<<<<< HEAD
     copy_prop("system_root_image","system_root_image")
     copy_prop("ramdisk_dir","ramdisk_dir")
-=======
     copy_prop("system_squashfs_compressor", "squashfs_compressor")
     copy_prop("system_squashfs_compressor_opt", "squashfs_compressor_opt")
->>>>>>> f86e7eea
   elif mount_point == "data":
     # Copy the generic fs type first, override with specific one if available.
     copy_prop("fs_type", "fs_type")
