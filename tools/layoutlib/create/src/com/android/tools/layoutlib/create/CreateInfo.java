/*
 * Copyright (C) 2008 The Android Open Source Project
 *
 * Licensed under the Apache License, Version 2.0 (the "License");
 * you may not use this file except in compliance with the License.
 * You may obtain a copy of the License at
 *
 *      http://www.apache.org/licenses/LICENSE-2.0
 *
 * Unless required by applicable law or agreed to in writing, software
 * distributed under the License is distributed on an "AS IS" BASIS,
 * WITHOUT WARRANTIES OR CONDITIONS OF ANY KIND, either express or implied.
 * See the License for the specific language governing permissions and
 * limitations under the License.
 */

package com.android.tools.layoutlib.create;

import com.android.tools.layoutlib.annotations.LayoutlibDelegate;
import com.android.tools.layoutlib.java.AutoCloseable;
import com.android.tools.layoutlib.java.ModifiedUtf8;
import com.android.tools.layoutlib.java.Charsets;
import com.android.tools.layoutlib.java.IntegralToString;
import com.android.tools.layoutlib.java.UnsafeByteSequence;

/**
 * Describes the work to be done by {@link AsmGenerator}.
 */
public final class CreateInfo implements ICreateInfo {

    /**
     * Returns the list of class from layoutlib_create to inject in layoutlib.
     * The list can be empty but must not be null.
     */
    @Override
    public Class<?>[] getInjectedClasses() {
        return INJECTED_CLASSES;
    }

    /**
     * Returns the list of methods to rewrite as delegates.
     * The list can be empty but must not be null.
     */
    @Override
    public String[] getDelegateMethods() {
        return DELEGATE_METHODS;
    }

    /**
     * Returns the list of classes on which to delegate all native methods.
     * The list can be empty but must not be null.
     */
    @Override
    public String[] getDelegateClassNatives() {
        return DELEGATE_CLASS_NATIVES;
    }

    /**
     * Returns The list of methods to stub out. Each entry must be in the form
     * "package.package.OuterClass$InnerClass#MethodName".
     * The list can be empty but must not be null.
     * <p/>
     * This usage is deprecated. Please use method 'delegates' instead.
     */
    @Override
    public String[] getOverriddenMethods() {
        return OVERRIDDEN_METHODS;
    }

    /**
     * Returns the list of classes to rename, must be an even list: the binary FQCN
     * of class to replace followed by the new FQCN.
     * The list can be empty but must not be null.
     */
    @Override
    public String[] getRenamedClasses() {
        return RENAMED_CLASSES;
    }

    /**
     * Returns the list of classes for which the methods returning them should be deleted.
     * The array contains a list of null terminated section starting with the name of the class
     * to rename in which the methods are deleted, followed by a list of return types identifying
     * the methods to delete.
     * The list can be empty but must not be null.
     */
    @Override
    public String[] getDeleteReturns() {
        return DELETE_RETURNS;
    }

    /**
     * Returns the list of classes to refactor, must be an even list: the binary FQCN of class to
     * replace followed by the new FQCN. All references to the old class should be updated to the
     * new class. The list can be empty but must not be null.
     */
    @Override
    public String[] getJavaPkgClasses() {
      return JAVA_PKG_CLASSES;
    }
    //-----

    /**
     * The list of class from layoutlib_create to inject in layoutlib.
     */
    private final static Class<?>[] INJECTED_CLASSES = new Class<?>[] {
            OverrideMethod.class,
            MethodListener.class,
            MethodAdapter.class,
            ICreateInfo.class,
            CreateInfo.class,
            LayoutlibDelegate.class,
            /* Java package classes */
            AutoCloseable.class,
            IntegralToString.class,
            UnsafeByteSequence.class,
            ModifiedUtf8.class,
            Charsets.class,
        };

    /**
     * The list of methods to rewrite as delegates.
     */
    public final static String[] DELEGATE_METHODS = new String[] {
        "android.app.Fragment#instantiate", //(Landroid/content/Context;Ljava/lang/String;Landroid/os/Bundle;)Landroid/app/Fragment;",
        "android.content.res.Resources$Theme#obtainStyledAttributes",
        "android.content.res.Resources$Theme#resolveAttribute",
        "android.content.res.AssetManager#newTheme",
        "android.content.res.AssetManager#deleteTheme",
        "android.content.res.AssetManager#applyThemeStyle",
        "android.content.res.TypedArray#getValueAt",
        "android.graphics.BitmapFactory#finishDecode",
        "android.os.Handler#sendMessageAtTime",
        "android.os.HandlerThread#run",
<<<<<<< HEAD
        "android.os.Build#getString",
        "android.text.format.DateFormat#is24HourFormat",
=======
>>>>>>> a232a68d
        "android.view.Choreographer#getRefreshRate",
        "android.view.Display#updateDisplayInfoLocked",
        "android.view.Display#getWindowManager",
        "android.view.LayoutInflater#rInflate",
        "android.view.LayoutInflater#parseInclude",
        "android.view.View#isInEditMode",
        "android.view.ViewRootImpl#isInTouchMode",
        "android.view.WindowManagerGlobal#getWindowManagerService",
        "android.view.inputmethod.InputMethodManager#getInstance",
        "android.view.MenuInflater#registerMenu",
        "com.android.internal.view.menu.MenuBuilder#createNewMenuItem",
        "com.android.internal.util.XmlUtils#convertValueToInt",
        "com.android.internal.textservice.ITextServicesManager$Stub#asInterface",
    };

    /**
     * The list of classes on which to delegate all native methods.
     */
    public final static String[] DELEGATE_CLASS_NATIVES = new String[] {
        "android.animation.PropertyValuesHolder",
        "android.graphics.AvoidXfermode",
        "android.graphics.Bitmap",
        "android.graphics.BitmapFactory",
        "android.graphics.BitmapShader",
        "android.graphics.BlurMaskFilter",
        "android.graphics.Canvas",
        "android.graphics.ColorFilter",
        "android.graphics.ColorMatrixColorFilter",
        "android.graphics.ComposePathEffect",
        "android.graphics.ComposeShader",
        "android.graphics.CornerPathEffect",
        "android.graphics.DashPathEffect",
        "android.graphics.DiscretePathEffect",
        "android.graphics.DrawFilter",
        "android.graphics.EmbossMaskFilter",
        "android.graphics.LayerRasterizer",
        "android.graphics.LightingColorFilter",
        "android.graphics.LinearGradient",
        "android.graphics.MaskFilter",
        "android.graphics.Matrix",
        "android.graphics.NinePatch",
        "android.graphics.Paint",
        "android.graphics.PaintFlagsDrawFilter",
        "android.graphics.Path",
        "android.graphics.PathDashPathEffect",
        "android.graphics.PathEffect",
        "android.graphics.PixelXorXfermode",
        "android.graphics.PorterDuffColorFilter",
        "android.graphics.PorterDuffXfermode",
        "android.graphics.RadialGradient",
        "android.graphics.Rasterizer",
        "android.graphics.Region",
        "android.graphics.Shader",
        "android.graphics.SumPathEffect",
        "android.graphics.SweepGradient",
        "android.graphics.Typeface",
        "android.graphics.Xfermode",
        "android.os.SystemClock",
        "android.os.SystemProperties",
        "android.text.AndroidBidi",
        "android.text.format.Time",
        "android.util.FloatMath",
        "android.view.Display",
        "libcore.icu.ICU",
    };

    /**
     * The list of methods to stub out. Each entry must be in the form
     *  "package.package.OuterClass$InnerClass#MethodName".
     *  This usage is deprecated. Please use method 'delegates' instead.
     */
    private final static String[] OVERRIDDEN_METHODS = new String[] {
    };

    /**
     *  The list of classes to rename, must be an even list: the binary FQCN
     *  of class to replace followed by the new FQCN.
     */
    private final static String[] RENAMED_CLASSES =
        new String[] {
            "android.os.ServiceManager",                       "android.os._Original_ServiceManager",
            "android.util.LruCache",                           "android.util._Original_LruCache",
            "android.view.SurfaceView",                        "android.view._Original_SurfaceView",
            "android.view.accessibility.AccessibilityManager", "android.view.accessibility._Original_AccessibilityManager",
            "android.webkit.WebView",                          "android.webkit._Original_WebView",
            "com.android.internal.policy.PolicyManager",       "com.android.internal.policy._Original_PolicyManager",
        };

    /**
     * The list of class references to update, must be an even list: the binary
     * FQCN of class to replace followed by the new FQCN. The classes to
     * replace are to be excluded from the output.
     */
    private final static String[] JAVA_PKG_CLASSES =
        new String[] {
            "java.lang.AutoCloseable",                         "com.android.tools.layoutlib.java.AutoCloseable",
            "java.nio.charset.ModifiedUtf8",                   "com.android.tools.layoutlib.java.ModifiedUtf8",
            "java.nio.charset.Charsets",                       "com.android.tools.layoutlib.java.Charsets",
            "java.lang.IntegralToString",                      "com.android.tools.layoutlib.java.IntegralToString",
            "java.lang.UnsafeByteSequence",                    "com.android.tools.layoutlib.java.UnsafeByteSequence",
        };

    /**
     * List of classes for which the methods returning them should be deleted.
     * The array contains a list of null terminated section starting with the name of the class
     * to rename in which the methods are deleted, followed by a list of return types identifying
     * the methods to delete.
     */
    private final static String[] DELETE_RETURNS =
        new String[] {
            null };                         // separator, for next class/methods list.
}
<|MERGE_RESOLUTION|>--- conflicted
+++ resolved
@@ -132,11 +132,7 @@
         "android.graphics.BitmapFactory#finishDecode",
         "android.os.Handler#sendMessageAtTime",
         "android.os.HandlerThread#run",
-<<<<<<< HEAD
-        "android.os.Build#getString",
         "android.text.format.DateFormat#is24HourFormat",
-=======
->>>>>>> a232a68d
         "android.view.Choreographer#getRefreshRate",
         "android.view.Display#updateDisplayInfoLocked",
         "android.view.Display#getWindowManager",
