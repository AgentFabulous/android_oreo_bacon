--- conflicted
+++ resolved
@@ -13,36 +13,15 @@
 ?><?cs def:write_method_summary(methods, included) ?>
 <?cs set:count = #1 ?>
 <?cs each:method = methods ?>
-<<<<<<< HEAD
-	 <?cs # The apilevel-N class MUST BE LAST in the sequence of class names ?>
-    <tr class="<?cs if:count % #2 ?>alt-color<?cs /if ?> api apilevel-<?cs var:method.since ?>" >
-        <td class="jd-typecol"><nobr>
-            <?cs var:method.abstract ?>
-            <?cs var:method.default ?>
-            <?cs var:method.static ?>
-            <?cs var:method.final ?>
-            <?cs call:type_link(method.generic) ?>
-            <?cs call:type_link(method.returnType) ?></nobr>
-        </td>
-        <td class="jd-linkcol" width="100%"><nobr>
-        <span class="sympad"><?cs call:cond_link(method.name, toroot, method.href, included) ?></span>(<?cs call:parameter_list(method.params) ?>)</nobr>
-        <?cs if:subcount(method.shortDescr) || subcount(method.deprecated) || subcount(method.showAnnotations) ?>
-          <div class="jd-descrdiv">
-            <?cs if:subcount(method.shortDescr) || subcount(method.annotationdocumentation) ?><?cs call:short_descr(method)?><?cs /if?>
-            <?cs call:show_annotations_list(method) ?>
-          </div>
-        <?cs /if ?>
-  </td></tr>
-<?cs set:count = count + #1 ?>
-=======
   <?cs # The apilevel-N class MUST BE LAST in the sequence of class names ?>
   <tr class="api apilevel-<?cs var:method.since ?>" >
   <?cs # leave out this cell if there is no return type = if constructors ?>
   <?cs if:subcount(method.returnType) ?>
     <td><code>
         <?cs var:method.abstract ?>
+        <?cs var:method.default ?>
+        <?cs var:method.static ?>
         <?cs var:method.final ?>
-        <?cs var:method.static ?>
         <?cs call:type_link(method.generic) ?>
         <?cs call:type_link(method.returnType) ?></code>
     </td>
@@ -58,7 +37,6 @@
     </td>
   </tr>
   <?cs set:count = count + #1 ?>
->>>>>>> a5f00687
 <?cs /each ?>
 <?cs /def ?>
 
@@ -562,114 +540,11 @@
 </table>
 <?cs /if ?>
 <?cs /if ?>
-<<<<<<< HEAD
-</div><!-- jd-descr (summary) -->
-
-<!-- Details -->
-
-<?cs def:write_field_details(fields) ?>
-<?cs each:field=fields ?>
-<?cs # this next line must be exactly like this to be parsed by eclipse ?>
-<?cs # the A tag in the next line must remain where it is, so that Eclipse can parse the docs ?>
-<A NAME="<?cs var:field.anchor ?>"></A>
-<?cs # The apilevel-N class MUST BE LAST in the sequence of class names ?>
-<div class="jd-details api apilevel-<?cs var:field.since ?>"> 
-    <h4 class="jd-details-title">
-      <span class="normal">
-        <?cs var:field.scope ?> 
-        <?cs var:field.static ?> 
-        <?cs var:field.final ?> 
-        <?cs call:type_link(field.type) ?>
-      </span>
-        <?cs var:field.name ?>
-    </h4>
-      <div class="api-level">
-        <?cs call:since_tags(field) ?>
-        <?cs call:federated_refs(field) ?>
-      </div>
-    <div class="jd-details-descr">
-      <?cs call:show_annotations_list(field) ?>
-      <?cs call:description(field) ?>
-    <?cs if:subcount(field.constantValue) ?>
-        <div class="jd-tagdata">
-        <span class="jd-tagtitle">Constant Value: </span>
-        <span>
-            <?cs if:field.constantValue.isString ?>
-                <?cs var:field.constantValue.str ?>
-            <?cs else ?>
-                <?cs var:field.constantValue.dec ?>
-                (<?cs var:field.constantValue.hex ?>)
-            <?cs /if ?>
-        </span>
-        </div>
-    <?cs /if ?>
-    </div>
-</div>
-<?cs /each ?>
-<?cs /def ?>
-
-<?cs def:write_method_details(methods) ?>
-<?cs each:method=methods ?>
-<?cs # the A tag in the next line must remain where it is, so that Eclipse can parse the docs ?>
-<A NAME="<?cs var:method.anchor ?>"></A>
-<?cs # The apilevel-N class MUST BE LAST in the sequence of class names ?>
-<div class="jd-details api apilevel-<?cs var:method.since ?>"> 
-    <h4 class="jd-details-title">
-      <span class="normal">
-        <?cs var:method.scope ?>
-        <?cs var:method.abstract ?>
-        <?cs var:method.default ?>
-        <?cs var:method.static ?>
-        <?cs var:method.final ?>
-        <?cs call:type_link(method.returnType) ?>
-      </span>
-      <span class="sympad"><?cs var:method.name ?></span>
-      <span class="normal">(<?cs call:parameter_list(method.params) ?>)</span>
-    </h4>
-      <div class="api-level">
-        <div><?cs call:since_tags(method) ?></div>
-        <?cs call:federated_refs(method) ?>
-      </div>
-    <div class="jd-details-descr">
-      <?cs call:show_annotations_list(method) ?>
-      <?cs call:description(method) ?>
-    </div>
-</div>
-<?cs /each ?>
-<?cs /def ?>
-
-<?cs def:write_attr_details(attrs) ?>
-<?cs each:attr=attrs ?>
-<?cs # the A tag in the next line must remain where it is, so that Eclipse can parse the docs ?>
-<A NAME="<?cs var:attr.anchor ?>"></A>
-<div class="jd-details"> 
-    <h4 class="jd-details-title"><?cs var:attr.name ?>
-    </h4>
-    <div class="jd-details-descr">
-        <?cs call:show_annotations_list(attr) ?>
-        <?cs call:description(attr) ?>
-
-        <div class="jd-tagdata">
-            <h5 class="jd-tagtitle">Related Methods</h5>
-            <ul class="nolist">
-            <?cs each:m=attr.methods ?>
-                <li><a href="<?cs var:toroot ?><?cs var:m.href ?>"><?cs var:m.name ?></a></li>
-            <?cs /each ?>
-            </ul>
-        </div>
-    </div>
-</div>
-<?cs /each ?>
-<?cs /def ?>
-
-
-=======
 <?cs
 ################
 # CLASS DETAILS
 ################
 ?>
->>>>>>> a5f00687
 <!-- XML Attributes -->
 <?cs if:subcount(class.attrs) ?>
 <?cs # this next line must be exactly like this to be parsed by eclipse ?>
