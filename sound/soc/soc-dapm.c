/*
 * soc-dapm.c  --  ALSA SoC Dynamic Audio Power Management
 *
 * Copyright 2005 Wolfson Microelectronics PLC.
 * Author: Liam Girdwood <lrg@slimlogic.co.uk>
 *
 *  This program is free software; you can redistribute  it and/or modify it
 *  under  the terms of  the GNU General  Public License as published by the
 *  Free Software Foundation;  either version 2 of the  License, or (at your
 *  option) any later version.
 *
 *  Features:
 *    o Changes power status of internal codec blocks depending on the
 *      dynamic configuration of codec internal audio paths and active
 *      DACs/ADCs.
 *    o Platform power domain - can support external components i.e. amps and
 *      mic/meadphone insertion events.
 *    o Automatic Mic Bias support
 *    o Jack insertion power event initiation - e.g. hp insertion will enable
 *      sinks, dacs, etc
 *    o Delayed powerdown of audio susbsystem to reduce pops between a quick
 *      device reopen.
 *
 *  Todo:
 *    o DAPM power change sequencing - allow for configurable per
 *      codec sequences.
 *    o Support for analogue bias optimisation.
 *    o Support for reduced codec oversampling rates.
 *    o Support for reduced codec bias currents.
 */

#include <linux/module.h>
#include <linux/moduleparam.h>
#include <linux/init.h>
#include <linux/async.h>
#include <linux/delay.h>
#include <linux/pm.h>
#include <linux/bitops.h>
#include <linux/platform_device.h>
#include <linux/jiffies.h>
#include <linux/debugfs.h>
#include <linux/pm_runtime.h>
#include <linux/slab.h>
#include <sound/core.h>
#include <sound/pcm.h>
#include <sound/pcm_params.h>
#include <sound/soc.h>
#include <sound/initval.h>

#include <trace/events/asoc.h>
int soc_dpcm_runtime_update(struct snd_soc_dapm_widget *);

#define DAPM_UPDATE_STAT(widget, val) widget->dapm->card->dapm_stats.val++;

/* dapm power sequences - make this per codec in the future */
static int dapm_up_seq[] = {
	[snd_soc_dapm_pre] = 0,
	[snd_soc_dapm_supply] = 1,
	[snd_soc_dapm_micbias] = 2,
	[snd_soc_dapm_adc] = 3,
	[snd_soc_dapm_mic] = 4,
	[snd_soc_dapm_mux] = 5,
	[snd_soc_dapm_virt_mux] = 5,
	[snd_soc_dapm_value_mux] = 5,
	[snd_soc_dapm_dac] = 6,
	[snd_soc_dapm_mixer] = 7,
	[snd_soc_dapm_mixer_named_ctl] = 7,
	[snd_soc_dapm_pga] = 8,
	[snd_soc_dapm_aif_in] = 8,
	[snd_soc_dapm_aif_out] = 8,
	[snd_soc_dapm_out_drv] = 10,
	[snd_soc_dapm_hp] = 10,
	[snd_soc_dapm_spk] = 10,
	[snd_soc_dapm_post] = 11,
};

static int dapm_down_seq[] = {
	[snd_soc_dapm_pre] = 0,
	[snd_soc_dapm_aif_in] = 1,
	[snd_soc_dapm_aif_out] = 1,
	[snd_soc_dapm_adc] = 5,
	[snd_soc_dapm_hp] = 2,
	[snd_soc_dapm_spk] = 2,
	[snd_soc_dapm_out_drv] = 2,
	[snd_soc_dapm_pga] = 4,
	[snd_soc_dapm_mixer_named_ctl] = 5,
	[snd_soc_dapm_mixer] = 5,
	[snd_soc_dapm_dac] = 6,
	[snd_soc_dapm_mic] = 7,
	[snd_soc_dapm_micbias] = 8,
	[snd_soc_dapm_mux] = 9,
	[snd_soc_dapm_virt_mux] = 9,
	[snd_soc_dapm_value_mux] = 9,
	[snd_soc_dapm_supply] = 11,
	[snd_soc_dapm_post] = 12,
};

static void pop_wait(u32 pop_time)
{
	if (pop_time)
		schedule_timeout_uninterruptible(msecs_to_jiffies(pop_time));
}

static void pop_dbg(struct device *dev, u32 pop_time, const char *fmt, ...)
{
	va_list args;
	char *buf;

	if (!pop_time)
		return;

	buf = kmalloc(PAGE_SIZE, GFP_KERNEL);
	if (buf == NULL)
		return;

	va_start(args, fmt);
	vsnprintf(buf, PAGE_SIZE, fmt, args);
	dev_info(dev, "%s", buf);
	va_end(args);

	kfree(buf);
}

static bool dapm_dirty_widget(struct snd_soc_dapm_widget *w)
{
	return !list_empty(&w->dirty);
}

void dapm_mark_dirty(struct snd_soc_dapm_widget *w, const char *reason)
{
	if (!dapm_dirty_widget(w)) {
		dev_vdbg(w->dapm->dev, "Marking %s dirty due to %s\n",
			 w->name, reason);
		list_add_tail(&w->dirty, &w->dapm->card->dapm_dirty);
	}
}
EXPORT_SYMBOL_GPL(dapm_mark_dirty);

/* create a new dapm widget */
static inline struct snd_soc_dapm_widget *dapm_cnew_widget(
	const struct snd_soc_dapm_widget *_widget)
{
	return kmemdup(_widget, sizeof(*_widget), GFP_KERNEL);
}

/* get snd_card from DAPM context */
static inline struct snd_card *dapm_get_snd_card(
	struct snd_soc_dapm_context *dapm)
{
	if (dapm->codec)
		return dapm->codec->card->snd_card;
	else if (dapm->platform)
		return dapm->platform->card->snd_card;
	else
		BUG();

	/* unreachable */
	return NULL;
}

/* get soc_card from DAPM context */
static inline struct snd_soc_card *dapm_get_soc_card(
		struct snd_soc_dapm_context *dapm)
{
	if (dapm->codec)
		return dapm->codec->card;
	else if (dapm->platform)
		return dapm->platform->card;
	else
		BUG();

	/* unreachable */
	return NULL;
}

static int soc_widget_read(struct snd_soc_dapm_widget *w, int reg)
{
	if (w->codec)
		return snd_soc_read(w->codec, reg);
	else if (w->platform)
		return snd_soc_platform_read(w->platform, reg);

	dev_err(w->dapm->dev, "no valid widget read method\n");
	return -1;
}

static int soc_widget_write(struct snd_soc_dapm_widget *w, int reg, int val)
{
	if (w->codec)
		return snd_soc_write(w->codec, reg, val);
	else if (w->platform)
		return snd_soc_platform_write(w->platform, reg, val);

	dev_err(w->dapm->dev, "no valid widget write method\n");
	return -1;
}

static int soc_widget_update_bits(struct snd_soc_dapm_widget *w,
	unsigned short reg, unsigned int mask, unsigned int value)
{
	bool change;
	unsigned int old, new;
	int ret;

	if (w->codec && w->codec->using_regmap) {
		ret = regmap_update_bits_check(w->codec->control_data,
					       reg, mask, value, &change);
		if (ret != 0)
			return ret;
	} else {
		ret = soc_widget_read(w, reg);
		if (ret < 0)
			return ret;

		old = ret;
		new = (old & ~mask) | (value & mask);
		change = old != new;
		if (change) {
			ret = soc_widget_write(w, reg, new);
			if (ret < 0)
				return ret;
		}
	}

	return change;
}

/**
 * snd_soc_dapm_set_bias_level - set the bias level for the system
 * @dapm: DAPM context
 * @level: level to configure
 *
 * Configure the bias (power) levels for the SoC audio device.
 *
 * Returns 0 for success else error.
 */
static int snd_soc_dapm_set_bias_level(struct snd_soc_dapm_context *dapm,
				       enum snd_soc_bias_level level)
{
	struct snd_soc_card *card = dapm->card;
	int ret = 0;

	trace_snd_soc_bias_level_start(card, level);

	if (card && card->set_bias_level)
		ret = card->set_bias_level(card, dapm, level);
	if (ret != 0)
		goto out;

	if (dapm->codec) {
		if (dapm->codec->driver->set_bias_level)
			ret = dapm->codec->driver->set_bias_level(dapm->codec,
								  level);
		else
			dapm->bias_level = level;
	}
	if (ret != 0)
		goto out;

	if (card && card->set_bias_level_post)
		ret = card->set_bias_level_post(card, dapm, level);
out:
	trace_snd_soc_bias_level_done(card, level);

	return ret;
}

/* set up initial codec paths */
static void dapm_set_path_status(struct snd_soc_dapm_widget *w,
	struct snd_soc_dapm_path *p, int i)
{
	switch (w->id) {
	case snd_soc_dapm_switch:
	case snd_soc_dapm_mixer:
	case snd_soc_dapm_mixer_named_ctl: {
		int val;
		struct soc_mixer_control *mc = (struct soc_mixer_control *)
			w->kcontrol_news[i].private_value;
		unsigned int reg = mc->reg;
		unsigned int shift = mc->shift;
		int max = mc->max;
		unsigned int mask = (1 << fls(max)) - 1;
		unsigned int invert = mc->invert;

		val = soc_widget_read(w, reg);
		val = (val >> shift) & mask;

		if ((invert && !val) || (!invert && val))
			p->connect = 1;
		else
			p->connect = 0;
	}
	break;
	case snd_soc_dapm_mux: {
		struct soc_enum *e = (struct soc_enum *)
			w->kcontrol_news[i].private_value;
		int val, item, bitmask;

		for (bitmask = 1; bitmask < e->max; bitmask <<= 1)
			;
		val = soc_widget_read(w, e->reg);
		item = (val >> e->shift_l) & (bitmask - 1);

		p->connect = 0;
		for (i = 0; i < e->max; i++) {
			if (!(strcmp(p->name, snd_soc_get_enum_text(e, i))) && item == i)
				p->connect = 1;
		}
	}
	break;
	case snd_soc_dapm_virt_mux: {
		struct soc_enum *e = (struct soc_enum *)
			w->kcontrol_news[i].private_value;

		p->connect = 0;
		/* since a virtual mux has no backing registers to
		 * decide which path to connect, it will try to match
		 * with the first enumeration.  This is to ensure
		 * that the default mux choice (the first) will be
		 * correctly powered up during initialization.
		 */
		if (!strcmp(p->name, snd_soc_get_enum_text(e, 0)))
			p->connect = 1;
	}
	break;
	case snd_soc_dapm_value_mux: {
		struct soc_enum *e = (struct soc_enum *)
			w->kcontrol_news[i].private_value;
		int val, item;

		val = soc_widget_read(w, e->reg);
		val = (val >> e->shift_l) & e->mask;
		for (item = 0; item < e->max; item++) {
			if (val == e->values[item])
				break;
		}

		p->connect = 0;
		for (i = 0; i < e->max; i++) {
			if (!(strcmp(p->name, snd_soc_get_enum_text(e, i))) && item == i)
				p->connect = 1;
		}
	}
	break;
	/* does not affect routing - always connected */
	case snd_soc_dapm_pga:
	case snd_soc_dapm_out_drv:
	case snd_soc_dapm_output:
	case snd_soc_dapm_adc:
	case snd_soc_dapm_input:
	case snd_soc_dapm_siggen:
	case snd_soc_dapm_dac:
	case snd_soc_dapm_micbias:
	case snd_soc_dapm_vmid:
	case snd_soc_dapm_supply:
	case snd_soc_dapm_aif_in:
	case snd_soc_dapm_aif_out:
	case snd_soc_dapm_hp:
	case snd_soc_dapm_mic:
	case snd_soc_dapm_spk:
	case snd_soc_dapm_line:
		p->connect = 1;
	break;
	/* does affect routing - dynamically connected */
	case snd_soc_dapm_pre:
	case snd_soc_dapm_post:
		p->connect = 0;
	break;
	}
}

/* connect mux widget to its interconnecting audio paths */
static int dapm_connect_mux(struct snd_soc_dapm_context *dapm,
	struct snd_soc_dapm_widget *src, struct snd_soc_dapm_widget *dest,
	struct snd_soc_dapm_path *path, const char *control_name,
	const struct snd_kcontrol_new *kcontrol)
{
	struct soc_enum *e = (struct soc_enum *)kcontrol->private_value;
	int i;

	for (i = 0; i < e->max; i++) {
		if (!(strcmp(control_name, snd_soc_get_enum_text(e, i)))) {
			list_add(&path->list, &dapm->card->paths);
			list_add(&path->list_sink, &dest->sources);
			list_add(&path->list_source, &src->sinks);
			path->name = (char*)snd_soc_get_enum_text(e, i);
			dapm_set_path_status(dest, path, 0);
			return 0;
		}
	}

	return -ENODEV;
}

/* connect mixer widget to its interconnecting audio paths */
static int dapm_connect_mixer(struct snd_soc_dapm_context *dapm,
	struct snd_soc_dapm_widget *src, struct snd_soc_dapm_widget *dest,
	struct snd_soc_dapm_path *path, const char *control_name)
{
	int i;

	/* search for mixer kcontrol */
	for (i = 0; i < dest->num_kcontrols; i++) {
		if (!strcmp(control_name, dest->kcontrol_news[i].name)) {
			list_add(&path->list, &dapm->card->paths);
			list_add(&path->list_sink, &dest->sources);
			list_add(&path->list_source, &src->sinks);
			path->name = dest->kcontrol_news[i].name;
			dapm_set_path_status(dest, path, i);
			return 0;
		}
	}
	return -ENODEV;
}

static int dapm_is_shared_kcontrol(struct snd_soc_dapm_context *dapm,
	struct snd_soc_dapm_widget *kcontrolw,
	const struct snd_kcontrol_new *kcontrol_new,
	struct snd_kcontrol **kcontrol)
{
	struct snd_soc_dapm_widget *w;
	int i;

	*kcontrol = NULL;

	list_for_each_entry(w, &dapm->card->widgets, list) {
		if (w == kcontrolw || w->dapm != kcontrolw->dapm)
			continue;
		for (i = 0; i < w->num_kcontrols; i++) {
			if (&w->kcontrol_news[i] == kcontrol_new) {
				if (w->kcontrols)
					*kcontrol = w->kcontrols[i];
				return 1;
			}
		}
	}

	return 0;
}

/* create new dapm mixer control */
static int dapm_new_mixer(struct snd_soc_dapm_widget *w)
{
	struct snd_soc_dapm_context *dapm = w->dapm;
	int i, ret = 0;
	size_t name_len, prefix_len;
	struct snd_soc_dapm_path *path;
	struct snd_card *card = dapm->card->snd_card;
	const char *prefix;
	struct snd_soc_dapm_widget_list *wlist;
	size_t wlistsize;

	if (dapm->codec)
		prefix = dapm->codec->name_prefix;
	else
		prefix = NULL;

	if (prefix)
		prefix_len = strlen(prefix) + 1;
	else
		prefix_len = 0;

	/* add kcontrol */
	for (i = 0; i < w->num_kcontrols; i++) {

		/* match name */
		list_for_each_entry(path, &w->sources, list_sink) {

			/* mixer/mux paths name must match control name */
			if (path->name != (char *)w->kcontrol_news[i].name)
				continue;

			if (w->kcontrols[i]) {
				path->kcontrol = w->kcontrols[i];
				continue;
			}

			wlistsize = sizeof(struct snd_soc_dapm_widget_list) +
				    sizeof(struct snd_soc_dapm_widget *),
			wlist = kzalloc(wlistsize, GFP_KERNEL);
			if (wlist == NULL) {
				dev_err(dapm->dev,
					"asoc: can't allocate widget list for %s\n",
					w->name);
				return -ENOMEM;
			}
			wlist->num_widgets = 1;
			wlist->widgets[0] = w;

			/* add dapm control with long name.
			 * for dapm_mixer this is the concatenation of the
			 * mixer and kcontrol name.
			 * for dapm_mixer_named_ctl this is simply the
			 * kcontrol name.
			 */
			name_len = strlen(w->kcontrol_news[i].name) + 1;
			if (w->id != snd_soc_dapm_mixer_named_ctl)
				name_len += 1 + strlen(w->name);

			path->long_name = kmalloc(name_len, GFP_KERNEL);

			if (path->long_name == NULL) {
				kfree(wlist);
				return -ENOMEM;
			}

			switch (w->id) {
			default:
				/* The control will get a prefix from
				 * the control creation process but
				 * we're also using the same prefix
				 * for widgets so cut the prefix off
				 * the front of the widget name.
				 */
				snprintf(path->long_name, name_len, "%s %s",
					 w->name + prefix_len,
					 w->kcontrol_news[i].name);
				break;
			case snd_soc_dapm_mixer_named_ctl:
				snprintf(path->long_name, name_len, "%s",
					 w->kcontrol_news[i].name);
				break;
			}

			path->long_name[name_len - 1] = '\0';

			path->kcontrol = snd_soc_cnew(&w->kcontrol_news[i],
						      wlist, path->long_name,
						      prefix);
			ret = snd_ctl_add(card, path->kcontrol);
			if (ret < 0) {
				dev_err(dapm->dev,
					"asoc: failed to add dapm kcontrol %s: %d\n",
					path->long_name, ret);
				kfree(wlist);
				kfree(path->long_name);
				path->long_name = NULL;
				return ret;
			}
			w->kcontrols[i] = path->kcontrol;
		}
	}
	return ret;
}

/* create new dapm mux control */
static int dapm_new_mux(struct snd_soc_dapm_widget *w)
{
	struct snd_soc_dapm_context *dapm = w->dapm;
	struct snd_soc_dapm_path *path = NULL;
	struct snd_kcontrol *kcontrol;
	struct snd_card *card = dapm->card->snd_card;
	const char *prefix;
	size_t prefix_len;
	int ret;
	struct snd_soc_dapm_widget_list *wlist;
	int shared, wlistentries;
	size_t wlistsize;
	char *name;

	if (w->num_kcontrols != 1) {
		dev_err(dapm->dev,
			"asoc: mux %s has incorrect number of controls\n",
			w->name);
		return -EINVAL;
	}

	shared = dapm_is_shared_kcontrol(dapm, w, &w->kcontrol_news[0],
					 &kcontrol);
	if (kcontrol) {
		wlist = kcontrol->private_data;
		wlistentries = wlist->num_widgets + 1;
	} else {
		wlist = NULL;
		wlistentries = 1;
	}
	wlistsize = sizeof(struct snd_soc_dapm_widget_list) +
		wlistentries * sizeof(struct snd_soc_dapm_widget *),
	wlist = krealloc(wlist, wlistsize, GFP_KERNEL);
	if (wlist == NULL) {
		dev_err(dapm->dev,
			"asoc: can't allocate widget list for %s\n", w->name);
		return -ENOMEM;
	}
	wlist->num_widgets = wlistentries;
	wlist->widgets[wlistentries - 1] = w;

	if (!kcontrol) {
		if (dapm->codec)
			prefix = dapm->codec->name_prefix;
		else
			prefix = NULL;

		if (shared) {
			name = w->kcontrol_news[0].name;
			prefix_len = 0;
		} else {
			name = w->name;
			if (prefix)
				prefix_len = strlen(prefix) + 1;
			else
				prefix_len = 0;
		}

		/*
		 * The control will get a prefix from the control creation
		 * process but we're also using the same prefix for widgets so
		 * cut the prefix off the front of the widget name.
		 */
		kcontrol = snd_soc_cnew(&w->kcontrol_news[0], wlist,
					name + prefix_len, prefix);
		ret = snd_ctl_add(card, kcontrol);
		if (ret < 0) {
			dev_err(dapm->dev, "failed to add kcontrol %s: %d\n",
				w->name, ret);
			kfree(wlist);
			return ret;
		}
	}

	kcontrol->private_data = wlist;

	w->kcontrols[0] = kcontrol;

	list_for_each_entry(path, &w->sources, list_sink)
		path->kcontrol = kcontrol;

	return 0;
}

/* create new dapm volume control */
static int dapm_new_pga(struct snd_soc_dapm_widget *w)
{
	if (w->num_kcontrols)
		dev_err(w->dapm->dev,
			"asoc: PGA controls not supported: '%s'\n", w->name);

	return 0;
}

/* We implement power down on suspend by checking the power state of
 * the ALSA card - when we are suspending the ALSA state for the card
 * is set to D3.
 */
static int snd_soc_dapm_suspend_check(struct snd_soc_dapm_widget *widget)
{
	int level = snd_power_get_state(widget->dapm->card->snd_card);

	switch (level) {
	case SNDRV_CTL_POWER_D3hot:
	case SNDRV_CTL_POWER_D3cold:
		if (widget->ignore_suspend)
			dev_dbg(widget->dapm->dev, "%s ignoring suspend\n",
				widget->name);
		return widget->ignore_suspend;
	default:
		return 1;
	}
}

/* reset 'walked' bit for each dapm path */
static inline void dapm_clear_walk(struct snd_soc_dapm_context *dapm)
{
	struct snd_soc_dapm_path *p;

	list_for_each_entry(p, &dapm->card->paths, list)
		p->walked = 0;
}

/* add widget to list if it's not already in the list */
static int dapm_list_add_widget(struct snd_soc_dapm_widget_list **list,
	struct snd_soc_dapm_widget *w)
{
	struct snd_soc_dapm_widget_list *wlist;
	int wlistsize, wlistentries, i;

	if (*list == NULL)
		return -EINVAL;

	wlist = *list;

	/* is this widget already in the list */
	for (i = 0; i < wlist->num_widgets; i++) {
		if (wlist->widgets[i] == w)
			return 0;
	}

	/* allocate some new space */
	wlistentries = wlist->num_widgets + 1;
	wlistsize = sizeof(struct snd_soc_dapm_widget_list) +
			wlistentries * sizeof(struct snd_soc_dapm_widget *);
	*list = krealloc(wlist, wlistsize, GFP_KERNEL);
	if (*list == NULL) {
		dev_err(w->dapm->dev, "can't allocate widget list for %s\n",
			w->name);
		return -ENOMEM;
	}
	wlist = *list;

	/* insert the widget */
	dev_dbg(w->dapm->dev, "added %s in widget list pos %d\n",
			w->name, wlist->num_widgets);

	wlist->widgets[wlist->num_widgets] = w;
	wlist->num_widgets++;
	return 1;
}

/*
 * Recursively check for a completed path to an active or physically connected
 * output widget. Returns number of complete paths.
 */
static int is_connected_output_ep(struct snd_soc_dapm_widget *widget,
	struct snd_soc_dapm_widget_list **list)
{
	struct snd_soc_dapm_path *path;
	int con = 0;

	if (widget->outputs >= 0)
		return widget->outputs;

	DAPM_UPDATE_STAT(widget, path_checks);

	if (widget->id == snd_soc_dapm_supply)
		return 0;

	switch (widget->id) {
	case snd_soc_dapm_adc:
	case snd_soc_dapm_aif_out:
		if (widget->active) {
			widget->outputs = snd_soc_dapm_suspend_check(widget);
			return widget->outputs;
		}
	default:
		break;
	}

	if (widget->connected) {
		/* connected pin ? */
		if (widget->id == snd_soc_dapm_output && !widget->ext) {
			widget->outputs = snd_soc_dapm_suspend_check(widget);
			return widget->outputs;
		}

		/* connected jack or spk ? */
		if (widget->id == snd_soc_dapm_hp ||
		    widget->id == snd_soc_dapm_spk ||
		    (widget->id == snd_soc_dapm_line &&
		     !list_empty(&widget->sources))) {
			widget->outputs = snd_soc_dapm_suspend_check(widget);
			return widget->outputs;
		}
	}

	list_for_each_entry(path, &widget->sinks, list_source) {
		DAPM_UPDATE_STAT(widget, neighbour_checks);

		if (path->weak)
			continue;

		if (path->walked)
			continue;

		dev_vdbg(widget->dapm->dev," %c : %s -> %s -> %s : %c\n",
				path->sink && path->connect ? '*' : ' ',
				widget->name, path->name, path->sink->name,
				path->weak ? 'w': ' ');

		if (path->sink && path->connect) {
			path->walked = 1;

			/* do we need to add this widget to the list ? */
			if (list) {
				int err;
				err = dapm_list_add_widget(list, path->sink);
				if (err < 0) {
					dev_err(widget->dapm->dev, "could not add widget %s\n",
						widget->name);
					return con;
				}
			}

			con += is_connected_output_ep(path->sink, list);
		}
	}

	widget->outputs = con;

	return con;
}

/*
 * Recursively check for a completed path to an active or physically connected
 * input widget. Returns number of complete paths.
 */
static int is_connected_input_ep(struct snd_soc_dapm_widget *widget,
	struct snd_soc_dapm_widget_list **list)
{
	struct snd_soc_dapm_path *path;
	int con = 0;

	if (widget->inputs >= 0)
		return widget->inputs;

	DAPM_UPDATE_STAT(widget, path_checks);

	if (widget->id == snd_soc_dapm_supply)
		return 0;

	/* active stream ? */
	switch (widget->id) {
	case snd_soc_dapm_dac:
	case snd_soc_dapm_aif_in:
		if (widget->active) {
			widget->inputs = snd_soc_dapm_suspend_check(widget);
			return widget->inputs;
		}
	default:
		break;
	}

	if (widget->connected) {
		/* connected pin ? */
		if (widget->id == snd_soc_dapm_input && !widget->ext) {
			widget->inputs = snd_soc_dapm_suspend_check(widget);
			return widget->inputs;
		}

		/* connected VMID/Bias for lower pops */
		if (widget->id == snd_soc_dapm_vmid) {
			widget->inputs = snd_soc_dapm_suspend_check(widget);
			return widget->inputs;
		}

		/* connected jack ? */
		if (widget->id == snd_soc_dapm_mic ||
		    (widget->id == snd_soc_dapm_line &&
		     !list_empty(&widget->sinks))) {
			widget->inputs = snd_soc_dapm_suspend_check(widget);
			return widget->inputs;
		}

		/* signal generator */
		if (widget->id == snd_soc_dapm_siggen) {
			widget->inputs = snd_soc_dapm_suspend_check(widget);
			return widget->inputs;
		}
	}

	list_for_each_entry(path, &widget->sources, list_sink) {
		DAPM_UPDATE_STAT(widget, neighbour_checks);

		if (path->source)
			dev_vdbg(widget->dapm->dev," %c : %s <- %s <- %s : %c\n",
				path->source && path->connect ? '*' : ' ',
				widget->name, path->name, path->source->name,
				path->weak ? 'w': ' ');

		if (path->weak)
			continue;

		if (path->walked)
			continue;

		if (path->source && path->connect) {
			path->walked = 1;

			/* do we need to add this widget to the list ? */
			if (list) {
				int err;
				err = dapm_list_add_widget(list, path->sink);
				if (err < 0) {
					dev_err(widget->dapm->dev, "could not add widget %s\n",
						widget->name);
					return con;
				}
			}

			con += is_connected_input_ep(path->source, list);
		}
	}

	widget->inputs = con;

	return con;
}

/* Get the DAPM AIF widget for thie DAI stream */
struct snd_soc_dapm_widget *snd_soc_get_codec_widget(struct snd_soc_card *card,
		struct snd_soc_codec *codec, const char *name)
{
	struct snd_soc_dapm_widget *w;

	/* get stream root widget AIF from stream string and direction */
	list_for_each_entry(w, &card->widgets, list) {

		/* make sure the widget belongs the DAI codec or platform */
		if (w->codec && w->codec != codec)
			continue;

		if (!strcmp(w->name, name))
			return w;

	}
	dev_err(card->dapm.dev, "DAI AIF widget for %s not found\n", name);
	return NULL;
}
EXPORT_SYMBOL_GPL(snd_soc_get_codec_widget);

struct snd_soc_dapm_widget *snd_soc_get_platform_widget(struct snd_soc_card *card,
		struct snd_soc_platform *platform, const char *name)
{
	struct snd_soc_dapm_widget *w;

	/* get stream root widget AIF from stream string and direction */
	list_for_each_entry(w, &card->widgets, list) {

		/* make sure the widget belongs the DAI codec or platform */
		if (w->platform && w->platform != platform)
			continue;

		if (!strcmp(w->name, name))
			return w;
	}
	dev_err(card->dapm.dev, "DAI AIF widget for %s not found\n", name);
	return NULL;
}
EXPORT_SYMBOL_GPL(snd_soc_get_platform_widget);

static int dapm_get_playback_paths(struct snd_soc_dapm_context *dapm,
		struct snd_soc_dapm_widget *root,
		struct snd_soc_dapm_widget_list **list)
{
	int paths;

	if (!root) {
		dev_err(dapm->dev, "no root widget for path discovery\n");
		return 0;
	}

	dev_dbg(dapm->dev, "Playback: checking paths from %s\n",root->name);
	paths = is_connected_output_ep(root, list);
	dev_dbg(dapm->dev, "Playback: found %d paths from %s\n", paths, root->name);

	return paths;
}

static int dapm_get_capture_paths(struct snd_soc_dapm_context *dapm,
		struct snd_soc_dapm_widget *root,
		struct snd_soc_dapm_widget_list **list)
{
	int paths;

	if (!root) {
		dev_err(dapm->dev, "no root widget for path discovery\n");
		return 0;
	}

	dev_dbg(dapm->dev, "Capture: checking paths from %s\n",root->name);
	paths = is_connected_input_ep(root, list);
	dev_dbg(dapm->dev, "Capture: found %d paths from %s\n", paths, root->name);

	return paths;
}

/**
 * snd_soc_dapm_get_connected_widgets - query audio path and it's widgets.
 * @dai: the soc DAI.
 * @stream: stream direction.
 * @list: list of active widgets for this stream.
 *
 * Queries DAPM graph as to whether an valid audio stream path exists for
 * the initial stream specified by name. This takes into account
 * current mixer and mux kcontrol settings. Creates list of valid widgets.
 *
 * Returns the number of valid paths or negative error.
 */
int snd_soc_dapm_dai_get_connected_widgets(struct snd_soc_dai *dai, int stream,
	struct snd_soc_dapm_widget_list **list)
{
	struct snd_soc_card *card = dai->card;
	struct snd_soc_dapm_widget *w;
	int paths;

	memset(&card->dapm_stats, 0, sizeof(card->dapm_stats));

	list_for_each_entry(w, &card->widgets, list) {
		w->power_checked = false;
		w->inputs = -1;
		w->outputs = -1;
	}

	if (stream == SNDRV_PCM_STREAM_PLAYBACK)
		paths = dapm_get_playback_paths(&card->dapm, dai->playback_aif, list);
	else
		paths = dapm_get_capture_paths(&card->dapm, dai->capture_aif, list);

	dapm_clear_walk(&card->dapm);
	return paths;
}

/*
 * Handler for generic register modifier widget.
 */
int dapm_reg_event(struct snd_soc_dapm_widget *w,
		   struct snd_kcontrol *kcontrol, int event)
{
	unsigned int val;

	if (SND_SOC_DAPM_EVENT_ON(event))
		val = w->on_val;
	else
		val = w->off_val;

	soc_widget_update_bits(w, -(w->reg + 1),
			    w->mask << w->shift, val << w->shift);

	return 0;
}
EXPORT_SYMBOL_GPL(dapm_reg_event);

static int dapm_widget_power_check(struct snd_soc_dapm_widget *w)
{
	if (w->power_checked)
		return w->new_power;

	if (w->force)
		w->new_power = 1;
	else
		w->new_power = w->power_check(w);

	w->power_checked = true;

	return w->new_power;
}

/* Generic check to see if a widget should be powered.
 */
static int dapm_generic_check_power(struct snd_soc_dapm_widget *w)
{
	int in, out;

	DAPM_UPDATE_STAT(w, power_checks);

	in = is_connected_input_ep(w, NULL);
	dapm_clear_walk(w->dapm);
	out = is_connected_output_ep(w, NULL);
	dapm_clear_walk(w->dapm);
	return out != 0 && in != 0;
}

/* Check to see if an ADC has power */
static int dapm_adc_check_power(struct snd_soc_dapm_widget *w)
{
	int in;

	DAPM_UPDATE_STAT(w, power_checks);

	if (w->active) {
		in = is_connected_input_ep(w, NULL);
		dapm_clear_walk(w->dapm);
		return in != 0;
	} else {
		return dapm_generic_check_power(w);
	}
}

/* Check to see if a DAC has power */
static int dapm_dac_check_power(struct snd_soc_dapm_widget *w)
{
	int out;

	DAPM_UPDATE_STAT(w, power_checks);

	if (w->active) {
		out = is_connected_output_ep(w, NULL);
		dapm_clear_walk(w->dapm);
		return out != 0;
	} else {
		return dapm_generic_check_power(w);
	}
}

/* Check to see if a power supply is needed */
static int dapm_supply_check_power(struct snd_soc_dapm_widget *w)
{
	struct snd_soc_dapm_path *path;

	DAPM_UPDATE_STAT(w, power_checks);

	/* Check if one of our outputs is connected */
	list_for_each_entry(path, &w->sinks, list_source) {
		DAPM_UPDATE_STAT(w, neighbour_checks);

		if (path->weak)
			continue;

		if (path->connected &&
		    !path->connected(path->source, path->sink))
			continue;

		if (!path->sink)
			continue;

		if (dapm_widget_power_check(path->sink))
			return 1;
	}

	dapm_clear_walk(w->dapm);

	return 0;
}

static int dapm_always_on_check_power(struct snd_soc_dapm_widget *w)
{
	return 1;
}

static int dapm_seq_compare(struct snd_soc_dapm_widget *a,
			    struct snd_soc_dapm_widget *b,
			    bool power_up)
{
	int *sort;

	if (power_up)
		sort = dapm_up_seq;
	else
		sort = dapm_down_seq;

	if (sort[a->id] != sort[b->id])
		return sort[a->id] - sort[b->id];
	if (a->subseq != b->subseq) {
		if (power_up)
			return a->subseq - b->subseq;
		else
			return b->subseq - a->subseq;
	}
	if (a->reg != b->reg)
		return a->reg - b->reg;
	if (a->dapm != b->dapm)
		return (unsigned long)a->dapm - (unsigned long)b->dapm;

	return 0;
}

/* Insert a widget in order into a DAPM power sequence. */
static void dapm_seq_insert(struct snd_soc_dapm_widget *new_widget,
			    struct list_head *list,
			    bool power_up)
{
	struct snd_soc_dapm_widget *w;

	list_for_each_entry(w, list, power_list)
		if (dapm_seq_compare(new_widget, w, power_up) < 0) {
			list_add_tail(&new_widget->power_list, &w->power_list);
			return;
		}

	list_add_tail(&new_widget->power_list, list);
}

static void dapm_seq_check_event(struct snd_soc_dapm_context *dapm,
				 struct snd_soc_dapm_widget *w, int event)
{
	struct snd_soc_card *card = dapm->card;
	const char *ev_name;
	int power, ret;

	switch (event) {
	case SND_SOC_DAPM_PRE_PMU:
		ev_name = "PRE_PMU";
		power = 1;
		break;
	case SND_SOC_DAPM_POST_PMU:
		ev_name = "POST_PMU";
		power = 1;
		break;
	case SND_SOC_DAPM_PRE_PMD:
		ev_name = "PRE_PMD";
		power = 0;
		break;
	case SND_SOC_DAPM_POST_PMD:
		ev_name = "POST_PMD";
		power = 0;
		break;
	default:
		BUG();
		return;
	}

	if (w->power != power)
		return;

	if (w->event && (w->event_flags & event)) {
		pop_dbg(dapm->dev, card->pop_time, "pop test : %s %s\n",
			w->name, ev_name);
		trace_snd_soc_dapm_widget_event_start(w, event);
		ret = w->event(w, NULL, event);
		trace_snd_soc_dapm_widget_event_done(w, event);
		if (ret < 0)
			pr_err("%s: %s event failed: %d\n",
			       ev_name, w->name, ret);
	}
}

/* Apply the coalesced changes from a DAPM sequence */
static void dapm_seq_run_coalesced(struct snd_soc_dapm_context *dapm,
				   struct list_head *pending)
{
	struct snd_soc_card *card = dapm->card;
	struct snd_soc_dapm_widget *w;
	int reg, power;
	unsigned int value = 0;
	unsigned int mask = 0;
	unsigned int cur_mask;

	reg = list_first_entry(pending, struct snd_soc_dapm_widget,
			       power_list)->reg;

	list_for_each_entry(w, pending, power_list) {
		cur_mask = 1 << w->shift;
		BUG_ON(reg != w->reg);

		if (w->invert)
			power = !w->power;
		else
			power = w->power;

		mask |= cur_mask;
		if (power)
			value |= cur_mask;

		pop_dbg(dapm->dev, card->pop_time,
			"pop test : Queue %s: reg=0x%x, 0x%x/0x%x\n",
			w->name, reg, value, mask);

		/* Check for events */
		dapm_seq_check_event(dapm, w, SND_SOC_DAPM_PRE_PMU);
		dapm_seq_check_event(dapm, w, SND_SOC_DAPM_PRE_PMD);
	}

	if (reg >= 0) {
		/* Any widget will do, they should all be updating the
		 * same register.
		 */
		w = list_first_entry(pending, struct snd_soc_dapm_widget,
				     power_list);

		pop_dbg(dapm->dev, card->pop_time,
			"pop test : Applying 0x%x/0x%x to %x in %dms\n",
			value, mask, reg, card->pop_time);
		pop_wait(card->pop_time);
		soc_widget_update_bits(w, reg, mask, value);
	}

	list_for_each_entry(w, pending, power_list) {
		dapm_seq_check_event(dapm, w, SND_SOC_DAPM_POST_PMU);
		dapm_seq_check_event(dapm, w, SND_SOC_DAPM_POST_PMD);
	}
}

/* Apply a DAPM power sequence.
 *
 * We walk over a pre-sorted list of widgets to apply power to.  In
 * order to minimise the number of writes to the device required
 * multiple widgets will be updated in a single write where possible.
 * Currently anything that requires more than a single write is not
 * handled.
 */
static void dapm_seq_run(struct snd_soc_dapm_context *dapm,
			 struct list_head *list, int event, bool power_up)
{
	struct snd_soc_dapm_widget *w, *n;
	LIST_HEAD(pending);
	int cur_sort = -1;
	int cur_subseq = -1;
	int cur_reg = SND_SOC_NOPM;
	struct snd_soc_dapm_context *cur_dapm = NULL;
	int ret, i;
	int *sort;

	if (power_up)
		sort = dapm_up_seq;
	else
		sort = dapm_down_seq;

	list_for_each_entry_safe(w, n, list, power_list) {
		ret = 0;

		/* Do we need to apply any queued changes? */
		if (sort[w->id] != cur_sort || w->reg != cur_reg ||
		    w->dapm != cur_dapm || w->subseq != cur_subseq) {
			if (cur_dapm && !list_empty(&pending))
				dapm_seq_run_coalesced(cur_dapm, &pending);

			if (cur_dapm && cur_dapm->seq_notifier) {
				for (i = 0; i < ARRAY_SIZE(dapm_up_seq); i++)
					if (sort[i] == cur_sort)
						cur_dapm->seq_notifier(cur_dapm,
								       i,
								       cur_subseq);
			}

			INIT_LIST_HEAD(&pending);
			cur_sort = -1;
			cur_subseq = INT_MIN;
			cur_reg = SND_SOC_NOPM;
			cur_dapm = NULL;
		}

		switch (w->id) {
		case snd_soc_dapm_pre:
			if (!w->event)
				list_for_each_entry_safe_continue(w, n, list,
								  power_list);

			if (event == SND_SOC_DAPM_STREAM_START)
				ret = w->event(w,
					       NULL, SND_SOC_DAPM_PRE_PMU);
			else if (event == SND_SOC_DAPM_STREAM_STOP)
				ret = w->event(w,
					       NULL, SND_SOC_DAPM_PRE_PMD);
			break;

		case snd_soc_dapm_post:
			if (!w->event)
				list_for_each_entry_safe_continue(w, n, list,
								  power_list);

			if (event == SND_SOC_DAPM_STREAM_START)
				ret = w->event(w,
					       NULL, SND_SOC_DAPM_POST_PMU);
			else if (event == SND_SOC_DAPM_STREAM_STOP)
				ret = w->event(w,
					       NULL, SND_SOC_DAPM_POST_PMD);
			break;

		default:
			/* Queue it up for application */
			cur_sort = sort[w->id];
			cur_subseq = w->subseq;
			cur_reg = w->reg;
			cur_dapm = w->dapm;
			list_move(&w->power_list, &pending);
			break;
		}

		if (ret < 0)
			dev_err(w->dapm->dev,
				"Failed to apply widget power: %d\n", ret);
	}

	if (cur_dapm && !list_empty(&pending))
		dapm_seq_run_coalesced(cur_dapm, &pending);

	if (cur_dapm && cur_dapm->seq_notifier) {
		for (i = 0; i < ARRAY_SIZE(dapm_up_seq); i++)
			if (sort[i] == cur_sort)
				cur_dapm->seq_notifier(cur_dapm,
						       i, cur_subseq);
	}
}

static void dapm_widget_update(struct snd_soc_dapm_context *dapm)
{
	struct snd_soc_dapm_update *update = dapm->update;
	struct snd_soc_dapm_widget *w;
	int ret;

	if (!update)
		return;

	w = update->widget;

	if (w->event &&
	    (w->event_flags & SND_SOC_DAPM_PRE_REG)) {
		ret = w->event(w, update->kcontrol, SND_SOC_DAPM_PRE_REG);
		if (ret != 0)
			pr_err("%s DAPM pre-event failed: %d\n",
			       w->name, ret);
	}

	ret = snd_soc_update_bits(w->codec, update->reg, update->mask,
				  update->val);
	if (ret < 0)
		pr_err("%s DAPM update failed: %d\n", w->name, ret);

	if (w->event &&
	    (w->event_flags & SND_SOC_DAPM_POST_REG)) {
		ret = w->event(w, update->kcontrol, SND_SOC_DAPM_POST_REG);
		if (ret != 0)
			pr_err("%s DAPM post-event failed: %d\n",
			       w->name, ret);
	}
}

/* Async callback run prior to DAPM sequences - brings to _PREPARE if
 * they're changing state.
 */
static void dapm_pre_sequence_async(void *data, async_cookie_t cookie)
{
	struct snd_soc_dapm_context *d = data;
	int ret;

	/* If we're off and we're not supposed to be go into STANDBY */
	if (d->bias_level == SND_SOC_BIAS_OFF &&
	    d->target_bias_level != SND_SOC_BIAS_OFF) {
		if (d->dev)
			pm_runtime_get_sync(d->dev);

		ret = snd_soc_dapm_set_bias_level(d, SND_SOC_BIAS_STANDBY);
		if (ret != 0)
			dev_err(d->dev,
				"Failed to turn on bias: %d\n", ret);
	}

	/* Prepare for a STADDBY->ON or ON->STANDBY transition */
	if (d->bias_level != d->target_bias_level) {
		ret = snd_soc_dapm_set_bias_level(d, SND_SOC_BIAS_PREPARE);
		if (ret != 0)
			dev_err(d->dev,
				"Failed to prepare bias: %d\n", ret);
	}
}

/* Async callback run prior to DAPM sequences - brings to their final
 * state.
 */
static void dapm_post_sequence_async(void *data, async_cookie_t cookie)
{
	struct snd_soc_dapm_context *d = data;
	int ret;

	/* If we just powered the last thing off drop to standby bias */
	if (d->bias_level == SND_SOC_BIAS_PREPARE &&
	    (d->target_bias_level == SND_SOC_BIAS_STANDBY ||
	     d->target_bias_level == SND_SOC_BIAS_OFF)) {
		ret = snd_soc_dapm_set_bias_level(d, SND_SOC_BIAS_STANDBY);
		if (ret != 0)
			dev_err(d->dev, "Failed to apply standby bias: %d\n",
				ret);
	}

	/* If we're in standby and can support bias off then do that */
	if (d->bias_level == SND_SOC_BIAS_STANDBY &&
	    d->target_bias_level == SND_SOC_BIAS_OFF) {
		ret = snd_soc_dapm_set_bias_level(d, SND_SOC_BIAS_OFF);
		if (ret != 0)
			dev_err(d->dev, "Failed to turn off bias: %d\n", ret);

		if (d->dev)
			pm_runtime_put_sync(d->dev);
	}

	/* If we just powered up then move to active bias */
	if (d->bias_level == SND_SOC_BIAS_PREPARE &&
	    d->target_bias_level == SND_SOC_BIAS_ON) {
		ret = snd_soc_dapm_set_bias_level(d, SND_SOC_BIAS_ON);
		if (ret != 0)
			dev_err(d->dev, "Failed to apply active bias: %d\n",
				ret);
	}
}

static void dapm_widget_set_peer_power(struct snd_soc_dapm_widget *peer,
				       bool power, bool connect)
{
	/* If a connection is being made or broken then that update
	 * will have marked the peer dirty, otherwise the widgets are
	 * not connected and this update has no impact. */
	if (!connect)
		return;

	/* If the peer is already in the state we're moving to then we
	 * won't have an impact on it. */
	if (power != peer->power)
		dapm_mark_dirty(peer, "peer state change");
}

static void dapm_widget_set_power(struct snd_soc_dapm_widget *w, bool power,
				  struct list_head *up_list,
				  struct list_head *down_list)
{
	struct snd_soc_dapm_path *path;

	if (w->power == power)
		return;

	trace_snd_soc_dapm_widget_power(w, power);

	/* If we changed our power state perhaps our neigbours changed
	 * also.
	 */
	list_for_each_entry(path, &w->sources, list_sink) {
		if (path->source) {
			dapm_widget_set_peer_power(path->source, power,
						   path->connect);
		}
	}
	switch (w->id) {
	case snd_soc_dapm_supply:
		/* Supplies can't affect their outputs, only their inputs */
		break;
	default:
		list_for_each_entry(path, &w->sinks, list_source) {
			if (path->sink) {
				dapm_widget_set_peer_power(path->sink, power,
							   path->connect);
			}
		}
		break;
	}

	if (power) {
		dapm_seq_insert(w, up_list, true);
		dev_dbg(w->dapm->dev,
			"dapm: power up widget %s\n", w->name);
	} else {
		dapm_seq_insert(w, down_list, false);
		dev_dbg(w->dapm->dev,
			"dapm: power down widget %s\n", w->name);
	}

	w->power = power;
}

static void dapm_power_one_widget(struct snd_soc_dapm_widget *w,
				  struct list_head *up_list,
				  struct list_head *down_list)
{
	int power;

	switch (w->id) {
	case snd_soc_dapm_pre:
		dapm_seq_insert(w, down_list, false);
		break;
	case snd_soc_dapm_post:
		dapm_seq_insert(w, up_list, true);
		break;

	default:
		power = dapm_widget_power_check(w);

		dapm_widget_set_power(w, power, up_list, down_list);
		break;
	}
}

/*
 * Scan each dapm widget for complete audio path.
 * A complete path is a route that has valid endpoints i.e.:-
 *
 *  o DAC to output pin.
 *  o Input Pin to ADC.
 *  o Input pin to Output pin (bypass, sidetone)
 *  o DAC to ADC (loopback).
 */
static int dapm_power_widgets(struct snd_soc_dapm_context *dapm, int event)
{
	struct snd_soc_card *card = dapm->card;
	struct snd_soc_dapm_widget *w;
	struct snd_soc_dapm_context *d;
	LIST_HEAD(up_list);
	LIST_HEAD(down_list);
	LIST_HEAD(async_domain);
	enum snd_soc_bias_level bias;

	trace_snd_soc_dapm_start(card);

	mutex_lock(&card->dapm_power_mutex);

	list_for_each_entry(d, &card->dapm_list, list) {
		if (d->n_widgets || d->codec == NULL) {
			if (d->idle_bias_off)
				d->target_bias_level = SND_SOC_BIAS_OFF;
			else
				d->target_bias_level = SND_SOC_BIAS_STANDBY;
		}
	}

	memset(&card->dapm_stats, 0, sizeof(card->dapm_stats));

	list_for_each_entry(w, &card->widgets, list) {
		w->power_checked = false;
		w->inputs = -1;
		w->outputs = -1;
	}

	/* Check which widgets we need to power and store them in
	 * lists indicating if they should be powered up or down.  We
	 * only check widgets that have been flagged as dirty but note
	 * that new widgets may be added to the dirty list while we
	 * iterate.
	 */
	list_for_each_entry(w, &card->dapm_dirty, dirty) {
		dapm_power_one_widget(w, &up_list, &down_list);
	}

	list_for_each_entry(w, &card->widgets, list) {
		switch (w->id) {
		case snd_soc_dapm_pre:
		case snd_soc_dapm_post:
			/* These widgets always need to be powered */
			break;
		default:
			list_del_init(&w->dirty);
			break;
		}

		if (w->power) {
			d = w->dapm;

			/* Supplies and micbiases only bring the
			 * context up to STANDBY as unless something
			 * else is active and passing audio they
			 * generally don't require full power.
			 */
			switch (w->id) {
			case snd_soc_dapm_supply:
			case snd_soc_dapm_micbias:
				if (d->target_bias_level < SND_SOC_BIAS_STANDBY)
					d->target_bias_level = SND_SOC_BIAS_STANDBY;
				break;
			default:
				d->target_bias_level = SND_SOC_BIAS_ON;
				break;
			}
		}

	}

	/* If there are no DAPM widgets then try to figure out power from the
	 * event type.
	 */
	if (!dapm->n_widgets) {
		switch (event) {
		case SND_SOC_DAPM_STREAM_START:
		case SND_SOC_DAPM_STREAM_RESUME:
			dapm->target_bias_level = SND_SOC_BIAS_ON;
			break;
		case SND_SOC_DAPM_STREAM_STOP:
			if (dapm->codec && dapm->codec->active)
				dapm->target_bias_level = SND_SOC_BIAS_ON;
			else
				dapm->target_bias_level = SND_SOC_BIAS_STANDBY;
			break;
		case SND_SOC_DAPM_STREAM_SUSPEND:
			dapm->target_bias_level = SND_SOC_BIAS_STANDBY;
			break;
		case SND_SOC_DAPM_STREAM_NOP:
			dapm->target_bias_level = dapm->bias_level;
			break;
		default:
			break;
		}
	}

	/* Force all contexts in the card to the same bias state if
	 * they're not ground referenced.
	 */
	bias = SND_SOC_BIAS_OFF;
	list_for_each_entry(d, &card->dapm_list, list)
		if (d->target_bias_level > bias)
			bias = d->target_bias_level;
	list_for_each_entry(d, &card->dapm_list, list)
		if (!d->idle_bias_off)
			d->target_bias_level = bias;

	trace_snd_soc_dapm_walk_done(card);

	/* Run all the bias changes in parallel */
	list_for_each_entry(d, &dapm->card->dapm_list, list)
		async_schedule_domain(dapm_pre_sequence_async, d,
					&async_domain);
	async_synchronize_full_domain(&async_domain);

	/* Power down widgets first; try to avoid amplifying pops. */
	dapm_seq_run(dapm, &down_list, event, false);

	dapm_widget_update(dapm);

	/* Now power up. */
	dapm_seq_run(dapm, &up_list, event, true);

	/* Run all the bias changes in parallel */
	list_for_each_entry(d, &dapm->card->dapm_list, list)
		async_schedule_domain(dapm_post_sequence_async, d,
					&async_domain);
	async_synchronize_full_domain(&async_domain);

	pop_dbg(dapm->dev, card->pop_time,
		"DAPM sequencing finished, waiting %dms\n", card->pop_time);
	pop_wait(card->pop_time);

	mutex_unlock(&card->dapm_power_mutex);

	trace_snd_soc_dapm_done(card);

	return 0;
}

#ifdef CONFIG_DEBUG_FS
static int dapm_widget_power_open_file(struct inode *inode, struct file *file)
{
	file->private_data = inode->i_private;
	return 0;
}

static ssize_t dapm_widget_power_read_file(struct file *file,
					   char __user *user_buf,
					   size_t count, loff_t *ppos)
{
	struct snd_soc_dapm_widget *w = file->private_data;
	char *buf;
	int in, out;
	ssize_t ret;
	struct snd_soc_dapm_path *p = NULL;

	buf = kmalloc(PAGE_SIZE, GFP_KERNEL);
	if (!buf)
		return -ENOMEM;

	in = is_connected_input_ep(w, NULL);
	dapm_clear_walk(w->dapm);
	out = is_connected_output_ep(w, NULL);
	dapm_clear_walk(w->dapm);

	ret = snprintf(buf, PAGE_SIZE, "%s: %s  in %d out %d",
		       w->name, w->power ? "On" : "Off", in, out);

	if (w->reg >= 0)
		ret += snprintf(buf + ret, PAGE_SIZE - ret,
				" - R%d(0x%x) bit %d",
				w->reg, w->reg, w->shift);

	ret += snprintf(buf + ret, PAGE_SIZE - ret, "\n");

	if (w->sname)
		ret += snprintf(buf + ret, PAGE_SIZE - ret, " stream %s %s\n",
				w->sname,
				w->active ? "active" : "inactive");

	list_for_each_entry(p, &w->sources, list_sink) {
		if (p->connected && !p->connected(w, p->sink))
			continue;

		if (p->connect)
			ret += snprintf(buf + ret, PAGE_SIZE - ret,
					" in  \"%s\" \"%s\"\n",
					p->name ? p->name : "static",
					p->source->name);
	}
	list_for_each_entry(p, &w->sinks, list_source) {
		if (p->connected && !p->connected(w, p->sink))
			continue;

		if (p->connect)
			ret += snprintf(buf + ret, PAGE_SIZE - ret,
					" out \"%s\" \"%s\"\n",
					p->name ? p->name : "static",
					p->sink->name);
	}

	ret = simple_read_from_buffer(user_buf, count, ppos, buf, ret);

	kfree(buf);
	return ret;
}

static const struct file_operations dapm_widget_power_fops = {
	.open = dapm_widget_power_open_file,
	.read = dapm_widget_power_read_file,
	.llseek = default_llseek,
};

static int dapm_bias_open_file(struct inode *inode, struct file *file)
{
	file->private_data = inode->i_private;
	return 0;
}

static ssize_t dapm_bias_read_file(struct file *file, char __user *user_buf,
				   size_t count, loff_t *ppos)
{
	struct snd_soc_dapm_context *dapm = file->private_data;
	char *level;

	switch (dapm->bias_level) {
	case SND_SOC_BIAS_ON:
		level = "On\n";
		break;
	case SND_SOC_BIAS_PREPARE:
		level = "Prepare\n";
		break;
	case SND_SOC_BIAS_STANDBY:
		level = "Standby\n";
		break;
	case SND_SOC_BIAS_OFF:
		level = "Off\n";
		break;
	default:
		BUG();
		level = "Unknown\n";
		break;
	}

	return simple_read_from_buffer(user_buf, count, ppos, level,
				       strlen(level));
}

static const struct file_operations dapm_bias_fops = {
	.open = dapm_bias_open_file,
	.read = dapm_bias_read_file,
	.llseek = default_llseek,
};

void snd_soc_dapm_debugfs_init(struct snd_soc_dapm_context *dapm,
	struct dentry *parent)
{
	struct dentry *d;

	dapm->debugfs_dapm = debugfs_create_dir("dapm", parent);

	if (!dapm->debugfs_dapm) {
		printk(KERN_WARNING
		       "Failed to create DAPM debugfs directory\n");
		return;
	}

	d = debugfs_create_file("bias_level", 0444,
				dapm->debugfs_dapm, dapm,
				&dapm_bias_fops);
	if (!d)
		dev_warn(dapm->dev,
			 "ASoC: Failed to create bias level debugfs file\n");
}

static void dapm_debugfs_add_widget(struct snd_soc_dapm_widget *w)
{
	struct snd_soc_dapm_context *dapm = w->dapm;
	struct dentry *d;

	if (!dapm->debugfs_dapm || !w->name)
		return;

	d = debugfs_create_file(w->name, 0444,
				dapm->debugfs_dapm, w,
				&dapm_widget_power_fops);
	if (!d)
		dev_warn(w->dapm->dev,
			"ASoC: Failed to create %s debugfs file\n",
			w->name);
}

static void dapm_debugfs_cleanup(struct snd_soc_dapm_context *dapm)
{
	debugfs_remove_recursive(dapm->debugfs_dapm);
}

#else
void snd_soc_dapm_debugfs_init(struct snd_soc_dapm_context *dapm,
	struct dentry *parent)
{
}

static inline void dapm_debugfs_add_widget(struct snd_soc_dapm_widget *w)
{
}

static inline void dapm_debugfs_cleanup(struct snd_soc_dapm_context *dapm)
{
}

#endif

/* test and update the power status of a mux widget */
static int soc_dapm_mux_update_power(struct snd_soc_dapm_widget *widget,
				 struct snd_kcontrol *kcontrol, int change,
				 int mux, struct soc_enum *e)
{
	struct snd_soc_dapm_path *path;
	int found = 0;

	if (widget->id != snd_soc_dapm_mux &&
	    widget->id != snd_soc_dapm_virt_mux &&
	    widget->id != snd_soc_dapm_value_mux)
		return -ENODEV;

	if (!change)
		return 0;

	/* find dapm widget path assoc with kcontrol */
	list_for_each_entry(path, &widget->dapm->card->paths, list) {

		if (path->kcontrol != kcontrol)
			continue;

		if (!path->name || !snd_soc_get_enum_text(e, mux))
			continue;

		found = 1;
		/* we now need to match the string in the enum to the path */
		if (!(strcmp(path->name, snd_soc_get_enum_text(e, mux)))) {
			path->connect = 1; /* new connection */
			dapm_mark_dirty(path->source, "mux connection");
		} else {
			if (path->connect)
				dapm_mark_dirty(path->source,
						"mux disconnection");
			path->connect = 0; /* old connection must be powered down */
		}
	}

	if (found) {
		dapm_mark_dirty(widget, "mux change");
		dapm_power_widgets(widget->dapm,
			   SND_SOC_DAPM_STREAM_NOP);
	}

	return found;
}

int snd_soc_dapm_mux_update_power(struct snd_soc_dapm_widget *widget,
				 struct snd_kcontrol *kcontrol, int change,
				 int mux, struct soc_enum *e)
{
	struct snd_soc_card *card = widget->dapm->card;
	int ret;
	mutex_lock_nested(&card->dapm_mutex, SND_SOC_DAPM_CLASS_PCM);
	ret = soc_dapm_mux_update_power(widget, kcontrol, change, mux, e);
	mutex_unlock(&card->dapm_mutex);
	if (ret > 0)
		soc_dpcm_runtime_update(widget);
	return ret;
}
EXPORT_SYMBOL_GPL(snd_soc_dapm_mux_update_power);

/* test and update the power status of a mixer or switch widget */
static int soc_dapm_mixer_update_power(struct snd_soc_dapm_widget *widget,
				   struct snd_kcontrol *kcontrol, int connect)
{
	struct snd_soc_dapm_path *path;
	int found = 0;

	if (widget->id != snd_soc_dapm_mixer &&
	    widget->id != snd_soc_dapm_mixer_named_ctl &&
	    widget->id != snd_soc_dapm_switch)
		return -ENODEV;

	/* find dapm widget path assoc with kcontrol */
	list_for_each_entry(path, &widget->dapm->card->paths, list) {
		if (path->kcontrol != kcontrol)
			continue;

		/* found, now check type */
		found = 1;
		path->connect = connect;
		dapm_mark_dirty(path->source, "mixer connection");
	}

	if (found) {
		dapm_mark_dirty(widget, "mixer update");
		dapm_power_widgets(widget->dapm, SND_SOC_DAPM_STREAM_NOP);
	}

	return found;
}

int snd_soc_dapm_mixer_update_power(struct snd_soc_dapm_widget *widget,
				   struct snd_kcontrol *kcontrol, int connect)
{
	struct snd_soc_card *card = widget->dapm->card;
	int ret;
	mutex_lock_nested(&card->dapm_mutex, SND_SOC_DAPM_CLASS_PCM);
	ret = soc_dapm_mixer_update_power(widget, kcontrol, connect);
	mutex_unlock(&card->dapm_mutex);
	if (ret > 0)
		soc_dpcm_runtime_update(widget);
	return ret;
}
EXPORT_SYMBOL_GPL(snd_soc_dapm_mixer_update_power);

/* show dapm widget status in sys fs */
static ssize_t dapm_widget_show(struct device *dev,
	struct device_attribute *attr, char *buf)
{
	struct snd_soc_pcm_runtime *rtd = dev_get_drvdata(dev);
	struct snd_soc_codec *codec =rtd->codec;
	struct snd_soc_dapm_widget *w;
	int count = 0;
	char *state = "not set";

	list_for_each_entry(w, &codec->card->widgets, list) {
		if (w->dapm != &codec->dapm)
			continue;

		/* only display widgets that burnm power */
		switch (w->id) {
		case snd_soc_dapm_hp:
		case snd_soc_dapm_mic:
		case snd_soc_dapm_spk:
		case snd_soc_dapm_line:
		case snd_soc_dapm_micbias:
		case snd_soc_dapm_dac:
		case snd_soc_dapm_adc:
		case snd_soc_dapm_pga:
		case snd_soc_dapm_out_drv:
		case snd_soc_dapm_mixer:
		case snd_soc_dapm_mixer_named_ctl:
		case snd_soc_dapm_supply:
			if (w->name)
				count += sprintf(buf + count, "%s: %s\n",
					w->name, w->power ? "On":"Off");
		break;
		default:
		break;
		}
	}

	switch (codec->dapm.bias_level) {
	case SND_SOC_BIAS_ON:
		state = "On";
		break;
	case SND_SOC_BIAS_PREPARE:
		state = "Prepare";
		break;
	case SND_SOC_BIAS_STANDBY:
		state = "Standby";
		break;
	case SND_SOC_BIAS_OFF:
		state = "Off";
		break;
	}
	count += sprintf(buf + count, "PM State: %s\n", state);

	return count;
}

static DEVICE_ATTR(dapm_widget, 0444, dapm_widget_show, NULL);

int snd_soc_dapm_sys_add(struct device *dev)
{
	return device_create_file(dev, &dev_attr_dapm_widget);
}

static void snd_soc_dapm_sys_remove(struct device *dev)
{
	device_remove_file(dev, &dev_attr_dapm_widget);
}

/* free all dapm widgets and resources */
static void dapm_free_widgets(struct snd_soc_dapm_context *dapm)
{
	struct snd_soc_dapm_widget *w, *next_w;
	struct snd_soc_dapm_path *p, *next_p;

	list_for_each_entry_safe(w, next_w, &dapm->card->widgets, list) {
		if (w->dapm != dapm)
			continue;
		list_del(&w->list);
		/*
		 * remove source and sink paths associated to this widget.
		 * While removing the path, remove reference to it from both
		 * source and sink widgets so that path is removed only once.
		 */
		list_for_each_entry_safe(p, next_p, &w->sources, list_sink) {
			list_del(&p->list_sink);
			list_del(&p->list_source);
			list_del(&p->list);
			kfree(p->long_name);
			kfree(p);
		}
		list_for_each_entry_safe(p, next_p, &w->sinks, list_source) {
			list_del(&p->list_sink);
			list_del(&p->list_source);
			list_del(&p->list);
			kfree(p->long_name);
			kfree(p);
		}
		kfree(w->kcontrols);
		kfree(w->name);
		kfree(w);
	}
}

static struct snd_soc_dapm_widget *dapm_find_widget(
			struct snd_soc_dapm_context *dapm, const char *pin,
			bool search_other_contexts)
{
	struct snd_soc_dapm_widget *w;
	struct snd_soc_dapm_widget *fallback = NULL;

	list_for_each_entry(w, &dapm->card->widgets, list) {
		if (!strcmp(w->name, pin)) {
			if (w->dapm == dapm)
				return w;
			else
				fallback = w;
		}
	}

	if (search_other_contexts)
		return fallback;

	return NULL;
}

static int snd_soc_dapm_set_pin(struct snd_soc_dapm_context *dapm,
				const char *pin, int status)
{
	struct snd_soc_dapm_widget *w = dapm_find_widget(dapm, pin, true);

	mutex_lock_nested(&dapm->card->dapm_mutex, SND_SOC_DAPM_CLASS_PCM);
	if (!w) {
		dev_err(dapm->dev, "dapm: unknown pin %s\n", pin);
		mutex_unlock(&dapm->card->dapm_mutex);
		return -EINVAL;
	}

	w->connected = status;
	if (status == 0)
		w->force = 0;
	dapm_mark_dirty(w, "pin configuration");

	mutex_unlock(&dapm->card->dapm_mutex);
	return 0;
}

/**
 * snd_soc_dapm_sync - scan and power dapm paths
 * @dapm: DAPM context
 *
 * Walks all dapm audio paths and powers widgets according to their
 * stream or path usage.
 *
 * Returns 0 for success.
 */
int snd_soc_dapm_sync(struct snd_soc_dapm_context *dapm)
{
	int ret;

	/*
	 * Suppress early reports (eg, jacks syncing their state) to avoid
	 * silly DAPM runs during card startup.
	 */
	if (!dapm->card || !dapm->card->instantiated)
		return 0;

	mutex_lock_nested(&dapm->card->dapm_mutex, SND_SOC_DAPM_CLASS_PCM);
	ret = dapm_power_widgets(dapm, SND_SOC_DAPM_STREAM_NOP);
	mutex_unlock(&dapm->card->dapm_mutex);
	return ret;
}
EXPORT_SYMBOL_GPL(snd_soc_dapm_sync);

static int snd_soc_dapm_add_route(struct snd_soc_dapm_context *dapm,
				  const struct snd_soc_dapm_route *route)
{
	struct snd_soc_dapm_path *path;
	struct snd_soc_dapm_widget *wsource = NULL, *wsink = NULL, *w;
	struct snd_soc_dapm_widget *wtsource = NULL, *wtsink = NULL;
	const char *sink;
	const char *control = route->control;
	const char *source;
	char prefixed_sink[80];
	char prefixed_source[80];
	int ret = 0;

	if (dapm->codec && dapm->codec->name_prefix) {
		snprintf(prefixed_sink, sizeof(prefixed_sink), "%s %s",
			 dapm->codec->name_prefix, route->sink);
		sink = prefixed_sink;
		snprintf(prefixed_source, sizeof(prefixed_source), "%s %s",
			 dapm->codec->name_prefix, route->source);
		source = prefixed_source;
	} else {
		sink = route->sink;
		source = route->source;
	}

	/*
	 * find src and dest widgets over all widgets but favor a widget from
	 * current DAPM context
	 */
	list_for_each_entry(w, &dapm->card->widgets, list) {
		if (!wsink && !(strcmp(w->name, sink))) {
			wtsink = w;
			if (w->dapm == dapm)
				wsink = w;
			continue;
		}
		if (!wsource && !(strcmp(w->name, source))) {
			wtsource = w;
			if (w->dapm == dapm)
				wsource = w;
		}
	}
	/* use widget from another DAPM context if not found from this */
	if (!wsink)
		wsink = wtsink;
	if (!wsource)
		wsource = wtsource;

	if (wsource == NULL || wsink == NULL)
		return -ENODEV;

	path = kzalloc(sizeof(struct snd_soc_dapm_path), GFP_KERNEL);
	if (!path)
		return -ENOMEM;

	path->source = wsource;
	path->sink = wsink;
	path->connected = route->connected;
	INIT_LIST_HEAD(&path->list);
	INIT_LIST_HEAD(&path->list_source);
	INIT_LIST_HEAD(&path->list_sink);

	/* check for external widgets */
	if (wsink->id == snd_soc_dapm_input) {
		if (wsource->id == snd_soc_dapm_micbias ||
			wsource->id == snd_soc_dapm_mic ||
			wsource->id == snd_soc_dapm_line ||
			wsource->id == snd_soc_dapm_output)
			wsink->ext = 1;
	}
	if (wsource->id == snd_soc_dapm_output) {
		if (wsink->id == snd_soc_dapm_spk ||
			wsink->id == snd_soc_dapm_hp ||
			wsink->id == snd_soc_dapm_line ||
			wsink->id == snd_soc_dapm_input)
			wsource->ext = 1;
	}

	/* connect static paths */
	if (control == NULL) {
		list_add(&path->list, &dapm->card->paths);
		list_add(&path->list_sink, &wsink->sources);
		list_add(&path->list_source, &wsource->sinks);
		path->connect = 1;
		return 0;
	}

	/* connect dynamic paths */
	switch (wsink->id) {
	case snd_soc_dapm_adc:
	case snd_soc_dapm_dac:
	case snd_soc_dapm_pga:
	case snd_soc_dapm_out_drv:
	case snd_soc_dapm_input:
	case snd_soc_dapm_output:
	case snd_soc_dapm_siggen:
	case snd_soc_dapm_micbias:
	case snd_soc_dapm_vmid:
	case snd_soc_dapm_pre:
	case snd_soc_dapm_post:
	case snd_soc_dapm_supply:
	case snd_soc_dapm_aif_in:
	case snd_soc_dapm_aif_out:
		list_add(&path->list, &dapm->card->paths);
		list_add(&path->list_sink, &wsink->sources);
		list_add(&path->list_source, &wsource->sinks);
		path->connect = 1;
		return 0;
	case snd_soc_dapm_mux:
	case snd_soc_dapm_virt_mux:
	case snd_soc_dapm_value_mux:
		ret = dapm_connect_mux(dapm, wsource, wsink, path, control,
			&wsink->kcontrol_news[0]);
		if (ret != 0)
			goto err;
		break;
	case snd_soc_dapm_switch:
	case snd_soc_dapm_mixer:
	case snd_soc_dapm_mixer_named_ctl:
		ret = dapm_connect_mixer(dapm, wsource, wsink, path, control);
		if (ret != 0)
			goto err;
		break;
	case snd_soc_dapm_hp:
	case snd_soc_dapm_mic:
	case snd_soc_dapm_line:
	case snd_soc_dapm_spk:
		list_add(&path->list, &dapm->card->paths);
		list_add(&path->list_sink, &wsink->sources);
		list_add(&path->list_source, &wsource->sinks);
		path->connect = 0;
		return 0;
	}
	return 0;

err:
	dev_warn(dapm->dev, "asoc: no dapm match for %s --> %s --> %s\n",
		 source, control, sink);
	kfree(path);
	return ret;
}

/**
 * snd_soc_dapm_add_routes - Add routes between DAPM widgets
 * @dapm: DAPM context
 * @route: audio routes
 * @num: number of routes
 *
 * Connects 2 dapm widgets together via a named audio path. The sink is
 * the widget receiving the audio signal, whilst the source is the sender
 * of the audio signal.
 *
 * Returns 0 for success else error. On error all resources can be freed
 * with a call to snd_soc_card_free().
 */
int snd_soc_dapm_add_routes(struct snd_soc_dapm_context *dapm,
			    const struct snd_soc_dapm_route *route, int num)
{
	int i, ret = 0;

	mutex_lock_nested(&dapm->card->dapm_mutex, SND_SOC_DAPM_CLASS_INIT);
	for (i = 0; i < num; i++) {
		ret = snd_soc_dapm_add_route(dapm, route);
		if (ret < 0) {
			dev_err(dapm->dev, "Failed to add route %s->%s\n",
				route->source, route->sink);
<<<<<<< HEAD
			mutex_unlock(&dapm->card->dapm_mutex);
			return ret;
=======
			break;
>>>>>>> 10a793e6
		}
		route++;
	}
	mutex_unlock(&dapm->card->dapm_mutex);

	return ret;
}
EXPORT_SYMBOL_GPL(snd_soc_dapm_add_routes);

static int snd_soc_dapm_weak_route(struct snd_soc_dapm_context *dapm,
				   const struct snd_soc_dapm_route *route)
{
	struct snd_soc_dapm_widget *source = dapm_find_widget(dapm,
							      route->source,
							      true);
	struct snd_soc_dapm_widget *sink = dapm_find_widget(dapm,
							    route->sink,
							    true);
	struct snd_soc_dapm_path *path;
	int count = 0;

	if (!source) {
		dev_err(dapm->dev, "Unable to find source %s for weak route\n",
			route->source);
		return -ENODEV;
	}

	if (!sink) {
		dev_err(dapm->dev, "Unable to find sink %s for weak route\n",
			route->sink);
		return -ENODEV;
	}

	if (route->control || route->connected)
		dev_warn(dapm->dev, "Ignoring control for weak route %s->%s\n",
			 route->source, route->sink);

	list_for_each_entry(path, &source->sinks, list_source) {
		if (path->sink == sink) {
			path->weak = 1;
			count++;
		}
	}

	if (count == 0)
		dev_err(dapm->dev, "No path found for weak route %s->%s\n",
			route->source, route->sink);
	if (count > 1)
		dev_warn(dapm->dev, "%d paths found for weak route %s->%s\n",
			 count, route->source, route->sink);

	return 0;
}

/**
 * snd_soc_dapm_weak_routes - Mark routes between DAPM widgets as weak
 * @dapm: DAPM context
 * @route: audio routes
 * @num: number of routes
 *
 * Mark existing routes matching those specified in the passed array
 * as being weak, meaning that they are ignored for the purpose of
 * power decisions.  The main intended use case is for sidetone paths
 * which couple audio between other independent paths if they are both
 * active in order to make the combination work better at the user
 * level but which aren't intended to be "used".
 *
 * Note that CODEC drivers should not use this as sidetone type paths
 * can frequently also be used as bypass paths.
 */
int snd_soc_dapm_weak_routes(struct snd_soc_dapm_context *dapm,
			     const struct snd_soc_dapm_route *route, int num)
{
	int i, err;
	int ret = 0;

	mutex_lock_nested(&dapm->card->dapm_mutex, SND_SOC_DAPM_CLASS_INIT);
	for (i = 0; i < num; i++) {
		err = snd_soc_dapm_weak_route(dapm, route);
		if (err)
			ret = err;
		route++;
	}
	mutex_unlock(&dapm->card->dapm_mutex);

	return ret;
}
EXPORT_SYMBOL_GPL(snd_soc_dapm_weak_routes);

/**
 * snd_soc_dapm_new_widgets - add new dapm widgets
 * @dapm: DAPM context
 *
 * Checks the codec for any new dapm widgets and creates them if found.
 *
 * Returns 0 for success.
 */
int snd_soc_dapm_new_widgets(struct snd_soc_dapm_context *dapm)
{
	struct snd_soc_dapm_widget *w;
	unsigned int val;

	mutex_lock_nested(&dapm->card->dapm_mutex, SND_SOC_DAPM_CLASS_INIT);

	list_for_each_entry(w, &dapm->card->widgets, list)
	{
		if (w->new)
			continue;

		if (w->num_kcontrols) {
			w->kcontrols = kzalloc(w->num_kcontrols *
						sizeof(struct snd_kcontrol *),
						GFP_KERNEL);
			if (!w->kcontrols) {
				mutex_unlock(&dapm->card->dapm_mutex);
				return -ENOMEM;
			}
		}

		switch(w->id) {
		case snd_soc_dapm_switch:
		case snd_soc_dapm_mixer:
		case snd_soc_dapm_mixer_named_ctl:
			dapm_new_mixer(w);
			break;
		case snd_soc_dapm_mux:
		case snd_soc_dapm_virt_mux:
		case snd_soc_dapm_value_mux:
			dapm_new_mux(w);
			break;
		case snd_soc_dapm_pga:
		case snd_soc_dapm_out_drv:
			dapm_new_pga(w);
			break;
		default:
			break;
		}

		/* Read the initial power state from the device */
		if (w->reg >= 0) {
			val = soc_widget_read(w, w->reg);
			val &= 1 << w->shift;
			if (w->invert)
				val = !val;

			if (val)
				w->power = 1;
		}

		w->new = 1;

		dapm_mark_dirty(w, "new widget");
		dapm_debugfs_add_widget(w);
	}

	dapm_power_widgets(dapm, SND_SOC_DAPM_STREAM_NOP);
	mutex_unlock(&dapm->card->dapm_mutex);
	return 0;
}
EXPORT_SYMBOL_GPL(snd_soc_dapm_new_widgets);

/**
 * snd_soc_dapm_get_volsw - dapm mixer get callback
 * @kcontrol: mixer control
 * @ucontrol: control element information
 *
 * Callback to get the value of a dapm mixer control.
 *
 * Returns 0 for success.
 */
int snd_soc_dapm_get_volsw(struct snd_kcontrol *kcontrol,
	struct snd_ctl_elem_value *ucontrol)
{
	struct snd_soc_dapm_widget_list *wlist = snd_kcontrol_chip(kcontrol);
	struct snd_soc_dapm_widget *widget = wlist->widgets[0];
	struct soc_mixer_control *mc =
		(struct soc_mixer_control *)kcontrol->private_value;
	unsigned int reg = mc->reg;
	unsigned int shift = mc->shift;
	unsigned int rshift = mc->rshift;
	int max = mc->max;
	unsigned int invert = mc->invert;
	unsigned int mask = (1 << fls(max)) - 1;

	ucontrol->value.integer.value[0] =
		(snd_soc_read(widget->codec, reg) >> shift) & mask;
	if (shift != rshift)
		ucontrol->value.integer.value[1] =
			(snd_soc_read(widget->codec, reg) >> rshift) & mask;
	if (invert) {
		ucontrol->value.integer.value[0] =
			max - ucontrol->value.integer.value[0];
		if (shift != rshift)
			ucontrol->value.integer.value[1] =
				max - ucontrol->value.integer.value[1];
	}

	return 0;
}
EXPORT_SYMBOL_GPL(snd_soc_dapm_get_volsw);

/**
 * snd_soc_dapm_put_volsw - dapm mixer set callback
 * @kcontrol: mixer control
 * @ucontrol: control element information
 *
 * Callback to set the value of a dapm mixer control.
 *
 * Returns 0 for success.
 */
int snd_soc_dapm_put_volsw(struct snd_kcontrol *kcontrol,
	struct snd_ctl_elem_value *ucontrol)
{
	struct snd_soc_dapm_widget_list *wlist = snd_kcontrol_chip(kcontrol);
	struct snd_soc_dapm_widget *widget = wlist->widgets[0];
	struct snd_soc_codec *codec = widget->codec;
	struct snd_soc_card *card = codec->card;
	struct soc_mixer_control *mc =
		(struct soc_mixer_control *)kcontrol->private_value;
	unsigned int reg = mc->reg;
	unsigned int shift = mc->shift;
	int max = mc->max;
	unsigned int mask = (1 << fls(max)) - 1;
	unsigned int invert = mc->invert;
	unsigned int val;
	int connect, change;
	struct snd_soc_dapm_update update;
	int wi;

	val = (ucontrol->value.integer.value[0] & mask);

	if (invert)
		val = max - val;
	mask = mask << shift;
	val = val << shift;

	if (val)
		/* new connection */
		connect = invert ? 0 : 1;
	else
		/* old connection must be powered down */
		connect = invert ? 1 : 0;

	mutex_lock_nested(&card->dapm_mutex, SND_SOC_DAPM_CLASS_PCM);

	change = snd_soc_test_bits(widget->codec, reg, mask, val);
	if (change) {
		for (wi = 0; wi < wlist->num_widgets; wi++) {
			widget = wlist->widgets[wi];

			widget->value = val;

			update.kcontrol = kcontrol;
			update.widget = widget;
			update.reg = reg;
			update.mask = mask;
			update.val = val;
			widget->dapm->update = &update;

			soc_dapm_mixer_update_power(widget, kcontrol, connect);

			widget->dapm->update = NULL;
		}
	}

	mutex_unlock(&card->dapm_mutex);
	return 0;
}
EXPORT_SYMBOL_GPL(snd_soc_dapm_put_volsw);

/**
 * snd_soc_dapm_get_enum_double - dapm enumerated double mixer get callback
 * @kcontrol: mixer control
 * @ucontrol: control element information
 *
 * Callback to get the value of a dapm enumerated double mixer control.
 *
 * Returns 0 for success.
 */
int snd_soc_dapm_get_enum_double(struct snd_kcontrol *kcontrol,
	struct snd_ctl_elem_value *ucontrol)
{
	struct snd_soc_dapm_widget_list *wlist = snd_kcontrol_chip(kcontrol);
	struct snd_soc_dapm_widget *widget = wlist->widgets[0];
	struct soc_enum *e = (struct soc_enum *)kcontrol->private_value;
	unsigned int val, bitmask;

	for (bitmask = 1; bitmask < e->max; bitmask <<= 1)
		;
	val = snd_soc_read(widget->codec, e->reg);
	ucontrol->value.enumerated.item[0] = (val >> e->shift_l) & (bitmask - 1);
	if (e->shift_l != e->shift_r)
		ucontrol->value.enumerated.item[1] =
			(val >> e->shift_r) & (bitmask - 1);

	return 0;
}
EXPORT_SYMBOL_GPL(snd_soc_dapm_get_enum_double);

/**
 * snd_soc_dapm_put_enum_double - dapm enumerated double mixer set callback
 * @kcontrol: mixer control
 * @ucontrol: control element information
 *
 * Callback to set the value of a dapm enumerated double mixer control.
 *
 * Returns 0 for success.
 */
int snd_soc_dapm_put_enum_double(struct snd_kcontrol *kcontrol,
	struct snd_ctl_elem_value *ucontrol)
{
	struct snd_soc_dapm_widget_list *wlist = snd_kcontrol_chip(kcontrol);
	struct snd_soc_dapm_widget *widget = wlist->widgets[0];
	struct snd_soc_codec *codec = widget->codec;
	struct snd_soc_card *card = codec->card;
	struct soc_enum *e = (struct soc_enum *)kcontrol->private_value;
	unsigned int val, mux, change;
	unsigned int mask, bitmask;
	struct snd_soc_dapm_update update;
	int wi;

	for (bitmask = 1; bitmask < e->max; bitmask <<= 1)
		;
	if (ucontrol->value.enumerated.item[0] > e->max - 1)
		return -EINVAL;
	mux = ucontrol->value.enumerated.item[0];
	val = mux << e->shift_l;
	mask = (bitmask - 1) << e->shift_l;
	if (e->shift_l != e->shift_r) {
		if (ucontrol->value.enumerated.item[1] > e->max - 1)
			return -EINVAL;
		val |= ucontrol->value.enumerated.item[1] << e->shift_r;
		mask |= (bitmask - 1) << e->shift_r;
	}

	mutex_lock_nested(&card->dapm_mutex, SND_SOC_DAPM_CLASS_PCM);

	change = snd_soc_test_bits(widget->codec, e->reg, mask, val);
	if (change) {
		for (wi = 0; wi < wlist->num_widgets; wi++) {
			widget = wlist->widgets[wi];

			widget->value = val;

			update.kcontrol = kcontrol;
			update.widget = widget;
			update.reg = e->reg;
			update.mask = mask;
			update.val = val;
			widget->dapm->update = &update;

			soc_dapm_mux_update_power(widget, kcontrol, change, mux, e);

			widget->dapm->update = NULL;
		}
	}

	mutex_unlock(&card->dapm_mutex);
	return change;
}
EXPORT_SYMBOL_GPL(snd_soc_dapm_put_enum_double);

/**
 * snd_soc_dapm_get_enum_virt - Get virtual DAPM mux
 * @kcontrol: mixer control
 * @ucontrol: control element information
 *
 * Returns 0 for success.
 */
int snd_soc_dapm_get_enum_virt(struct snd_kcontrol *kcontrol,
			       struct snd_ctl_elem_value *ucontrol)
{
	struct snd_soc_dapm_widget_list *wlist = snd_kcontrol_chip(kcontrol);
	struct snd_soc_dapm_widget *widget = wlist->widgets[0];

	ucontrol->value.enumerated.item[0] = widget->value;

	return 0;
}
EXPORT_SYMBOL_GPL(snd_soc_dapm_get_enum_virt);

/**
 * snd_soc_dapm_put_enum_virt - Set virtual DAPM mux
 * @kcontrol: mixer control
 * @ucontrol: control element information
 *
 * Returns 0 for success.
 */
int snd_soc_dapm_put_enum_virt(struct snd_kcontrol *kcontrol,
			       struct snd_ctl_elem_value *ucontrol)
{
	struct snd_soc_dapm_widget_list *wlist = snd_kcontrol_chip(kcontrol);
	struct snd_soc_dapm_widget *widget = wlist->widgets[0];
	struct snd_soc_codec *codec = widget->codec;
	struct snd_soc_card *card = codec->card;
	struct soc_enum *e =
		(struct soc_enum *)kcontrol->private_value;
	int change;
	int ret = 0;
	int wi;

	if (ucontrol->value.enumerated.item[0] >= e->max)
		return -EINVAL;

	mutex_lock_nested(&card->dapm_mutex, SND_SOC_DAPM_CLASS_PCM);

	change = widget->value != ucontrol->value.enumerated.item[0];
	if (change) {
		for (wi = 0; wi < wlist->num_widgets; wi++) {
			widget = wlist->widgets[wi];

			widget->value = ucontrol->value.enumerated.item[0];

			soc_dapm_mux_update_power(widget, kcontrol, change,
					widget->value, e);
		}
	}

	mutex_unlock(&card->dapm_mutex);
	return ret;
}
EXPORT_SYMBOL_GPL(snd_soc_dapm_put_enum_virt);

/**
 * snd_soc_dapm_get_value_enum_double - dapm semi enumerated double mixer get
 *					callback
 * @kcontrol: mixer control
 * @ucontrol: control element information
 *
 * Callback to get the value of a dapm semi enumerated double mixer control.
 *
 * Semi enumerated mixer: the enumerated items are referred as values. Can be
 * used for handling bitfield coded enumeration for example.
 *
 * Returns 0 for success.
 */
int snd_soc_dapm_get_value_enum_double(struct snd_kcontrol *kcontrol,
	struct snd_ctl_elem_value *ucontrol)
{
	struct snd_soc_dapm_widget_list *wlist = snd_kcontrol_chip(kcontrol);
	struct snd_soc_dapm_widget *widget = wlist->widgets[0];
	struct soc_enum *e = (struct soc_enum *)kcontrol->private_value;
	unsigned int reg_val, val, mux;

	reg_val = snd_soc_read(widget->codec, e->reg);
	val = (reg_val >> e->shift_l) & e->mask;
	for (mux = 0; mux < e->max; mux++) {
		if (val == e->values[mux])
			break;
	}
	ucontrol->value.enumerated.item[0] = mux;
	if (e->shift_l != e->shift_r) {
		val = (reg_val >> e->shift_r) & e->mask;
		for (mux = 0; mux < e->max; mux++) {
			if (val == e->values[mux])
				break;
		}
		ucontrol->value.enumerated.item[1] = mux;
	}

	return 0;
}
EXPORT_SYMBOL_GPL(snd_soc_dapm_get_value_enum_double);

/**
 * snd_soc_dapm_put_value_enum_double - dapm semi enumerated double mixer set
 *					callback
 * @kcontrol: mixer control
 * @ucontrol: control element information
 *
 * Callback to set the value of a dapm semi enumerated double mixer control.
 *
 * Semi enumerated mixer: the enumerated items are referred as values. Can be
 * used for handling bitfield coded enumeration for example.
 *
 * Returns 0 for success.
 */
int snd_soc_dapm_put_value_enum_double(struct snd_kcontrol *kcontrol,
	struct snd_ctl_elem_value *ucontrol)
{
	struct snd_soc_dapm_widget_list *wlist = snd_kcontrol_chip(kcontrol);
	struct snd_soc_dapm_widget *widget = wlist->widgets[0];
	struct snd_soc_codec *codec = widget->codec;
	struct snd_soc_card *card = codec->card;
	struct soc_enum *e = (struct soc_enum *)kcontrol->private_value;
	unsigned int val, mux, change;
	unsigned int mask;
	struct snd_soc_dapm_update update;
	int wi;

	if (ucontrol->value.enumerated.item[0] > e->max - 1)
		return -EINVAL;
	mux = ucontrol->value.enumerated.item[0];
	val = e->values[ucontrol->value.enumerated.item[0]] << e->shift_l;
	mask = e->mask << e->shift_l;
	if (e->shift_l != e->shift_r) {
		if (ucontrol->value.enumerated.item[1] > e->max - 1)
			return -EINVAL;
		val |= e->values[ucontrol->value.enumerated.item[1]] << e->shift_r;
		mask |= e->mask << e->shift_r;
	}

	mutex_lock_nested(&card->dapm_mutex, SND_SOC_DAPM_CLASS_PCM);

	change = snd_soc_test_bits(widget->codec, e->reg, mask, val);
	if (change) {
		for (wi = 0; wi < wlist->num_widgets; wi++) {
			widget = wlist->widgets[wi];

			widget->value = val;

			update.kcontrol = kcontrol;
			update.widget = widget;
			update.reg = e->reg;
			update.mask = mask;
			update.val = val;
			widget->dapm->update = &update;

			soc_dapm_mux_update_power(widget, kcontrol, change, mux, e);

			widget->dapm->update = NULL;
		}
	}

	mutex_unlock(&card->dapm_mutex);
	return change;
}
EXPORT_SYMBOL_GPL(snd_soc_dapm_put_value_enum_double);

/**
 * snd_soc_dapm_info_pin_switch - Info for a pin switch
 *
 * @kcontrol: mixer control
 * @uinfo: control element information
 *
 * Callback to provide information about a pin switch control.
 */
int snd_soc_dapm_info_pin_switch(struct snd_kcontrol *kcontrol,
				 struct snd_ctl_elem_info *uinfo)
{
	uinfo->type = SNDRV_CTL_ELEM_TYPE_BOOLEAN;
	uinfo->count = 1;
	uinfo->value.integer.min = 0;
	uinfo->value.integer.max = 1;

	return 0;
}
EXPORT_SYMBOL_GPL(snd_soc_dapm_info_pin_switch);

/**
 * snd_soc_dapm_get_pin_switch - Get information for a pin switch
 *
 * @kcontrol: mixer control
 * @ucontrol: Value
 */
int snd_soc_dapm_get_pin_switch(struct snd_kcontrol *kcontrol,
				struct snd_ctl_elem_value *ucontrol)
{
	struct snd_soc_card *card = snd_kcontrol_chip(kcontrol);
	const char *pin = (const char *)kcontrol->private_value;

	mutex_lock_nested(&card->dapm_mutex, SND_SOC_DAPM_CLASS_PCM);

	ucontrol->value.integer.value[0] =
		snd_soc_dapm_get_pin_status(&card->dapm, pin);

	mutex_unlock(&card->dapm_mutex);

	return 0;
}
EXPORT_SYMBOL_GPL(snd_soc_dapm_get_pin_switch);

/**
 * snd_soc_dapm_put_pin_switch - Set information for a pin switch
 *
 * @kcontrol: mixer control
 * @ucontrol: Value
 */
int snd_soc_dapm_put_pin_switch(struct snd_kcontrol *kcontrol,
				struct snd_ctl_elem_value *ucontrol)
{
	struct snd_soc_card *card = snd_kcontrol_chip(kcontrol);
	const char *pin = (const char *)kcontrol->private_value;

	mutex_lock_nested(&card->dapm_mutex, SND_SOC_DAPM_CLASS_PCM);

	if (ucontrol->value.integer.value[0])
		snd_soc_dapm_enable_pin(&card->dapm, pin);
	else
		snd_soc_dapm_disable_pin(&card->dapm, pin);

	mutex_unlock(&card->dapm_mutex);

	snd_soc_dapm_sync(&card->dapm);
	return 0;
}
EXPORT_SYMBOL_GPL(snd_soc_dapm_put_pin_switch);

/**
 * snd_soc_dapm_new_control - create new dapm control
 * @dapm: DAPM context
 * @widget: widget template
 *
 * Creates a new dapm control based upon the template.
 *
 * Returns 0 for success else error.
 */
int snd_soc_dapm_new_control(struct snd_soc_dapm_context *dapm,
	const struct snd_soc_dapm_widget *widget)
{
	struct snd_soc_dapm_widget *w;
	size_t name_len;

	if ((w = dapm_cnew_widget(widget)) == NULL)
		return -ENOMEM;

	name_len = strlen(widget->name) + 1;
	if (dapm->codec && dapm->codec->name_prefix)
		name_len += 1 + strlen(dapm->codec->name_prefix);
	w->name = kmalloc(name_len, GFP_KERNEL);
	if (w->name == NULL) {
		kfree(w);
		return -ENOMEM;
	}
	if (dapm->codec && dapm->codec->name_prefix)
		snprintf(w->name, name_len, "%s %s",
			dapm->codec->name_prefix, widget->name);
	else
		snprintf(w->name, name_len, "%s", widget->name);

	switch (w->id) {
	case snd_soc_dapm_switch:
	case snd_soc_dapm_mixer:
	case snd_soc_dapm_mixer_named_ctl:
		w->power_check = dapm_generic_check_power;
		break;
	case snd_soc_dapm_mux:
	case snd_soc_dapm_virt_mux:
	case snd_soc_dapm_value_mux:
		w->power_check = dapm_generic_check_power;
		break;
	case snd_soc_dapm_adc:
	case snd_soc_dapm_aif_out:
		w->power_check = dapm_adc_check_power;
		break;
	case snd_soc_dapm_dac:
	case snd_soc_dapm_aif_in:
		w->power_check = dapm_dac_check_power;
		break;
	case snd_soc_dapm_pga:
	case snd_soc_dapm_out_drv:
	case snd_soc_dapm_input:
	case snd_soc_dapm_output:
	case snd_soc_dapm_micbias:
	case snd_soc_dapm_spk:
	case snd_soc_dapm_hp:
	case snd_soc_dapm_mic:
	case snd_soc_dapm_line:
		w->power_check = dapm_generic_check_power;
		break;
	case snd_soc_dapm_supply:
		w->power_check = dapm_supply_check_power;
		break;
	default:
		w->power_check = dapm_always_on_check_power;
		break;
	}

	dapm->n_widgets++;
	w->dapm = dapm;
	w->codec = dapm->codec;
	w->platform = dapm->platform;
	w->dai = dapm->dai;
	INIT_LIST_HEAD(&w->sources);
	INIT_LIST_HEAD(&w->sinks);
	INIT_LIST_HEAD(&w->list);
	INIT_LIST_HEAD(&w->dirty);
	list_add(&w->list, &dapm->card->widgets);

	/* machine layer set ups unconnected pins and insertions */
	w->connected = 1;
	return 0;
}
EXPORT_SYMBOL_GPL(snd_soc_dapm_new_control);

/**
 * snd_soc_dapm_new_controls - create new dapm controls
 * @dapm: DAPM context
 * @widget: widget array
 * @num: number of widgets
 *
 * Creates new DAPM controls based upon the templates.
 *
 * Returns 0 for success else error.
 */
int snd_soc_dapm_new_controls(struct snd_soc_dapm_context *dapm,
	const struct snd_soc_dapm_widget *widget,
	int num)
{
<<<<<<< HEAD
	int i, ret;
=======
	struct snd_soc_dapm_widget *w;
	int i;
	int ret = 0;
>>>>>>> 10a793e6

	mutex_lock_nested(&dapm->card->dapm_mutex, SND_SOC_DAPM_CLASS_INIT);
	for (i = 0; i < num; i++) {
		ret = snd_soc_dapm_new_control(dapm, widget);
		if (ret < 0) {
			dev_err(dapm->dev,
<<<<<<< HEAD
				"ASoC: Failed to create DAPM control %s: %d\n",
				widget->name, ret);
			mutex_unlock(&dapm->card->dapm_mutex);
			return ret;
=======
				"ASoC: Failed to create DAPM control %s\n",
				widget->name);
			ret = -ENOMEM;
			break;
>>>>>>> 10a793e6
		}
		widget++;
	}
	mutex_unlock(&dapm->card->dapm_mutex);
<<<<<<< HEAD
	return 0;
=======
	return ret;
>>>>>>> 10a793e6
}
EXPORT_SYMBOL_GPL(snd_soc_dapm_new_controls);

static void soc_dapm_stream_event(struct snd_soc_dapm_context *dapm,
	const char *stream, int event)
{
	struct snd_soc_dapm_widget *w;

	if (!dapm)
		return;

	list_for_each_entry(w, &dapm->card->widgets, list)
	{
		if (!w->sname || w->dapm != dapm)
			continue;
		dev_vdbg(w->dapm->dev, "widget %s\n %s stream %s event %d\n",
			w->name, w->sname, stream, event);
		if (strstr(w->sname, stream)) {
			dapm_mark_dirty(w, "stream event");
			switch(event) {
			case SND_SOC_DAPM_STREAM_START:
				w->active = 1;
				break;
			case SND_SOC_DAPM_STREAM_STOP:
				w->active = 0;
				break;
			case SND_SOC_DAPM_STREAM_SUSPEND:
			case SND_SOC_DAPM_STREAM_RESUME:
			case SND_SOC_DAPM_STREAM_PAUSE_PUSH:
			case SND_SOC_DAPM_STREAM_PAUSE_RELEASE:
				break;
			}
		}
	}

	dapm_power_widgets(dapm, event);

	/* do we need to notify any clients that DAPM stream is complete */
	if (dapm->stream_event)
		dapm->stream_event(dapm, event);
}

static void widget_stream_event(struct snd_soc_dapm_context *dapm,
	struct snd_soc_dapm_widget *w, int event)
{
	if (!w)
		return;

	dapm_mark_dirty(w, "stream event");

	switch(event) {
	case SND_SOC_DAPM_STREAM_START:
		w->active = 1;
		break;
	case SND_SOC_DAPM_STREAM_STOP:
		w->active = 0;
		break;
	case SND_SOC_DAPM_STREAM_SUSPEND:
	case SND_SOC_DAPM_STREAM_RESUME:
	case SND_SOC_DAPM_STREAM_PAUSE_PUSH:
	case SND_SOC_DAPM_STREAM_PAUSE_RELEASE:
		break;
	}

	dapm_power_widgets(dapm, event);
}

void snd_soc_dapm_rtd_stream_event(struct snd_soc_pcm_runtime *rtd,
	int stream, int event)
{
	struct snd_soc_dapm_context *pdapm = &rtd->platform->dapm;
	struct snd_soc_dapm_context *cdapm = &rtd->codec->dapm;
	struct snd_soc_card *card = rtd->card;

	dev_dbg(rtd->dev, "rtd stream %d event %d\n", stream, event);

	mutex_lock_nested(&card->dapm_mutex, SND_SOC_DAPM_CLASS_PCM);
	if (stream == SNDRV_PCM_STREAM_PLAYBACK) {
		widget_stream_event(pdapm, rtd->cpu_dai->playback_aif, event);
		widget_stream_event(cdapm, rtd->codec_dai->playback_aif, event);
	} else {
		widget_stream_event(pdapm, rtd->cpu_dai->capture_aif, event);
		widget_stream_event(cdapm, rtd->codec_dai->capture_aif, event);
	}
	mutex_unlock(&card->dapm_mutex);

	/* do we need to notify any clients that DAPM stream is complete */
	if (pdapm->stream_event)
		pdapm->stream_event(pdapm, event);
	if (cdapm->stream_event)
		cdapm->stream_event(cdapm, event);
}
EXPORT_SYMBOL_GPL(snd_soc_dapm_rtd_stream_event);

/**
 * snd_soc_dapm_stream_event - send a stream event to the dapm core
 * @rtd: PCM runtime data
 * @stream: stream name
 * @event: stream event
 *
 * Sends a stream event to the dapm core. The core then makes any
 * necessary widget power changes.
 *
 * Returns 0 for success else error.
 */
int snd_soc_dapm_stream_event(struct snd_soc_pcm_runtime *rtd,
	const char *stream, int event)
{
	struct snd_soc_card *card = rtd->card;
<<<<<<< HEAD
	struct snd_soc_codec *codec = rtd->codec;

	if (stream == NULL)
		return 0;
	mutex_lock_nested(&card->dapm_mutex, SND_SOC_DAPM_CLASS_PCM);
	soc_dapm_stream_event(&codec->dapm, stream, event);
=======

	mutex_lock_nested(&card->dapm_mutex, SND_SOC_DAPM_CLASS_PCM);
	soc_dapm_stream_event(&card->dapm, stream, dai, event);
>>>>>>> 10a793e6
	mutex_unlock(&card->dapm_mutex);
	return 0;
}

void snd_soc_dapm_codec_stream_event(struct snd_soc_codec *codec,
	const char *stream, int event)
{
//	mutex_lock(&codec->card->dapm_mutex);
	soc_dapm_stream_event(&codec->dapm, stream, event);
//	mutex_unlock(&codec->card->dapm_mutex);
}
EXPORT_SYMBOL(snd_soc_dapm_codec_stream_event);

/**
 * snd_soc_dapm_enable_pin - enable pin.
 * @dapm: DAPM context
 * @pin: pin name
 *
 * Enables input/output pin and its parents or children widgets iff there is
 * a valid audio route and active audio stream.
 * NOTE: snd_soc_dapm_sync() needs to be called after this for DAPM to
 * do any widget power switching.
 */
int snd_soc_dapm_enable_pin(struct snd_soc_dapm_context *dapm, const char *pin)
{
	return snd_soc_dapm_set_pin(dapm, pin, 1);
}
EXPORT_SYMBOL_GPL(snd_soc_dapm_enable_pin);

/**
 * snd_soc_dapm_force_enable_pin - force a pin to be enabled
 * @dapm: DAPM context
 * @pin: pin name
 *
 * Enables input/output pin regardless of any other state.  This is
 * intended for use with microphone bias supplies used in microphone
 * jack detection.
 *
 * NOTE: snd_soc_dapm_sync() needs to be called after this for DAPM to
 * do any widget power switching.
 */
int snd_soc_dapm_force_enable_pin(struct snd_soc_dapm_context *dapm,
				  const char *pin)
{
	struct snd_soc_dapm_widget *w = dapm_find_widget(dapm, pin, true);

	mutex_lock_nested(&dapm->card->dapm_mutex, SND_SOC_DAPM_CLASS_PCM);
	if (!w) {
		dev_err(dapm->dev, "dapm: unknown pin %s\n", pin);
		mutex_unlock(&dapm->card->dapm_mutex);
		return -EINVAL;
	}

	dev_dbg(w->dapm->dev, "dapm: force enable pin %s\n", pin);
	w->connected = 1;
	w->force = 1;
	dapm_mark_dirty(w, "force enable");
	mutex_unlock(&dapm->card->dapm_mutex);

	return 0;
}
EXPORT_SYMBOL_GPL(snd_soc_dapm_force_enable_pin);

/**
 * snd_soc_dapm_disable_pin - disable pin.
 * @dapm: DAPM context
 * @pin: pin name
 *
 * Disables input/output pin and its parents or children widgets.
 * NOTE: snd_soc_dapm_sync() needs to be called after this for DAPM to
 * do any widget power switching.
 */
int snd_soc_dapm_disable_pin(struct snd_soc_dapm_context *dapm,
			     const char *pin)
{
	return snd_soc_dapm_set_pin(dapm, pin, 0);
}
EXPORT_SYMBOL_GPL(snd_soc_dapm_disable_pin);

/**
 * snd_soc_dapm_nc_pin - permanently disable pin.
 * @dapm: DAPM context
 * @pin: pin name
 *
 * Marks the specified pin as being not connected, disabling it along
 * any parent or child widgets.  At present this is identical to
 * snd_soc_dapm_disable_pin() but in future it will be extended to do
 * additional things such as disabling controls which only affect
 * paths through the pin.
 *
 * NOTE: snd_soc_dapm_sync() needs to be called after this for DAPM to
 * do any widget power switching.
 */
int snd_soc_dapm_nc_pin(struct snd_soc_dapm_context *dapm, const char *pin)
{
	return snd_soc_dapm_set_pin(dapm, pin, 0);
}
EXPORT_SYMBOL_GPL(snd_soc_dapm_nc_pin);

/**
 * snd_soc_dapm_get_pin_status - get audio pin status
 * @dapm: DAPM context
 * @pin: audio signal pin endpoint (or start point)
 *
 * Get audio pin status - connected or disconnected.
 *
 * Returns 1 for connected otherwise 0.
 */
int snd_soc_dapm_get_pin_status(struct snd_soc_dapm_context *dapm,
				const char *pin)
{
	struct snd_soc_dapm_widget *w = dapm_find_widget(dapm, pin, true);

	if (w)
		return w->connected;

	return 0;
}
EXPORT_SYMBOL_GPL(snd_soc_dapm_get_pin_status);

/**
 * snd_soc_dapm_ignore_suspend - ignore suspend status for DAPM endpoint
 * @dapm: DAPM context
 * @pin: audio signal pin endpoint (or start point)
 *
 * Mark the given endpoint or pin as ignoring suspend.  When the
 * system is disabled a path between two endpoints flagged as ignoring
 * suspend will not be disabled.  The path must already be enabled via
 * normal means at suspend time, it will not be turned on if it was not
 * already enabled.
 */
int snd_soc_dapm_ignore_suspend(struct snd_soc_dapm_context *dapm,
				const char *pin)
{
	struct snd_soc_dapm_widget *w = dapm_find_widget(dapm, pin, false);

	if (!w) {
		dev_err(dapm->dev, "dapm: unknown pin %s\n", pin);
		return -EINVAL;
	}

	w->ignore_suspend = 1;

	return 0;
}
EXPORT_SYMBOL_GPL(snd_soc_dapm_ignore_suspend);

static bool snd_soc_dapm_widget_in_card_paths(struct snd_soc_card *card,
					      struct snd_soc_dapm_widget *w)
{
	struct snd_soc_dapm_path *p;

	list_for_each_entry(p, &card->paths, list) {
		if ((p->source == w) || (p->sink == w)) {
			dev_dbg(card->dev,
			    "... Path %s(id:%d dapm:%p) - %s(id:%d dapm:%p)\n",
			    p->source->name, p->source->id, p->source->dapm,
			    p->sink->name, p->sink->id, p->sink->dapm);

			/* Connected to something other than the codec */
			if (p->source->dapm != p->sink->dapm)
				return true;
			/*
			 * Loopback connection from codec external pin to
			 * codec external pin
			 */
			if (p->sink->id == snd_soc_dapm_input) {
				switch (p->source->id) {
				case snd_soc_dapm_output:
				case snd_soc_dapm_micbias:
					return true;
				default:
					break;
				}
			}
		}
	}

	return false;
}

/**
 * snd_soc_dapm_auto_nc_codec_pins - call snd_soc_dapm_nc_pin for unused pins
 * @codec: The codec whose pins should be processed
 *
 * Automatically call snd_soc_dapm_nc_pin() for any external pins in the codec
 * which are unused. Pins are used if they are connected externally to the
 * codec, whether that be to some other device, or a loop-back connection to
 * the codec itself.
 */
void snd_soc_dapm_auto_nc_codec_pins(struct snd_soc_codec *codec)
{
	struct snd_soc_card *card = codec->card;
	struct snd_soc_dapm_context *dapm = &codec->dapm;
	struct snd_soc_dapm_widget *w;

	dev_dbg(codec->dev, "Auto NC: DAPMs: card:%p codec:%p\n",
		&card->dapm, &codec->dapm);

	list_for_each_entry(w, &card->widgets, list) {
		if (w->dapm != dapm)
			continue;
		switch (w->id) {
		case snd_soc_dapm_input:
		case snd_soc_dapm_output:
		case snd_soc_dapm_micbias:
			dev_dbg(codec->dev, "Auto NC: Checking widget %s\n",
				w->name);
			if (!snd_soc_dapm_widget_in_card_paths(card, w)) {
				dev_dbg(codec->dev,
					"... Not in map; disabling\n");
				snd_soc_dapm_nc_pin(dapm, w->name);
			}
			break;
		default:
			break;
		}
	}
}

/**
 * snd_soc_dapm_free - free dapm resources
 * @dapm: DAPM context
 *
 * Free all dapm widgets and resources.
 */
void snd_soc_dapm_free(struct snd_soc_dapm_context *dapm)
{
	snd_soc_dapm_sys_remove(dapm->dev);
	dapm_debugfs_cleanup(dapm);
	dapm_free_widgets(dapm);
	list_del(&dapm->list);
}
EXPORT_SYMBOL_GPL(snd_soc_dapm_free);

static void soc_dapm_shutdown_codec(struct snd_soc_dapm_context *dapm)
{
	struct snd_soc_dapm_widget *w;
	LIST_HEAD(down_list);
	int powerdown = 0;

	list_for_each_entry(w, &dapm->card->widgets, list) {
		if (w->dapm != dapm)
			continue;
		if (w->power) {
			dapm_seq_insert(w, &down_list, false);
			w->power = 0;
			powerdown = 1;
		}
	}

	/* If there were no widgets to power down we're already in
	 * standby.
	 */
	if (powerdown) {
		snd_soc_dapm_set_bias_level(dapm, SND_SOC_BIAS_PREPARE);
		dapm_seq_run(dapm, &down_list, 0, false);
		snd_soc_dapm_set_bias_level(dapm, SND_SOC_BIAS_STANDBY);
	}
}

/*
 * snd_soc_dapm_shutdown - callback for system shutdown
 */
void snd_soc_dapm_shutdown(struct snd_soc_card *card)
{
	struct snd_soc_codec *codec;

	list_for_each_entry(codec, &card->codec_dev_list, card_list) {
		soc_dapm_shutdown_codec(&codec->dapm);
		snd_soc_dapm_set_bias_level(&codec->dapm, SND_SOC_BIAS_OFF);
	}
}

/* Module information */
MODULE_AUTHOR("Liam Girdwood, lrg@slimlogic.co.uk");
MODULE_DESCRIPTION("Dynamic Audio Power Management core for ALSA SoC");
MODULE_LICENSE("GPL");<|MERGE_RESOLUTION|>--- conflicted
+++ resolved
@@ -2319,12 +2319,7 @@
 		if (ret < 0) {
 			dev_err(dapm->dev, "Failed to add route %s->%s\n",
 				route->source, route->sink);
-<<<<<<< HEAD
-			mutex_unlock(&dapm->card->dapm_mutex);
-			return ret;
-=======
 			break;
->>>>>>> 10a793e6
 		}
 		route++;
 	}
@@ -3024,39 +3019,23 @@
 	const struct snd_soc_dapm_widget *widget,
 	int num)
 {
-<<<<<<< HEAD
-	int i, ret;
-=======
-	struct snd_soc_dapm_widget *w;
 	int i;
 	int ret = 0;
->>>>>>> 10a793e6
 
 	mutex_lock_nested(&dapm->card->dapm_mutex, SND_SOC_DAPM_CLASS_INIT);
 	for (i = 0; i < num; i++) {
 		ret = snd_soc_dapm_new_control(dapm, widget);
 		if (ret < 0) {
 			dev_err(dapm->dev,
-<<<<<<< HEAD
-				"ASoC: Failed to create DAPM control %s: %d\n",
-				widget->name, ret);
-			mutex_unlock(&dapm->card->dapm_mutex);
-			return ret;
-=======
 				"ASoC: Failed to create DAPM control %s\n",
 				widget->name);
 			ret = -ENOMEM;
 			break;
->>>>>>> 10a793e6
 		}
 		widget++;
 	}
 	mutex_unlock(&dapm->card->dapm_mutex);
-<<<<<<< HEAD
-	return 0;
-=======
 	return ret;
->>>>>>> 10a793e6
 }
 EXPORT_SYMBOL_GPL(snd_soc_dapm_new_controls);
 
@@ -3166,18 +3145,12 @@
 	const char *stream, int event)
 {
 	struct snd_soc_card *card = rtd->card;
-<<<<<<< HEAD
 	struct snd_soc_codec *codec = rtd->codec;
 
 	if (stream == NULL)
 		return 0;
 	mutex_lock_nested(&card->dapm_mutex, SND_SOC_DAPM_CLASS_PCM);
 	soc_dapm_stream_event(&codec->dapm, stream, event);
-=======
-
-	mutex_lock_nested(&card->dapm_mutex, SND_SOC_DAPM_CLASS_PCM);
-	soc_dapm_stream_event(&card->dapm, stream, dai, event);
->>>>>>> 10a793e6
 	mutex_unlock(&card->dapm_mutex);
 	return 0;
 }
