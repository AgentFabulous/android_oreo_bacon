/*
 * drivers/base/power/main.c - Where the driver meets power management.
 *
 * Copyright (c) 2003 Patrick Mochel
 * Copyright (c) 2003 Open Source Development Lab
 *
 * This file is released under the GPLv2
 *
 *
 * The driver model core calls device_pm_add() when a device is registered.
 * This will initialize the embedded device_pm_info object in the device
 * and add it to the list of power-controlled devices. sysfs entries for
 * controlling device power management will also be added.
 *
 * A separate list is used for keeping track of power info, because the power
 * domain dependencies may differ from the ancestral dependencies that the
 * subsystem list maintains.
 */

#include <linux/device.h>
#include <linux/kallsyms.h>
#include <linux/export.h>
#include <linux/mutex.h>
#include <linux/pm.h>
#include <linux/pm_runtime.h>
#include <linux/resume-trace.h>
#include <linux/interrupt.h>
#include <linux/sched.h>
#include <linux/async.h>
#include <linux/suspend.h>
#include <linux/timer.h>

#include "../base.h"
#include "power.h"

typedef int (*pm_callback_t)(struct device *);

/*
 * The entries in the dpm_list list are in a depth first order, simply
 * because children are guaranteed to be discovered after parents, and
 * are inserted at the back of the list on discovery.
 *
 * Since device_pm_add() may be called with a device lock held,
 * we must never try to acquire a device lock while holding
 * dpm_list_mutex.
 */

LIST_HEAD(dpm_list);
LIST_HEAD(dpm_prepared_list);
LIST_HEAD(dpm_suspended_list);
LIST_HEAD(dpm_late_early_list);
LIST_HEAD(dpm_noirq_list);

struct suspend_stats suspend_stats;
static DEFINE_MUTEX(dpm_list_mtx);
static pm_message_t pm_transition;

struct dpm_watchdog {
	struct device		*dev;
	struct task_struct	*tsk;
	struct timer_list	timer;
};

static int async_error;

/**
 * device_pm_init - Initialize the PM-related part of a device object.
 * @dev: Device object being initialized.
 */
void device_pm_init(struct device *dev)
{
	dev->power.is_prepared = false;
	dev->power.is_suspended = false;
	init_completion(&dev->power.completion);
	complete_all(&dev->power.completion);
	dev->power.wakeup = NULL;
	spin_lock_init(&dev->power.lock);
	pm_runtime_init(dev);
	INIT_LIST_HEAD(&dev->power.entry);
	dev->power.power_state = PMSG_INVALID;
}

/**
 * device_pm_lock - Lock the list of active devices used by the PM core.
 */
void device_pm_lock(void)
{
	mutex_lock(&dpm_list_mtx);
}

/**
 * device_pm_unlock - Unlock the list of active devices used by the PM core.
 */
void device_pm_unlock(void)
{
	mutex_unlock(&dpm_list_mtx);
}

/**
 * device_pm_add - Add a device to the PM core's list of active devices.
 * @dev: Device to add to the list.
 */
void device_pm_add(struct device *dev)
{
	pr_debug("PM: Adding info for %s:%s\n",
		 dev->bus ? dev->bus->name : "No Bus", dev_name(dev));
	mutex_lock(&dpm_list_mtx);
	if (dev->parent && dev->parent->power.is_prepared)
		dev_warn(dev, "parent %s should not be sleeping\n",
			dev_name(dev->parent));
	list_add_tail(&dev->power.entry, &dpm_list);
	dev_pm_qos_constraints_init(dev);
	mutex_unlock(&dpm_list_mtx);
}

/**
 * device_pm_remove - Remove a device from the PM core's list of active devices.
 * @dev: Device to be removed from the list.
 */
void device_pm_remove(struct device *dev)
{
	pr_debug("PM: Removing info for %s:%s\n",
		 dev->bus ? dev->bus->name : "No Bus", dev_name(dev));
	complete_all(&dev->power.completion);
	mutex_lock(&dpm_list_mtx);
	dev_pm_qos_constraints_destroy(dev);
	list_del_init(&dev->power.entry);
	mutex_unlock(&dpm_list_mtx);
	device_wakeup_disable(dev);
	pm_runtime_remove(dev);
}

/**
 * device_pm_move_before - Move device in the PM core's list of active devices.
 * @deva: Device to move in dpm_list.
 * @devb: Device @deva should come before.
 */
void device_pm_move_before(struct device *deva, struct device *devb)
{
	pr_debug("PM: Moving %s:%s before %s:%s\n",
		 deva->bus ? deva->bus->name : "No Bus", dev_name(deva),
		 devb->bus ? devb->bus->name : "No Bus", dev_name(devb));
	/* Delete deva from dpm_list and reinsert before devb. */
	list_move_tail(&deva->power.entry, &devb->power.entry);
}

/**
 * device_pm_move_after - Move device in the PM core's list of active devices.
 * @deva: Device to move in dpm_list.
 * @devb: Device @deva should come after.
 */
void device_pm_move_after(struct device *deva, struct device *devb)
{
	pr_debug("PM: Moving %s:%s after %s:%s\n",
		 deva->bus ? deva->bus->name : "No Bus", dev_name(deva),
		 devb->bus ? devb->bus->name : "No Bus", dev_name(devb));
	/* Delete deva from dpm_list and reinsert after devb. */
	list_move(&deva->power.entry, &devb->power.entry);
}

/**
 * device_pm_move_last - Move device to end of the PM core's list of devices.
 * @dev: Device to move in dpm_list.
 */
void device_pm_move_last(struct device *dev)
{
	pr_debug("PM: Moving %s:%s to end of list\n",
		 dev->bus ? dev->bus->name : "No Bus", dev_name(dev));
	list_move_tail(&dev->power.entry, &dpm_list);
}

static ktime_t initcall_debug_start(struct device *dev)
{
	ktime_t calltime = ktime_set(0, 0);

	if (initcall_debug) {
		pr_info("calling  %s+ @ %i, parent: %s\n",
			dev_name(dev), task_pid_nr(current),
			dev->parent ? dev_name(dev->parent) : "none");
		calltime = ktime_get();
	}

	return calltime;
}

static void initcall_debug_report(struct device *dev, ktime_t calltime,
				  int error)
{
	ktime_t delta, rettime;

	if (initcall_debug) {
		rettime = ktime_get();
		delta = ktime_sub(rettime, calltime);
		pr_info("call %s+ returned %d after %Ld usecs\n", dev_name(dev),
			error, (unsigned long long)ktime_to_ns(delta) >> 10);
	}
}

/**
 * dpm_wait - Wait for a PM operation to complete.
 * @dev: Device to wait for.
 * @async: If unset, wait only if the device's power.async_suspend flag is set.
 */
static void dpm_wait(struct device *dev, bool async)
{
	if (!dev)
		return;

	if (async || (pm_async_enabled && dev->power.async_suspend))
		wait_for_completion(&dev->power.completion);
}

static int dpm_wait_fn(struct device *dev, void *async_ptr)
{
	dpm_wait(dev, *((bool *)async_ptr));
	return 0;
}

static void dpm_wait_for_children(struct device *dev, bool async)
{
       device_for_each_child(dev, &async, dpm_wait_fn);
}

/**
 * pm_op - Return the PM operation appropriate for given PM event.
 * @ops: PM operations to choose from.
 * @state: PM transition of the system being carried out.
 */
static pm_callback_t pm_op(const struct dev_pm_ops *ops, pm_message_t state)
{
	switch (state.event) {
#ifdef CONFIG_SUSPEND
	case PM_EVENT_SUSPEND:
		return ops->suspend;
	case PM_EVENT_RESUME:
		return ops->resume;
#endif /* CONFIG_SUSPEND */
#ifdef CONFIG_HIBERNATE_CALLBACKS
	case PM_EVENT_FREEZE:
	case PM_EVENT_QUIESCE:
		return ops->freeze;
	case PM_EVENT_HIBERNATE:
		return ops->poweroff;
	case PM_EVENT_THAW:
	case PM_EVENT_RECOVER:
		return ops->thaw;
		break;
	case PM_EVENT_RESTORE:
		return ops->restore;
#endif /* CONFIG_HIBERNATE_CALLBACKS */
	}

	return NULL;
}

/**
 * pm_late_early_op - Return the PM operation appropriate for given PM event.
 * @ops: PM operations to choose from.
 * @state: PM transition of the system being carried out.
 *
 * Runtime PM is disabled for @dev while this function is being executed.
 */
static pm_callback_t pm_late_early_op(const struct dev_pm_ops *ops,
				      pm_message_t state)
{
	switch (state.event) {
#ifdef CONFIG_SUSPEND
	case PM_EVENT_SUSPEND:
		return ops->suspend_late;
	case PM_EVENT_RESUME:
		return ops->resume_early;
#endif /* CONFIG_SUSPEND */
#ifdef CONFIG_HIBERNATE_CALLBACKS
	case PM_EVENT_FREEZE:
	case PM_EVENT_QUIESCE:
		return ops->freeze_late;
	case PM_EVENT_HIBERNATE:
		return ops->poweroff_late;
	case PM_EVENT_THAW:
	case PM_EVENT_RECOVER:
		return ops->thaw_early;
	case PM_EVENT_RESTORE:
		return ops->restore_early;
#endif /* CONFIG_HIBERNATE_CALLBACKS */
	}

	return NULL;
}

/**
 * pm_noirq_op - Return the PM operation appropriate for given PM event.
 * @ops: PM operations to choose from.
 * @state: PM transition of the system being carried out.
 *
 * The driver of @dev will not receive interrupts while this function is being
 * executed.
 */
static pm_callback_t pm_noirq_op(const struct dev_pm_ops *ops, pm_message_t state)
{
	switch (state.event) {
#ifdef CONFIG_SUSPEND
	case PM_EVENT_SUSPEND:
		return ops->suspend_noirq;
	case PM_EVENT_RESUME:
		return ops->resume_noirq;
#endif /* CONFIG_SUSPEND */
#ifdef CONFIG_HIBERNATE_CALLBACKS
	case PM_EVENT_FREEZE:
	case PM_EVENT_QUIESCE:
		return ops->freeze_noirq;
	case PM_EVENT_HIBERNATE:
		return ops->poweroff_noirq;
	case PM_EVENT_THAW:
	case PM_EVENT_RECOVER:
		return ops->thaw_noirq;
	case PM_EVENT_RESTORE:
		return ops->restore_noirq;
#endif /* CONFIG_HIBERNATE_CALLBACKS */
	}

	return NULL;
}

static char *pm_verb(int event)
{
	switch (event) {
	case PM_EVENT_SUSPEND:
		return "suspend";
	case PM_EVENT_RESUME:
		return "resume";
	case PM_EVENT_FREEZE:
		return "freeze";
	case PM_EVENT_QUIESCE:
		return "quiesce";
	case PM_EVENT_HIBERNATE:
		return "hibernate";
	case PM_EVENT_THAW:
		return "thaw";
	case PM_EVENT_RESTORE:
		return "restore";
	case PM_EVENT_RECOVER:
		return "recover";
	default:
		return "(unknown PM event)";
	}
}

static void pm_dev_dbg(struct device *dev, pm_message_t state, char *info)
{
	dev_dbg(dev, "%s%s%s\n", info, pm_verb(state.event),
		((state.event & PM_EVENT_SLEEP) && device_may_wakeup(dev)) ?
		", may wakeup" : "");
}

static void pm_dev_err(struct device *dev, pm_message_t state, char *info,
			int error)
{
	printk(KERN_ERR "PM: Device %s failed to %s%s: error %d\n",
		dev_name(dev), pm_verb(state.event), info, error);
}

static void dpm_show_time(ktime_t starttime, pm_message_t state, char *info)
{
	ktime_t calltime;
	u64 usecs64;
	int usecs;

	calltime = ktime_get();
	usecs64 = ktime_to_ns(ktime_sub(calltime, starttime));
	do_div(usecs64, NSEC_PER_USEC);
	usecs = usecs64;
	if (usecs == 0)
		usecs = 1;
	pr_info("PM: %s%s%s of devices complete after %ld.%03ld msecs\n",
		info ?: "", info ? " " : "", pm_verb(state.event),
		usecs / USEC_PER_MSEC, usecs % USEC_PER_MSEC);
}

static int dpm_run_callback(pm_callback_t cb, struct device *dev,
			    pm_message_t state, char *info)
{
	ktime_t calltime;
	int error;

	if (!cb)
		return 0;

	calltime = initcall_debug_start(dev);

	pm_dev_dbg(dev, state, info);
	error = cb(dev);
	suspend_report_result(cb, error);

	initcall_debug_report(dev, calltime, error);

	return error;
}

/**
 * dpm_wd_handler - Driver suspend / resume watchdog handler.
 *
 * Called when a driver has timed out suspending or resuming.
 * There's not much we can do here to recover so BUG() out for
 * a crash-dump
 */
static void dpm_wd_handler(unsigned long data)
{
	struct dpm_watchdog *wd = (void *)data;
	struct device *dev      = wd->dev;
	struct task_struct *tsk = wd->tsk;

	dev_emerg(dev, "**** DPM device timeout ****\n");
	show_stack(tsk, NULL);

	BUG();
}

/**
 * dpm_wd_set - Enable pm watchdog for given device.
 * @wd: Watchdog. Must be allocated on the stack.
 * @dev: Device to handle.
 */
static void dpm_wd_set(struct dpm_watchdog *wd, struct device *dev)
{
	struct timer_list *timer = &wd->timer;

	wd->dev = dev;
	wd->tsk = get_current();

	init_timer_on_stack(timer);
	timer->expires = jiffies + HZ * 12;
	timer->function = dpm_wd_handler;
	timer->data = (unsigned long)wd;
	add_timer(timer);
}

/**
 * dpm_wd_clear - Disable pm watchdog.
 * @wd: Watchdog to disable.
 */
static void dpm_wd_clear(struct dpm_watchdog *wd)
{
	struct timer_list *timer = &wd->timer;

	del_timer_sync(timer);
	destroy_timer_on_stack(timer);
}

/*------------------------- Resume routines -------------------------*/

/**
 * device_resume_noirq - Execute an "early resume" callback for given device.
 * @dev: Device to handle.
 * @state: PM transition of the system being carried out.
 *
 * The driver of @dev will not receive interrupts while this function is being
 * executed.
 */
static int device_resume_noirq(struct device *dev, pm_message_t state)
{
	pm_callback_t callback = NULL;
	char *info = NULL;
	int error = 0;

	TRACE_DEVICE(dev);
	TRACE_RESUME(0);

	if (dev->pm_domain) {
		info = "noirq power domain ";
		callback = pm_noirq_op(&dev->pm_domain->ops, state);
	} else if (dev->type && dev->type->pm) {
		info = "noirq type ";
		callback = pm_noirq_op(dev->type->pm, state);
	} else if (dev->class && dev->class->pm) {
		info = "noirq class ";
		callback = pm_noirq_op(dev->class->pm, state);
	} else if (dev->bus && dev->bus->pm) {
		info = "noirq bus ";
		callback = pm_noirq_op(dev->bus->pm, state);
	}

	if (!callback && dev->driver && dev->driver->pm) {
		info = "noirq driver ";
		callback = pm_noirq_op(dev->driver->pm, state);
	}

	error = dpm_run_callback(callback, dev, state, info);

	TRACE_RESUME(error);
	return error;
}

/**
 * dpm_resume_noirq - Execute "noirq resume" callbacks for all devices.
 * @state: PM transition of the system being carried out.
 *
 * Call the "noirq" resume handlers for all devices in dpm_noirq_list and
 * enable device drivers to receive interrupts.
 */
static void dpm_resume_noirq(pm_message_t state)
{
	ktime_t starttime = ktime_get();

	mutex_lock(&dpm_list_mtx);
	while (!list_empty(&dpm_noirq_list)) {
		struct device *dev = to_device(dpm_noirq_list.next);
		int error;

		get_device(dev);
		list_move_tail(&dev->power.entry, &dpm_late_early_list);
		mutex_unlock(&dpm_list_mtx);

		error = device_resume_noirq(dev, state);
		if (error) {
			suspend_stats.failed_resume_noirq++;
			dpm_save_failed_step(SUSPEND_RESUME_NOIRQ);
			dpm_save_failed_dev(dev_name(dev));
			pm_dev_err(dev, state, " noirq", error);
		}

		mutex_lock(&dpm_list_mtx);
		put_device(dev);
	}
	mutex_unlock(&dpm_list_mtx);
	dpm_show_time(starttime, state, "noirq");
	resume_device_irqs();
}

/**
 * device_resume_early - Execute an "early resume" callback for given device.
 * @dev: Device to handle.
 * @state: PM transition of the system being carried out.
 *
 * Runtime PM is disabled for @dev while this function is being executed.
 */
static int device_resume_early(struct device *dev, pm_message_t state)
{
	pm_callback_t callback = NULL;
	char *info = NULL;
	int error = 0;

	TRACE_DEVICE(dev);
	TRACE_RESUME(0);

	if (dev->pm_domain) {
		info = "early power domain ";
		callback = pm_late_early_op(&dev->pm_domain->ops, state);
	} else if (dev->type && dev->type->pm) {
		info = "early type ";
		callback = pm_late_early_op(dev->type->pm, state);
	} else if (dev->class && dev->class->pm) {
		info = "early class ";
		callback = pm_late_early_op(dev->class->pm, state);
	} else if (dev->bus && dev->bus->pm) {
		info = "early bus ";
		callback = pm_late_early_op(dev->bus->pm, state);
	}

	if (!callback && dev->driver && dev->driver->pm) {
		info = "early driver ";
		callback = pm_late_early_op(dev->driver->pm, state);
	}

	error = dpm_run_callback(callback, dev, state, info);

	TRACE_RESUME(error);
	return error;
}

/**
 * dpm_resume_early - Execute "early resume" callbacks for all devices.
 * @state: PM transition of the system being carried out.
 */
static void dpm_resume_early(pm_message_t state)
{
	ktime_t starttime = ktime_get();

	mutex_lock(&dpm_list_mtx);
	while (!list_empty(&dpm_late_early_list)) {
		struct device *dev = to_device(dpm_late_early_list.next);
		int error;

		get_device(dev);
		list_move_tail(&dev->power.entry, &dpm_suspended_list);
		mutex_unlock(&dpm_list_mtx);

		error = device_resume_early(dev, state);
		if (error) {
			suspend_stats.failed_resume_early++;
			dpm_save_failed_step(SUSPEND_RESUME_EARLY);
			dpm_save_failed_dev(dev_name(dev));
			pm_dev_err(dev, state, " early", error);
		}

		mutex_lock(&dpm_list_mtx);
		put_device(dev);
	}
	mutex_unlock(&dpm_list_mtx);
	dpm_show_time(starttime, state, "early");
}

/**
 * dpm_resume_start - Execute "noirq" and "early" device callbacks.
 * @state: PM transition of the system being carried out.
 */
void dpm_resume_start(pm_message_t state)
{
	dpm_resume_noirq(state);
	dpm_resume_early(state);
}
EXPORT_SYMBOL_GPL(dpm_resume_start);

/**
 * device_resume - Execute "resume" callbacks for given device.
 * @dev: Device to handle.
 * @state: PM transition of the system being carried out.
 * @async: If true, the device is being resumed asynchronously.
 */
static int device_resume(struct device *dev, pm_message_t state, bool async)
{
	pm_callback_t callback = NULL;
	char *info = NULL;
	int error = 0;
<<<<<<< HEAD
=======
	bool put = false;
	struct dpm_watchdog wd;
>>>>>>> 10a793e6

	TRACE_DEVICE(dev);
	TRACE_RESUME(0);

	dpm_wait(dev->parent, async);
	device_lock(dev);

	/*
	 * This is a fib.  But we'll allow new children to be added below
	 * a resumed device, even if the device hasn't been completed yet.
	 */
	dev->power.is_prepared = false;
	dpm_wd_set(&wd, dev);

	if (!dev->power.is_suspended)
		goto Unlock;

	pm_runtime_enable(dev);

	if (dev->pm_domain) {
		info = "power domain ";
		callback = pm_op(&dev->pm_domain->ops, state);
		goto Driver;
	}

	if (dev->type && dev->type->pm) {
		info = "type ";
		callback = pm_op(dev->type->pm, state);
		goto Driver;
	}

	if (dev->class) {
		if (dev->class->pm) {
			info = "class ";
			callback = pm_op(dev->class->pm, state);
			goto Driver;
		} else if (dev->class->resume) {
			info = "legacy class ";
			callback = dev->class->resume;
			goto End;
		}
	}

	if (dev->bus) {
		if (dev->bus->pm) {
			info = "bus ";
			callback = pm_op(dev->bus->pm, state);
		} else if (dev->bus->resume) {
			info = "legacy bus ";
			callback = dev->bus->resume;
			goto End;
		}
	}

 Driver:
	if (!callback && dev->driver && dev->driver->pm) {
		info = "driver ";
		callback = pm_op(dev->driver->pm, state);
	}

 End:
	error = dpm_run_callback(callback, dev, state, info);
	dev->power.is_suspended = false;

 Unlock:
	device_unlock(dev);
	dpm_wd_clear(&wd);
	complete_all(&dev->power.completion);

	TRACE_RESUME(error);

	return error;
}

static void async_resume(void *data, async_cookie_t cookie)
{
	struct device *dev = (struct device *)data;
	int error;

	error = device_resume(dev, pm_transition, true);
	if (error)
		pm_dev_err(dev, pm_transition, " async", error);
	put_device(dev);
}

static bool is_async(struct device *dev)
{
	return dev->power.async_suspend && pm_async_enabled
		&& !pm_trace_is_enabled();
}

/**
 * dpm_resume - Execute "resume" callbacks for non-sysdev devices.
 * @state: PM transition of the system being carried out.
 *
 * Execute the appropriate "resume" callback for all devices whose status
 * indicates that they are suspended.
 */
void dpm_resume(pm_message_t state)
{
	struct device *dev;
	ktime_t starttime = ktime_get();

	might_sleep();

	mutex_lock(&dpm_list_mtx);
	pm_transition = state;
	async_error = 0;

	list_for_each_entry(dev, &dpm_suspended_list, power.entry) {
		INIT_COMPLETION(dev->power.completion);
		if (is_async(dev)) {
			get_device(dev);
			async_schedule(async_resume, dev);
		}
	}

	while (!list_empty(&dpm_suspended_list)) {
		dev = to_device(dpm_suspended_list.next);
		get_device(dev);
		if (!is_async(dev)) {
			int error;

			mutex_unlock(&dpm_list_mtx);

			error = device_resume(dev, state, false);
			if (error) {
				suspend_stats.failed_resume++;
				dpm_save_failed_step(SUSPEND_RESUME);
				dpm_save_failed_dev(dev_name(dev));
				pm_dev_err(dev, state, "", error);
			}

			mutex_lock(&dpm_list_mtx);
		}
		if (!list_empty(&dev->power.entry))
			list_move_tail(&dev->power.entry, &dpm_prepared_list);
		put_device(dev);
	}
	mutex_unlock(&dpm_list_mtx);
	async_synchronize_full();
	dpm_show_time(starttime, state, NULL);
}

/**
 * device_complete - Complete a PM transition for given device.
 * @dev: Device to handle.
 * @state: PM transition of the system being carried out.
 */
static void device_complete(struct device *dev, pm_message_t state)
{
	void (*callback)(struct device *) = NULL;
	char *info = NULL;

	device_lock(dev);

	if (dev->pm_domain) {
		info = "completing power domain ";
		callback = dev->pm_domain->ops.complete;
	} else if (dev->type && dev->type->pm) {
		info = "completing type ";
		callback = dev->type->pm->complete;
	} else if (dev->class && dev->class->pm) {
		info = "completing class ";
		callback = dev->class->pm->complete;
	} else if (dev->bus && dev->bus->pm) {
		info = "completing bus ";
		callback = dev->bus->pm->complete;
	}

	if (!callback && dev->driver && dev->driver->pm) {
		info = "completing driver ";
		callback = dev->driver->pm->complete;
	}

	if (callback) {
		pm_dev_dbg(dev, state, info);
		callback(dev);
	}

	device_unlock(dev);

	pm_runtime_put_sync(dev);
}

/**
 * dpm_complete - Complete a PM transition for all non-sysdev devices.
 * @state: PM transition of the system being carried out.
 *
 * Execute the ->complete() callbacks for all devices whose PM status is not
 * DPM_ON (this allows new devices to be registered).
 */
void dpm_complete(pm_message_t state)
{
	struct list_head list;

	might_sleep();

	INIT_LIST_HEAD(&list);
	mutex_lock(&dpm_list_mtx);
	while (!list_empty(&dpm_prepared_list)) {
		struct device *dev = to_device(dpm_prepared_list.prev);

		get_device(dev);
		dev->power.is_prepared = false;
		list_move(&dev->power.entry, &list);
		mutex_unlock(&dpm_list_mtx);

		device_complete(dev, state);

		mutex_lock(&dpm_list_mtx);
		put_device(dev);
	}
	list_splice(&list, &dpm_list);
	mutex_unlock(&dpm_list_mtx);
}

/**
 * dpm_resume_end - Execute "resume" callbacks and complete system transition.
 * @state: PM transition of the system being carried out.
 *
 * Execute "resume" callbacks for all devices and complete the PM transition of
 * the system.
 */
void dpm_resume_end(pm_message_t state)
{
	dpm_resume(state);
	dpm_complete(state);
}
EXPORT_SYMBOL_GPL(dpm_resume_end);


/*------------------------- Suspend routines -------------------------*/

/**
 * resume_event - Return a "resume" message for given "suspend" sleep state.
 * @sleep_state: PM message representing a sleep state.
 *
 * Return a PM message representing the resume event corresponding to given
 * sleep state.
 */
static pm_message_t resume_event(pm_message_t sleep_state)
{
	switch (sleep_state.event) {
	case PM_EVENT_SUSPEND:
		return PMSG_RESUME;
	case PM_EVENT_FREEZE:
	case PM_EVENT_QUIESCE:
		return PMSG_RECOVER;
	case PM_EVENT_HIBERNATE:
		return PMSG_RESTORE;
	}
	return PMSG_ON;
}

/**
 * device_suspend_noirq - Execute a "late suspend" callback for given device.
 * @dev: Device to handle.
 * @state: PM transition of the system being carried out.
 *
 * The driver of @dev will not receive interrupts while this function is being
 * executed.
 */
static int device_suspend_noirq(struct device *dev, pm_message_t state)
{
	pm_callback_t callback = NULL;
	char *info = NULL;

	if (dev->pm_domain) {
		info = "noirq power domain ";
		callback = pm_noirq_op(&dev->pm_domain->ops, state);
	} else if (dev->type && dev->type->pm) {
		info = "noirq type ";
		callback = pm_noirq_op(dev->type->pm, state);
	} else if (dev->class && dev->class->pm) {
		info = "noirq class ";
		callback = pm_noirq_op(dev->class->pm, state);
	} else if (dev->bus && dev->bus->pm) {
		info = "noirq bus ";
		callback = pm_noirq_op(dev->bus->pm, state);
	}

	if (!callback && dev->driver && dev->driver->pm) {
		info = "noirq driver ";
		callback = pm_noirq_op(dev->driver->pm, state);
	}

	return dpm_run_callback(callback, dev, state, info);
}

/**
 * dpm_suspend_noirq - Execute "noirq suspend" callbacks for all devices.
 * @state: PM transition of the system being carried out.
 *
 * Prevent device drivers from receiving interrupts and call the "noirq" suspend
 * handlers for all non-sysdev devices.
 */
static int dpm_suspend_noirq(pm_message_t state)
{
	ktime_t starttime = ktime_get();
	int error = 0;

	suspend_device_irqs();
	mutex_lock(&dpm_list_mtx);
	while (!list_empty(&dpm_late_early_list)) {
		struct device *dev = to_device(dpm_late_early_list.prev);

		get_device(dev);
		mutex_unlock(&dpm_list_mtx);

		error = device_suspend_noirq(dev, state);

		mutex_lock(&dpm_list_mtx);
		if (error) {
			pm_dev_err(dev, state, " noirq", error);
			suspend_stats.failed_suspend_noirq++;
			dpm_save_failed_step(SUSPEND_SUSPEND_NOIRQ);
			dpm_save_failed_dev(dev_name(dev));
			put_device(dev);
			break;
		}
		if (!list_empty(&dev->power.entry))
			list_move(&dev->power.entry, &dpm_noirq_list);
		put_device(dev);

		if (pm_wakeup_pending()) {
			error = -EBUSY;
			break;
		}
	}
	mutex_unlock(&dpm_list_mtx);
	if (error)
		dpm_resume_noirq(resume_event(state));
	else
		dpm_show_time(starttime, state, "noirq");
	return error;
}

/**
 * device_suspend_late - Execute a "late suspend" callback for given device.
 * @dev: Device to handle.
 * @state: PM transition of the system being carried out.
 *
 * Runtime PM is disabled for @dev while this function is being executed.
 */
static int device_suspend_late(struct device *dev, pm_message_t state)
{
	pm_callback_t callback = NULL;
	char *info = NULL;

	if (dev->pm_domain) {
		info = "late power domain ";
		callback = pm_late_early_op(&dev->pm_domain->ops, state);
	} else if (dev->type && dev->type->pm) {
		info = "late type ";
		callback = pm_late_early_op(dev->type->pm, state);
	} else if (dev->class && dev->class->pm) {
		info = "late class ";
		callback = pm_late_early_op(dev->class->pm, state);
	} else if (dev->bus && dev->bus->pm) {
		info = "late bus ";
		callback = pm_late_early_op(dev->bus->pm, state);
	}

	if (!callback && dev->driver && dev->driver->pm) {
		info = "late driver ";
		callback = pm_late_early_op(dev->driver->pm, state);
	}

	return dpm_run_callback(callback, dev, state, info);
}

/**
 * dpm_suspend_late - Execute "late suspend" callbacks for all devices.
 * @state: PM transition of the system being carried out.
 */
static int dpm_suspend_late(pm_message_t state)
{
	ktime_t starttime = ktime_get();
	int error = 0;

	mutex_lock(&dpm_list_mtx);
	while (!list_empty(&dpm_suspended_list)) {
		struct device *dev = to_device(dpm_suspended_list.prev);

		get_device(dev);
		mutex_unlock(&dpm_list_mtx);

		error = device_suspend_late(dev, state);

		mutex_lock(&dpm_list_mtx);
		if (error) {
			pm_dev_err(dev, state, " late", error);
			suspend_stats.failed_suspend_late++;
			dpm_save_failed_step(SUSPEND_SUSPEND_LATE);
			dpm_save_failed_dev(dev_name(dev));
			put_device(dev);
			break;
		}
		if (!list_empty(&dev->power.entry))
			list_move(&dev->power.entry, &dpm_late_early_list);
		put_device(dev);

		if (pm_wakeup_pending()) {
			error = -EBUSY;
			break;
		}
	}
	mutex_unlock(&dpm_list_mtx);
	if (error)
		dpm_resume_early(resume_event(state));
	else
		dpm_show_time(starttime, state, "late");

	return error;
}

/**
 * dpm_suspend_end - Execute "late" and "noirq" device suspend callbacks.
 * @state: PM transition of the system being carried out.
 */
int dpm_suspend_end(pm_message_t state)
{
	int error = dpm_suspend_late(state);
	if (error)
		return error;

	error = dpm_suspend_noirq(state);
	if (error) {
<<<<<<< HEAD
		dpm_resume_early(state);
=======
		dpm_resume_early(resume_event(state));
>>>>>>> 10a793e6
		return error;
	}

	return 0;
}
EXPORT_SYMBOL_GPL(dpm_suspend_end);

/**
 * legacy_suspend - Execute a legacy (bus or class) suspend callback for device.
 * @dev: Device to suspend.
 * @state: PM transition of the system being carried out.
 * @cb: Suspend callback to execute.
 */
static int legacy_suspend(struct device *dev, pm_message_t state,
			  int (*cb)(struct device *dev, pm_message_t state))
{
	int error;
	ktime_t calltime;

	calltime = initcall_debug_start(dev);

	error = cb(dev, state);
	suspend_report_result(cb, error);

	initcall_debug_report(dev, calltime, error);

	return error;
}

/**
 * device_suspend - Execute "suspend" callbacks for given device.
 * @dev: Device to handle.
 * @state: PM transition of the system being carried out.
 * @async: If true, the device is being suspended asynchronously.
 */
static int __device_suspend(struct device *dev, pm_message_t state, bool async)
{
	pm_callback_t callback = NULL;
	char *info = NULL;
	int error = 0;
	struct dpm_watchdog wd;

	dpm_wait_for_children(dev, async);

	if (async_error)
		goto Complete;

	/*
	 * If a device configured to wake up the system from sleep states
	 * has been suspended at run time and there's a resume request pending
	 * for it, this is equivalent to the device signaling wakeup, so the
	 * system suspend operation should be aborted.
	 */
	if (pm_runtime_barrier(dev) && device_may_wakeup(dev))
		pm_wakeup_event(dev, 0);

	if (pm_wakeup_pending()) {
		async_error = -EBUSY;
		goto Complete;
	}

	dpm_wd_set(&wd, dev);

	device_lock(dev);

	if (dev->pm_domain) {
		info = "power domain ";
		callback = pm_op(&dev->pm_domain->ops, state);
		goto Run;
	}

	if (dev->type && dev->type->pm) {
		info = "type ";
		callback = pm_op(dev->type->pm, state);
		goto Run;
	}

	if (dev->class) {
		if (dev->class->pm) {
			info = "class ";
			callback = pm_op(dev->class->pm, state);
			goto Run;
		} else if (dev->class->suspend) {
			pm_dev_dbg(dev, state, "legacy class ");
			error = legacy_suspend(dev, state, dev->class->suspend);
			goto End;
		}
	}

	if (dev->bus) {
		if (dev->bus->pm) {
			info = "bus ";
			callback = pm_op(dev->bus->pm, state);
		} else if (dev->bus->suspend) {
			pm_dev_dbg(dev, state, "legacy bus ");
			error = legacy_suspend(dev, state, dev->bus->suspend);
			goto End;
		}
	}

 Run:
	if (!callback && dev->driver && dev->driver->pm) {
		info = "driver ";
		callback = pm_op(dev->driver->pm, state);
	}

	error = dpm_run_callback(callback, dev, state, info);

 End:
	if (!error) {
		dev->power.is_suspended = true;
		if (dev->power.wakeup_path
		    && dev->parent && !dev->parent->power.ignore_children)
			dev->parent->power.wakeup_path = true;
	}

	device_unlock(dev);

	dpm_wd_clear(&wd);

 Complete:
	complete_all(&dev->power.completion);

	if (error)
		async_error = error;
	else if (dev->power.is_suspended)
		__pm_runtime_disable(dev, false);

	return error;
}

static void async_suspend(void *data, async_cookie_t cookie)
{
	struct device *dev = (struct device *)data;
	int error;

	error = __device_suspend(dev, pm_transition, true);
	if (error) {
		dpm_save_failed_dev(dev_name(dev));
		pm_dev_err(dev, pm_transition, " async", error);
	}

	put_device(dev);
}

static int device_suspend(struct device *dev)
{
	INIT_COMPLETION(dev->power.completion);

	if (pm_async_enabled && dev->power.async_suspend) {
		get_device(dev);
		async_schedule(async_suspend, dev);
		return 0;
	}

	return __device_suspend(dev, pm_transition, false);
}

/**
 * dpm_suspend - Execute "suspend" callbacks for all non-sysdev devices.
 * @state: PM transition of the system being carried out.
 */
int dpm_suspend(pm_message_t state)
{
	ktime_t starttime = ktime_get();
	int error = 0;

	might_sleep();

	mutex_lock(&dpm_list_mtx);
	pm_transition = state;
	async_error = 0;
	while (!list_empty(&dpm_prepared_list)) {
		struct device *dev = to_device(dpm_prepared_list.prev);

		get_device(dev);
		mutex_unlock(&dpm_list_mtx);

		error = device_suspend(dev);

		mutex_lock(&dpm_list_mtx);
		if (error) {
			pm_dev_err(dev, state, "", error);
			dpm_save_failed_dev(dev_name(dev));
			put_device(dev);
			break;
		}
		if (!list_empty(&dev->power.entry))
			list_move(&dev->power.entry, &dpm_suspended_list);
		put_device(dev);
		if (async_error)
			break;
	}
	mutex_unlock(&dpm_list_mtx);
	async_synchronize_full();
	if (!error)
		error = async_error;
	if (error) {
		suspend_stats.failed_suspend++;
		dpm_save_failed_step(SUSPEND_SUSPEND);
	} else
		dpm_show_time(starttime, state, NULL);
	return error;
}

/**
 * device_prepare - Prepare a device for system power transition.
 * @dev: Device to handle.
 * @state: PM transition of the system being carried out.
 *
 * Execute the ->prepare() callback(s) for given device.  No new children of the
 * device may be registered after this function has returned.
 */
static int device_prepare(struct device *dev, pm_message_t state)
{
	int (*callback)(struct device *) = NULL;
	char *info = NULL;
	int error = 0;

	/*
	 * If a device's parent goes into runtime suspend at the wrong time,
	 * it won't be possible to resume the device.  To prevent this we
	 * block runtime suspend here, during the prepare phase, and allow
	 * it again during the complete phase.
	 */
	pm_runtime_get_noresume(dev);

	device_lock(dev);

	dev->power.wakeup_path = device_may_wakeup(dev);

	if (dev->pm_domain) {
		info = "preparing power domain ";
		callback = dev->pm_domain->ops.prepare;
	} else if (dev->type && dev->type->pm) {
		info = "preparing type ";
		callback = dev->type->pm->prepare;
	} else if (dev->class && dev->class->pm) {
		info = "preparing class ";
		callback = dev->class->pm->prepare;
	} else if (dev->bus && dev->bus->pm) {
		info = "preparing bus ";
		callback = dev->bus->pm->prepare;
	}

	if (!callback && dev->driver && dev->driver->pm) {
		info = "preparing driver ";
		callback = dev->driver->pm->prepare;
	}

	if (callback) {
		error = callback(dev);
		suspend_report_result(callback, error);
	}

	device_unlock(dev);

	return error;
}

/**
 * dpm_prepare - Prepare all non-sysdev devices for a system PM transition.
 * @state: PM transition of the system being carried out.
 *
 * Execute the ->prepare() callback(s) for all devices.
 */
int dpm_prepare(pm_message_t state)
{
	int error = 0;

	might_sleep();

	mutex_lock(&dpm_list_mtx);
	while (!list_empty(&dpm_list)) {
		struct device *dev = to_device(dpm_list.next);

		get_device(dev);
		mutex_unlock(&dpm_list_mtx);

		error = device_prepare(dev, state);

		mutex_lock(&dpm_list_mtx);
		if (error) {
			if (error == -EAGAIN) {
				put_device(dev);
				error = 0;
				continue;
			}
			printk(KERN_INFO "PM: Device %s not prepared "
				"for power transition: code %d\n",
				dev_name(dev), error);
			put_device(dev);
			break;
		}
		dev->power.is_prepared = true;
		if (!list_empty(&dev->power.entry))
			list_move_tail(&dev->power.entry, &dpm_prepared_list);
		put_device(dev);
	}
	mutex_unlock(&dpm_list_mtx);
	return error;
}

/**
 * dpm_suspend_start - Prepare devices for PM transition and suspend them.
 * @state: PM transition of the system being carried out.
 *
 * Prepare all non-sysdev devices for system PM transition and execute "suspend"
 * callbacks for them.
 */
int dpm_suspend_start(pm_message_t state)
{
	int error;

	error = dpm_prepare(state);
	if (error) {
		suspend_stats.failed_prepare++;
		dpm_save_failed_step(SUSPEND_PREPARE);
	} else
		error = dpm_suspend(state);
	return error;
}
EXPORT_SYMBOL_GPL(dpm_suspend_start);

void __suspend_report_result(const char *function, void *fn, int ret)
{
	if (ret)
		printk(KERN_ERR "%s(): %pF returns %d\n", function, fn, ret);
}
EXPORT_SYMBOL_GPL(__suspend_report_result);

/**
 * device_pm_wait_for_dev - Wait for suspend/resume of a device to complete.
 * @dev: Device to wait for.
 * @subordinate: Device that needs to wait for @dev.
 */
int device_pm_wait_for_dev(struct device *subordinate, struct device *dev)
{
	dpm_wait(dev, subordinate->power.async_suspend);
	return async_error;
}
EXPORT_SYMBOL_GPL(device_pm_wait_for_dev);<|MERGE_RESOLUTION|>--- conflicted
+++ resolved
@@ -621,11 +621,7 @@
 	pm_callback_t callback = NULL;
 	char *info = NULL;
 	int error = 0;
-<<<<<<< HEAD
-=======
-	bool put = false;
 	struct dpm_watchdog wd;
->>>>>>> 10a793e6
 
 	TRACE_DEVICE(dev);
 	TRACE_RESUME(0);
@@ -1055,11 +1051,7 @@
 
 	error = dpm_suspend_noirq(state);
 	if (error) {
-<<<<<<< HEAD
-		dpm_resume_early(state);
-=======
 		dpm_resume_early(resume_event(state));
->>>>>>> 10a793e6
 		return error;
 	}
 
