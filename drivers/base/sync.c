/*
 * drivers/base/sync.c
 *
 * Copyright (C) 2012 Google, Inc.
 *
 * This software is licensed under the terms of the GNU General Public
 * License version 2, as published by the Free Software Foundation, and
 * may be copied, distributed, and modified under those terms.
 *
 * This program is distributed in the hope that it will be useful,
 * but WITHOUT ANY WARRANTY; without even the implied warranty of
 * MERCHANTABILITY or FITNESS FOR A PARTICULAR PURPOSE.  See the
 * GNU General Public License for more details.
 *
 */

#include <linux/debugfs.h>
#include <linux/export.h>
#include <linux/file.h>
#include <linux/fs.h>
#include <linux/kernel.h>
#include <linux/poll.h>
#include <linux/sched.h>
#include <linux/seq_file.h>
#include <linux/slab.h>
#include <linux/sync.h>
#include <linux/uaccess.h>

#include <linux/anon_inodes.h>

#define CREATE_TRACE_POINTS
#include <trace/events/sync.h>

static void sync_fence_signal_pt(struct sync_pt *pt);
static int _sync_pt_has_signaled(struct sync_pt *pt);
static void sync_fence_free(struct kref *kref);
<<<<<<< HEAD
=======
static void sync_dump(void);
>>>>>>> 10a793e6

static LIST_HEAD(sync_timeline_list_head);
static DEFINE_SPINLOCK(sync_timeline_list_lock);

static LIST_HEAD(sync_fence_list_head);
static DEFINE_SPINLOCK(sync_fence_list_lock);

struct sync_timeline *sync_timeline_create(const struct sync_timeline_ops *ops,
					   int size, const char *name)
{
	struct sync_timeline *obj;
	unsigned long flags;

	if (size < sizeof(struct sync_timeline))
		return NULL;

	obj = kzalloc(size, GFP_KERNEL);
	if (obj == NULL)
		return NULL;

	kref_init(&obj->kref);
	obj->ops = ops;
	strlcpy(obj->name, name, sizeof(obj->name));

	INIT_LIST_HEAD(&obj->child_list_head);
	spin_lock_init(&obj->child_list_lock);

	INIT_LIST_HEAD(&obj->active_list_head);
	spin_lock_init(&obj->active_list_lock);

	spin_lock_irqsave(&sync_timeline_list_lock, flags);
	list_add_tail(&obj->sync_timeline_list, &sync_timeline_list_head);
	spin_unlock_irqrestore(&sync_timeline_list_lock, flags);

	return obj;
}
EXPORT_SYMBOL(sync_timeline_create);

static void sync_timeline_free(struct kref *kref)
{
	struct sync_timeline *obj =
		container_of(kref, struct sync_timeline, kref);
	unsigned long flags;

	spin_lock_irqsave(&sync_timeline_list_lock, flags);
	list_del(&obj->sync_timeline_list);
	spin_unlock_irqrestore(&sync_timeline_list_lock, flags);

	if (obj->ops->release_obj)
		obj->ops->release_obj(obj);

	kfree(obj);
}

void sync_timeline_destroy(struct sync_timeline *obj)
{
	obj->destroyed = true;
	smp_wmb();

	/*
	 * signal any children that their parent is going away.
	 */
	sync_timeline_signal(obj);

	kref_put(&obj->kref, sync_timeline_free);
}
EXPORT_SYMBOL(sync_timeline_destroy);

static void sync_timeline_add_pt(struct sync_timeline *obj, struct sync_pt *pt)
{
	unsigned long flags;

	pt->parent = obj;

	spin_lock_irqsave(&obj->child_list_lock, flags);
	list_add_tail(&pt->child_list, &obj->child_list_head);
	spin_unlock_irqrestore(&obj->child_list_lock, flags);
}

static void sync_timeline_remove_pt(struct sync_pt *pt)
{
	struct sync_timeline *obj = pt->parent;
	unsigned long flags;

	spin_lock_irqsave(&obj->active_list_lock, flags);
	if (!list_empty(&pt->active_list))
		list_del_init(&pt->active_list);
	spin_unlock_irqrestore(&obj->active_list_lock, flags);

	spin_lock_irqsave(&obj->child_list_lock, flags);
	if (!list_empty(&pt->child_list)) {
		list_del_init(&pt->child_list);
	}
	spin_unlock_irqrestore(&obj->child_list_lock, flags);
}

void sync_timeline_signal(struct sync_timeline *obj)
{
	unsigned long flags;
	LIST_HEAD(signaled_pts);
	struct list_head *pos, *n;

	trace_sync_timeline(obj);

	spin_lock_irqsave(&obj->active_list_lock, flags);

	list_for_each_safe(pos, n, &obj->active_list_head) {
		struct sync_pt *pt =
			container_of(pos, struct sync_pt, active_list);

		if (_sync_pt_has_signaled(pt)) {
			list_del_init(pos);
			list_add(&pt->signaled_list, &signaled_pts);
			kref_get(&pt->fence->kref);
		}
	}

	spin_unlock_irqrestore(&obj->active_list_lock, flags);

	list_for_each_safe(pos, n, &signaled_pts) {
		struct sync_pt *pt =
			container_of(pos, struct sync_pt, signaled_list);

		list_del_init(pos);
		sync_fence_signal_pt(pt);
		kref_put(&pt->fence->kref, sync_fence_free);
	}
}
EXPORT_SYMBOL(sync_timeline_signal);

struct sync_pt *sync_pt_create(struct sync_timeline *parent, int size)
{
	struct sync_pt *pt;

	if (size < sizeof(struct sync_pt))
		return NULL;

	pt = kzalloc(size, GFP_KERNEL);
	if (pt == NULL)
		return NULL;

	INIT_LIST_HEAD(&pt->active_list);
	kref_get(&parent->kref);
	sync_timeline_add_pt(parent, pt);

	return pt;
}
EXPORT_SYMBOL(sync_pt_create);

void sync_pt_free(struct sync_pt *pt)
{
	if (pt->parent->ops->free_pt)
		pt->parent->ops->free_pt(pt);

	sync_timeline_remove_pt(pt);

	kref_put(&pt->parent->kref, sync_timeline_free);

	kfree(pt);
}
EXPORT_SYMBOL(sync_pt_free);

/* call with pt->parent->active_list_lock held */
static int _sync_pt_has_signaled(struct sync_pt *pt)
{
	int old_status = pt->status;

	if (!pt->status)
		pt->status = pt->parent->ops->has_signaled(pt);

	if (!pt->status && pt->parent->destroyed)
		pt->status = -ENOENT;

	if (pt->status != old_status)
		pt->timestamp = ktime_get();

	return pt->status;
}

static struct sync_pt *sync_pt_dup(struct sync_pt *pt)
{
	return pt->parent->ops->dup(pt);
}

/* Adds a sync pt to the active queue.  Called when added to a fence */
static void sync_pt_activate(struct sync_pt *pt)
{
	struct sync_timeline *obj = pt->parent;
	unsigned long flags;
	int err;

	spin_lock_irqsave(&obj->active_list_lock, flags);

	err = _sync_pt_has_signaled(pt);
	if (err != 0)
		goto out;

	list_add_tail(&pt->active_list, &obj->active_list_head);

out:
	spin_unlock_irqrestore(&obj->active_list_lock, flags);
}

static int sync_fence_release(struct inode *inode, struct file *file);
static unsigned int sync_fence_poll(struct file *file, poll_table *wait);
static long sync_fence_ioctl(struct file *file, unsigned int cmd,
			     unsigned long arg);


static const struct file_operations sync_fence_fops = {
	.release = sync_fence_release,
	.poll = sync_fence_poll,
	.unlocked_ioctl = sync_fence_ioctl,
};

static struct sync_fence *sync_fence_alloc(const char *name)
{
	struct sync_fence *fence;
	unsigned long flags;

	fence = kzalloc(sizeof(struct sync_fence), GFP_KERNEL);
	if (fence == NULL)
		return NULL;

	fence->file = anon_inode_getfile("sync_fence", &sync_fence_fops,
					 fence, 0);
	if (fence->file == NULL)
		goto err;

	kref_init(&fence->kref);
	strlcpy(fence->name, name, sizeof(fence->name));

	INIT_LIST_HEAD(&fence->pt_list_head);
	INIT_LIST_HEAD(&fence->waiter_list_head);
	spin_lock_init(&fence->waiter_list_lock);

	init_waitqueue_head(&fence->wq);

	spin_lock_irqsave(&sync_fence_list_lock, flags);
	list_add_tail(&fence->sync_fence_list, &sync_fence_list_head);
	spin_unlock_irqrestore(&sync_fence_list_lock, flags);

	return fence;

err:
	kfree(fence);
	return NULL;
}

/* TODO: implement a create which takes more that one sync_pt */
struct sync_fence *sync_fence_create(const char *name, struct sync_pt *pt)
{
	struct sync_fence *fence;

	if (pt->fence)
		return NULL;

	fence = sync_fence_alloc(name);
	if (fence == NULL)
		return NULL;

	pt->fence = fence;
	list_add(&pt->pt_list, &fence->pt_list_head);
	sync_pt_activate(pt);

	/*
	 * signal the fence in case pt was activated before
	 * sync_pt_activate(pt) was called
	 */
	sync_fence_signal_pt(pt);

	return fence;
}
EXPORT_SYMBOL(sync_fence_create);

static int sync_fence_copy_pts(struct sync_fence *dst, struct sync_fence *src)
{
	struct list_head *pos;

	list_for_each(pos, &src->pt_list_head) {
		struct sync_pt *orig_pt =
			container_of(pos, struct sync_pt, pt_list);
		struct sync_pt *new_pt = sync_pt_dup(orig_pt);

		if (new_pt == NULL)
			return -ENOMEM;

		new_pt->fence = dst;
		list_add(&new_pt->pt_list, &dst->pt_list_head);
	}

	return 0;
}

static int sync_fence_merge_pts(struct sync_fence *dst, struct sync_fence *src)
{
	struct list_head *src_pos, *dst_pos, *n;

	list_for_each(src_pos, &src->pt_list_head) {
		struct sync_pt *src_pt =
			container_of(src_pos, struct sync_pt, pt_list);
		bool collapsed = false;

		list_for_each_safe(dst_pos, n, &dst->pt_list_head) {
			struct sync_pt *dst_pt =
				container_of(dst_pos, struct sync_pt, pt_list);
			/* collapse two sync_pts on the same timeline
			 * to a single sync_pt that will signal at
			 * the later of the two
			 */
			if (dst_pt->parent == src_pt->parent) {
				if (dst_pt->parent->ops->compare(dst_pt, src_pt) == -1) {
					struct sync_pt *new_pt =
						sync_pt_dup(src_pt);
					if (new_pt == NULL)
						return -ENOMEM;

					new_pt->fence = dst;
					list_replace(&dst_pt->pt_list,
						     &new_pt->pt_list);
					sync_pt_free(dst_pt);
				}
				collapsed = true;
				break;
			}
		}

		if (!collapsed) {
			struct sync_pt *new_pt = sync_pt_dup(src_pt);

			if (new_pt == NULL)
				return -ENOMEM;

			new_pt->fence = dst;
			list_add(&new_pt->pt_list, &dst->pt_list_head);
		}
	}

	return 0;
}

static void sync_fence_detach_pts(struct sync_fence *fence)
{
	struct list_head *pos, *n;

	list_for_each_safe(pos, n, &fence->pt_list_head) {
		struct sync_pt *pt = container_of(pos, struct sync_pt, pt_list);
		sync_timeline_remove_pt(pt);
	}
}

static void sync_fence_free_pts(struct sync_fence *fence)
{
	struct list_head *pos, *n;

	list_for_each_safe(pos, n, &fence->pt_list_head) {
		struct sync_pt *pt = container_of(pos, struct sync_pt, pt_list);
		sync_pt_free(pt);
	}
}

struct sync_fence *sync_fence_fdget(int fd)
{
	struct file *file = fget(fd);

	if (file == NULL)
		return NULL;

	if (file->f_op != &sync_fence_fops)
		goto err;

	return file->private_data;

err:
	fput(file);
	return NULL;
}
EXPORT_SYMBOL(sync_fence_fdget);

void sync_fence_put(struct sync_fence *fence)
{
	fput(fence->file);
}
EXPORT_SYMBOL(sync_fence_put);

void sync_fence_install(struct sync_fence *fence, int fd)
{
	fd_install(fd, fence->file);
}
EXPORT_SYMBOL(sync_fence_install);

static int sync_fence_get_status(struct sync_fence *fence)
{
	struct list_head *pos;
	int status = 1;

	list_for_each(pos, &fence->pt_list_head) {
		struct sync_pt *pt = container_of(pos, struct sync_pt, pt_list);
		int pt_status = pt->status;

		if (pt_status < 0) {
			status = pt_status;
			break;
		} else if (status == 1) {
			status = pt_status;
		}
	}

	return status;
}

struct sync_fence *sync_fence_merge(const char *name,
				    struct sync_fence *a, struct sync_fence *b)
{
	struct sync_fence *fence;
	struct list_head *pos;
	int err;

	fence = sync_fence_alloc(name);
	if (fence == NULL)
		return NULL;

	err = sync_fence_copy_pts(fence, a);
	if (err < 0)
		goto err;

	err = sync_fence_merge_pts(fence, b);
	if (err < 0)
		goto err;

	list_for_each(pos, &fence->pt_list_head) {
		struct sync_pt *pt =
			container_of(pos, struct sync_pt, pt_list);
		sync_pt_activate(pt);
	}

	/*
	 * signal the fence in case one of it's pts were activated before
	 * they were activated
	 */
	sync_fence_signal_pt(list_first_entry(&fence->pt_list_head,
					      struct sync_pt,
					      pt_list));

	return fence;
err:
	sync_fence_free_pts(fence);
	kfree(fence);
	return NULL;
}
EXPORT_SYMBOL(sync_fence_merge);

static void sync_fence_signal_pt(struct sync_pt *pt)
{
	LIST_HEAD(signaled_waiters);
	struct sync_fence *fence = pt->fence;
	struct list_head *pos;
	struct list_head *n;
	unsigned long flags;
	int status;

	status = sync_fence_get_status(fence);

	spin_lock_irqsave(&fence->waiter_list_lock, flags);
	/*
	 * this should protect against two threads racing on the signaled
	 * false -> true transition
	 */
	if (status && !fence->status) {
		list_for_each_safe(pos, n, &fence->waiter_list_head)
			list_move(pos, &signaled_waiters);

		fence->status = status;
	} else {
		status = 0;
	}
	spin_unlock_irqrestore(&fence->waiter_list_lock, flags);

	if (status) {
		list_for_each_safe(pos, n, &signaled_waiters) {
			struct sync_fence_waiter *waiter =
				container_of(pos, struct sync_fence_waiter,
					     waiter_list);

			list_del(pos);
			waiter->callback(fence, waiter);
		}
		wake_up(&fence->wq);
	}
}

int sync_fence_wait_async(struct sync_fence *fence,
			  struct sync_fence_waiter *waiter)
{
	unsigned long flags;
	int err = 0;

	spin_lock_irqsave(&fence->waiter_list_lock, flags);

	if (fence->status) {
		err = fence->status;
		goto out;
	}

	list_add_tail(&waiter->waiter_list, &fence->waiter_list_head);
out:
	spin_unlock_irqrestore(&fence->waiter_list_lock, flags);

	return err;
}
EXPORT_SYMBOL(sync_fence_wait_async);

int sync_fence_cancel_async(struct sync_fence *fence,
			     struct sync_fence_waiter *waiter)
{
	struct list_head *pos;
	struct list_head *n;
	unsigned long flags;
	int ret = -ENOENT;

	spin_lock_irqsave(&fence->waiter_list_lock, flags);
	/*
	 * Make sure waiter is still in waiter_list because it is possible for
	 * the waiter to be removed from the list while the callback is still
	 * pending.
	 */
	list_for_each_safe(pos, n, &fence->waiter_list_head) {
		struct sync_fence_waiter *list_waiter =
			container_of(pos, struct sync_fence_waiter,
				     waiter_list);
		if (list_waiter == waiter) {
			list_del(pos);
			ret = 0;
			break;
		}
	}
	spin_unlock_irqrestore(&fence->waiter_list_lock, flags);
	return ret;
}
EXPORT_SYMBOL(sync_fence_cancel_async);

static bool sync_fence_check(struct sync_fence *fence)
{
	/*
	 * Make sure that reads to fence->status are ordered with the
	 * wait queue event triggering
	 */
	smp_rmb();
	return fence->status != 0;
}

<<<<<<< HEAD
static const char *sync_status_str(int status)
{
	if (status > 0)
		return "signaled";
	else if (status == 0)
		return "active";
	else
		return "error";
}

static void sync_pt_log(struct sync_pt *pt)
{
	int status = pt->status;
	pr_cont("  %s_pt %s",
		   pt->parent->name,
		   sync_status_str(status));

	if (pt->status) {
		struct timeval tv = ktime_to_timeval(pt->timestamp);
		pr_cont("@%ld.%06ld", tv.tv_sec, tv.tv_usec);
	}

	if (pt->parent->ops->timeline_value_str &&
	    pt->parent->ops->pt_value_str) {
		char value[64];
		pt->parent->ops->pt_value_str(pt, value, sizeof(value));
		pr_cont(": %s", value);
		pt->parent->ops->timeline_value_str(pt->parent, value,
					    sizeof(value));
		pr_cont(" / %s", value);
	}

	pr_cont("\n");

	/* Show additional details for active fences */
	if (pt->status == 0 && pt->parent->ops->pt_log)
		pt->parent->ops->pt_log(pt);
}

void sync_fence_log(struct sync_fence *fence)
{
	struct list_head *pos;
	unsigned long flags;

	pr_info("[%p] %s: %s\n", fence, fence->name,
		sync_status_str(fence->status));

	pr_info("waiters:\n");

	spin_lock_irqsave(&fence->waiter_list_lock, flags);
	list_for_each(pos, &fence->waiter_list_head) {
		struct sync_fence_waiter *waiter =
			container_of(pos, struct sync_fence_waiter,
				     waiter_list);

		pr_info(" %pF\n", waiter->callback);
	}
	spin_unlock_irqrestore(&fence->waiter_list_lock, flags);

	pr_info("syncpoints:\n");
	list_for_each(pos, &fence->pt_list_head) {
		struct sync_pt *pt =
			container_of(pos, struct sync_pt, pt_list);
		sync_pt_log(pt);
	}
}
EXPORT_SYMBOL(sync_fence_log);

=======
>>>>>>> 10a793e6
int sync_fence_wait(struct sync_fence *fence, long timeout)
{
	int err = 0;
	struct sync_pt *pt;

	trace_sync_wait(fence, 1);
	list_for_each_entry(pt, &fence->pt_list_head, pt_list)
		trace_sync_pt(pt);

	if (timeout > 0) {
		timeout = msecs_to_jiffies(timeout);
		err = wait_event_interruptible_timeout(fence->wq,
						       sync_fence_check(fence),
						       timeout);
	} else if (timeout < 0) {
		err = wait_event_interruptible(fence->wq,
					       sync_fence_check(fence));
	}
	trace_sync_wait(fence, 0);

	if (err < 0)
		return err;

	if (fence->status < 0) {
		pr_info("fence error %d on [%p]\n", fence->status, fence);
<<<<<<< HEAD
		sync_fence_log(fence);
=======
		sync_dump();
>>>>>>> 10a793e6
		return fence->status;
	}

	if (fence->status == 0) {
		if (timeout > 0) {
			pr_info("fence timeout on [%p] after %dms\n", fence,
				jiffies_to_msecs(timeout));
<<<<<<< HEAD
			sync_fence_log(fence);
=======
			sync_dump();
>>>>>>> 10a793e6
		}
		return -ETIME;
	}

	return 0;
}
EXPORT_SYMBOL(sync_fence_wait);

static void sync_fence_free(struct kref *kref)
{
	struct sync_fence *fence = container_of(kref, struct sync_fence, kref);

	sync_fence_free_pts(fence);

	kfree(fence);
}

static int sync_fence_release(struct inode *inode, struct file *file)
{
	struct sync_fence *fence = file->private_data;
	unsigned long flags;

	/*
	 * We need to remove all ways to access this fence before droping
	 * our ref.
	 *
	 * start with its membership in the global fence list
	 */
	spin_lock_irqsave(&sync_fence_list_lock, flags);
	list_del(&fence->sync_fence_list);
	spin_unlock_irqrestore(&sync_fence_list_lock, flags);

	/*
	 * remove its pts from their parents so that sync_timeline_signal()
	 * can't reference the fence.
	 */
	sync_fence_detach_pts(fence);

	kref_put(&fence->kref, sync_fence_free);

	return 0;
}

static unsigned int sync_fence_poll(struct file *file, poll_table *wait)
{
	struct sync_fence *fence = file->private_data;

	poll_wait(file, &fence->wq, wait);

	/*
	 * Make sure that reads to fence->status are ordered with the
	 * wait queue event triggering
	 */
	smp_rmb();

	if (fence->status == 1)
		return POLLIN;
	else if (fence->status < 0)
		return POLLERR;
	else
		return 0;
}

static long sync_fence_ioctl_wait(struct sync_fence *fence, unsigned long arg)
{
	__s32 value;

	if (copy_from_user(&value, (void __user *)arg, sizeof(value)))
		return -EFAULT;

	return sync_fence_wait(fence, value);
}

static long sync_fence_ioctl_merge(struct sync_fence *fence, unsigned long arg)
{
	int fd = get_unused_fd();
	int err;
	struct sync_fence *fence2, *fence3;
	struct sync_merge_data data;

	if (fd < 0)
		return fd;

	if (copy_from_user(&data, (void __user *)arg, sizeof(data))) {
		err = -EFAULT;
		goto err_put_fd;
	}

	fence2 = sync_fence_fdget(data.fd2);
	if (fence2 == NULL) {
		err = -ENOENT;
		goto err_put_fd;
	}

	data.name[sizeof(data.name) - 1] = '\0';
	fence3 = sync_fence_merge(data.name, fence, fence2);
	if (fence3 == NULL) {
		err = -ENOMEM;
		goto err_put_fence2;
	}

	data.fence = fd;
	if (copy_to_user((void __user *)arg, &data, sizeof(data))) {
		err = -EFAULT;
		goto err_put_fence3;
	}

	sync_fence_install(fence3, fd);
	sync_fence_put(fence2);
	return 0;

err_put_fence3:
	sync_fence_put(fence3);

err_put_fence2:
	sync_fence_put(fence2);

err_put_fd:
	put_unused_fd(fd);
	return err;
}

static int sync_fill_pt_info(struct sync_pt *pt, void *data, int size)
{
	struct sync_pt_info *info = data;
	int ret;

	if (size < sizeof(struct sync_pt_info))
		return -ENOMEM;

	info->len = sizeof(struct sync_pt_info);

	if (pt->parent->ops->fill_driver_data) {
		ret = pt->parent->ops->fill_driver_data(pt, info->driver_data,
							size - sizeof(*info));
		if (ret < 0)
			return ret;

		info->len += ret;
	}

	strlcpy(info->obj_name, pt->parent->name, sizeof(info->obj_name));
	strlcpy(info->driver_name, pt->parent->ops->driver_name,
		sizeof(info->driver_name));
	info->status = pt->status;
	info->timestamp_ns = ktime_to_ns(pt->timestamp);

	return info->len;
}

static long sync_fence_ioctl_fence_info(struct sync_fence *fence,
					unsigned long arg)
{
	struct sync_fence_info_data *data;
	struct list_head *pos;
	__u32 size;
	__u32 len = 0;
	int ret;

	if (copy_from_user(&size, (void __user *)arg, sizeof(size)))
		return -EFAULT;

	if (size < sizeof(struct sync_fence_info_data))
		return -EINVAL;

	if (size > 4096)
		size = 4096;

	data = kzalloc(size, GFP_KERNEL);
	if (data == NULL)
		return -ENOMEM;

	strlcpy(data->name, fence->name, sizeof(data->name));
	data->status = fence->status;
	len = sizeof(struct sync_fence_info_data);

	list_for_each(pos, &fence->pt_list_head) {
		struct sync_pt *pt =
			container_of(pos, struct sync_pt, pt_list);

		ret = sync_fill_pt_info(pt, (u8 *)data + len, size - len);

		if (ret < 0)
			goto out;

		len += ret;
	}

	data->len = len;

	if (copy_to_user((void __user *)arg, data, len))
		ret = -EFAULT;
	else
		ret = 0;

out:
	kfree(data);

	return ret;
}

static long sync_fence_ioctl(struct file *file, unsigned int cmd,
			     unsigned long arg)
{
	struct sync_fence *fence = file->private_data;
	switch (cmd) {
	case SYNC_IOC_WAIT:
		return sync_fence_ioctl_wait(fence, arg);

	case SYNC_IOC_MERGE:
		return sync_fence_ioctl_merge(fence, arg);

	case SYNC_IOC_FENCE_INFO:
		return sync_fence_ioctl_fence_info(fence, arg);

	default:
		return -ENOTTY;
	}
}

#ifdef CONFIG_DEBUG_FS
static void sync_print_pt(struct seq_file *s, struct sync_pt *pt, bool fence)
{
	int status = pt->status;
	seq_printf(s, "  %s%spt %s",
		   fence ? pt->parent->name : "",
		   fence ? "_" : "",
		   sync_status_str(status));
	if (pt->status) {
		struct timeval tv = ktime_to_timeval(pt->timestamp);
		seq_printf(s, "@%ld.%06ld", tv.tv_sec, tv.tv_usec);
	}

	if (pt->parent->ops->timeline_value_str &&
	    pt->parent->ops->pt_value_str) {
		char value[64];
		pt->parent->ops->pt_value_str(pt, value, sizeof(value));
		seq_printf(s, ": %s", value);
		if (fence) {
			pt->parent->ops->timeline_value_str(pt->parent, value,
						    sizeof(value));
			seq_printf(s, " / %s", value);
		}
	} else if (pt->parent->ops->print_pt) {
		seq_printf(s, ": ");
		pt->parent->ops->print_pt(s, pt);
	}

	seq_printf(s, "\n");
}

static void sync_print_obj(struct seq_file *s, struct sync_timeline *obj)
{
	struct list_head *pos;
	unsigned long flags;

	seq_printf(s, "%s %s", obj->name, obj->ops->driver_name);

	if (obj->ops->timeline_value_str) {
		char value[64];
		obj->ops->timeline_value_str(obj, value, sizeof(value));
		seq_printf(s, ": %s", value);
	} else if (obj->ops->print_obj) {
		seq_printf(s, ": ");
		obj->ops->print_obj(s, obj);
	}

	seq_printf(s, "\n");

	spin_lock_irqsave(&obj->child_list_lock, flags);
	list_for_each(pos, &obj->child_list_head) {
		struct sync_pt *pt =
			container_of(pos, struct sync_pt, child_list);
		sync_print_pt(s, pt, false);
	}
	spin_unlock_irqrestore(&obj->child_list_lock, flags);
}

static void sync_print_fence(struct seq_file *s, struct sync_fence *fence)
{
	struct list_head *pos;
	unsigned long flags;

	seq_printf(s, "[%p] %s: %s\n", fence, fence->name,
		   sync_status_str(fence->status));

	list_for_each(pos, &fence->pt_list_head) {
		struct sync_pt *pt =
			container_of(pos, struct sync_pt, pt_list);
		sync_print_pt(s, pt, true);
	}

	spin_lock_irqsave(&fence->waiter_list_lock, flags);
	list_for_each(pos, &fence->waiter_list_head) {
		struct sync_fence_waiter *waiter =
			container_of(pos, struct sync_fence_waiter,
				     waiter_list);

		seq_printf(s, "waiter %pF\n", waiter->callback);
	}
	spin_unlock_irqrestore(&fence->waiter_list_lock, flags);
}

static int sync_debugfs_show(struct seq_file *s, void *unused)
{
	unsigned long flags;
	struct list_head *pos;

	seq_printf(s, "objs:\n--------------\n");

	spin_lock_irqsave(&sync_timeline_list_lock, flags);
	list_for_each(pos, &sync_timeline_list_head) {
		struct sync_timeline *obj =
			container_of(pos, struct sync_timeline,
				     sync_timeline_list);

		sync_print_obj(s, obj);
		seq_printf(s, "\n");
	}
	spin_unlock_irqrestore(&sync_timeline_list_lock, flags);

	seq_printf(s, "fences:\n--------------\n");

	spin_lock_irqsave(&sync_fence_list_lock, flags);
	list_for_each(pos, &sync_fence_list_head) {
		struct sync_fence *fence =
			container_of(pos, struct sync_fence, sync_fence_list);

		sync_print_fence(s, fence);
		seq_printf(s, "\n");
	}
	spin_unlock_irqrestore(&sync_fence_list_lock, flags);
	return 0;
}

static int sync_debugfs_open(struct inode *inode, struct file *file)
{
	return single_open(file, sync_debugfs_show, inode->i_private);
}

static const struct file_operations sync_debugfs_fops = {
	.open           = sync_debugfs_open,
	.read           = seq_read,
	.llseek         = seq_lseek,
	.release        = single_release,
};

static __init int sync_debugfs_init(void)
{
	debugfs_create_file("sync", S_IRUGO, NULL, NULL, &sync_debugfs_fops);
	return 0;
}
late_initcall(sync_debugfs_init);
<<<<<<< HEAD
=======

#define DUMP_CHUNK 256
static char sync_dump_buf[64 * 1024];
void sync_dump(void)
{
       struct seq_file s = {
               .buf = sync_dump_buf,
               .size = sizeof(sync_dump_buf) - 1,
       };
       int i;

       sync_debugfs_show(&s, NULL);

       for (i = 0; i < s.count; i += DUMP_CHUNK) {
               if ((s.count - i) > DUMP_CHUNK) {
                       char c = s.buf[i + DUMP_CHUNK];
                       s.buf[i + DUMP_CHUNK] = 0;
                       pr_cont("%s", s.buf + i);
                       s.buf[i + DUMP_CHUNK] = c;
               } else {
                       s.buf[s.count] = 0;
                       pr_cont("%s", s.buf + i);
               }
       }
}
#else
static void sync_dump(void)
{
}
>>>>>>> 10a793e6
#endif<|MERGE_RESOLUTION|>--- conflicted
+++ resolved
@@ -34,10 +34,6 @@
 static void sync_fence_signal_pt(struct sync_pt *pt);
 static int _sync_pt_has_signaled(struct sync_pt *pt);
 static void sync_fence_free(struct kref *kref);
-<<<<<<< HEAD
-=======
-static void sync_dump(void);
->>>>>>> 10a793e6
 
 static LIST_HEAD(sync_timeline_list_head);
 static DEFINE_SPINLOCK(sync_timeline_list_lock);
@@ -589,7 +585,6 @@
 	return fence->status != 0;
 }
 
-<<<<<<< HEAD
 static const char *sync_status_str(int status)
 {
 	if (status > 0)
@@ -658,8 +653,6 @@
 }
 EXPORT_SYMBOL(sync_fence_log);
 
-=======
->>>>>>> 10a793e6
 int sync_fence_wait(struct sync_fence *fence, long timeout)
 {
 	int err = 0;
@@ -685,11 +678,7 @@
 
 	if (fence->status < 0) {
 		pr_info("fence error %d on [%p]\n", fence->status, fence);
-<<<<<<< HEAD
 		sync_fence_log(fence);
-=======
-		sync_dump();
->>>>>>> 10a793e6
 		return fence->status;
 	}
 
@@ -697,11 +686,7 @@
 		if (timeout > 0) {
 			pr_info("fence timeout on [%p] after %dms\n", fence,
 				jiffies_to_msecs(timeout));
-<<<<<<< HEAD
 			sync_fence_log(fence);
-=======
-			sync_dump();
->>>>>>> 10a793e6
 		}
 		return -ETIME;
 	}
@@ -1055,36 +1040,4 @@
 	return 0;
 }
 late_initcall(sync_debugfs_init);
-<<<<<<< HEAD
-=======
-
-#define DUMP_CHUNK 256
-static char sync_dump_buf[64 * 1024];
-void sync_dump(void)
-{
-       struct seq_file s = {
-               .buf = sync_dump_buf,
-               .size = sizeof(sync_dump_buf) - 1,
-       };
-       int i;
-
-       sync_debugfs_show(&s, NULL);
-
-       for (i = 0; i < s.count; i += DUMP_CHUNK) {
-               if ((s.count - i) > DUMP_CHUNK) {
-                       char c = s.buf[i + DUMP_CHUNK];
-                       s.buf[i + DUMP_CHUNK] = 0;
-                       pr_cont("%s", s.buf + i);
-                       s.buf[i + DUMP_CHUNK] = c;
-               } else {
-                       s.buf[s.count] = 0;
-                       pr_cont("%s", s.buf + i);
-               }
-       }
-}
-#else
-static void sync_dump(void)
-{
-}
->>>>>>> 10a793e6
 #endif