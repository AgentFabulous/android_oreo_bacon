--- conflicted
+++ resolved
@@ -96,11 +96,7 @@
 static int mlx4_SW2HW_CQ(struct mlx4_dev *dev, struct mlx4_cmd_mailbox *mailbox,
 			 int cq_num)
 {
-<<<<<<< HEAD
-	return mlx4_cmd(dev, mailbox->dma | dev->caps.function, cq_num, 0,
-=======
 	return mlx4_cmd(dev, mailbox->dma, cq_num, 0,
->>>>>>> e2920638
 			MLX4_CMD_SW2HW_CQ, MLX4_CMD_TIME_CLASS_A,
 			MLX4_CMD_WRAPPED);
 }
@@ -115,11 +111,7 @@
 static int mlx4_HW2SW_CQ(struct mlx4_dev *dev, struct mlx4_cmd_mailbox *mailbox,
 			 int cq_num)
 {
-<<<<<<< HEAD
-	return mlx4_cmd_box(dev, dev->caps.function, mailbox ? mailbox->dma : 0,
-=======
 	return mlx4_cmd_box(dev, 0, mailbox ? mailbox->dma : 0,
->>>>>>> e2920638
 			    cq_num, mailbox ? 0 : 1, MLX4_CMD_HW2SW_CQ,
 			    MLX4_CMD_TIME_CLASS_A, MLX4_CMD_WRAPPED);
 }
