/*
 * dmxdev.c - DVB demultiplexer device
 *
 * Copyright (C) 2000 Ralph Metzler & Marcus Metzler
 *		      for convergence integrated media GmbH
 *
 * Copyright (c) 2012-2014, The Linux Foundation. All rights reserved.
 *
 * This program is free software; you can redistribute it and/or
 * modify it under the terms of the GNU Lesser General Public License
 * as published by the Free Software Foundation; either version 2.1
 * of the License, or (at your option) any later version.
 *
 * This program is distributed in the hope that it will be useful,
 * but WITHOUT ANY WARRANTY; without even the implied warranty of
 * MERCHANTABILITY or FITNESS FOR A PARTICULAR PURPOSE.  See the
 * GNU General Public License for more details.
 *
 * You should have received a copy of the GNU Lesser General Public License
 * along with this program; if not, write to the Free Software
 * Foundation, Inc., 59 Temple Place - Suite 330, Boston, MA  02111-1307, USA.
 *
 */

#include <linux/sched.h>
#include <linux/spinlock.h>
#include <linux/slab.h>
#include <linux/vmalloc.h>
#include <linux/module.h>
#include <linux/poll.h>
#include <linux/ioctl.h>
#include <linux/wait.h>
#include <linux/mm.h>
#include <linux/uaccess.h>
#include <linux/debugfs.h>
#include <linux/seq_file.h>
#include <linux/timer.h>
#include <linux/jiffies.h>
#include "dmxdev.h"

static int debug;

module_param(debug, int, 0644);
MODULE_PARM_DESC(debug, "Turn on/off debugging (default:off).");

#define DMX_DEFAULT_DECODER_BUFFER_SIZE (32768)

#define dprintk	if (debug) printk

static int dvb_dmxdev_buffer_write(struct dvb_ringbuffer *buf,
				   const u8 *src, size_t len)
{
	ssize_t free;

	if (!len)
		return 0;
	if (!buf->data)
		return 0;

	free = dvb_ringbuffer_free(buf);
	if (len > free) {
		dprintk("dmxdev: buffer overflow\n");
		return -EOVERFLOW;
	}

	return dvb_ringbuffer_write(buf, src, len);
}

static inline void dvb_dmxdev_notify_data_read(struct dmxdev_filter *filter,
					int bytes_read)
{
	if (!filter)
		return;

	if (filter->type == DMXDEV_TYPE_SEC) {
		if (filter->feed.sec.feed->notify_data_read)
			filter->feed.sec.feed->notify_data_read(
						filter->filter.sec,
						bytes_read);
	} else {
		struct dmxdev_feed *feed;

		/*
		 * All feeds of same demux-handle share the same output
		 * buffer, it is enough to notify on the buffer status
		 * on one of the feeds
		 */
		feed = list_first_entry(&filter->feed.ts,
					struct dmxdev_feed, next);

		if (feed->ts->notify_data_read)
			feed->ts->notify_data_read(
						feed->ts,
						bytes_read);
	}
}

static inline u32 dvb_dmxdev_advance_event_idx(u32 index)
{
	index++;
	if (index >= DMX_EVENT_QUEUE_SIZE)
		index = 0;

	return index;
}

static inline int dvb_dmxdev_events_is_full(struct dmxdev_events_queue *events)
{
	int new_write_index;

	new_write_index = dvb_dmxdev_advance_event_idx(events->write_index);
	if (new_write_index == events->read_index)
		return 1;

	return 0;

}

static inline void dvb_dmxdev_flush_events(struct dmxdev_events_queue *events)
{
	events->read_index = 0;
	events->write_index = 0;
	events->notified_index = 0;
	events->bytes_read_no_event = 0;
	events->current_event_data_size = 0;
	events->wakeup_events_counter = 0;
}

static inline void dvb_dmxdev_flush_output(struct dvb_ringbuffer *buffer,
					struct dmxdev_events_queue *events)
{
	dvb_dmxdev_flush_events(events);
	dvb_ringbuffer_flush(buffer);
}

static int dvb_dmxdev_update_pes_event(struct dmx_filter_event *event,
					int bytes_read)
{
	int start_delta;

	if (event->params.pes.total_length <= bytes_read)
		return event->params.pes.total_length;

	/*
	 * only part of the data relevant to this event was read.
	 * Update the event's information to reflect the new state.
	 */
	event->params.pes.total_length -= bytes_read;

	start_delta = event->params.pes.start_offset -
		event->params.pes.base_offset;

	if (bytes_read <= start_delta) {
		event->params.pes.base_offset +=
			bytes_read;
	} else {
		start_delta =
			bytes_read - start_delta;

		event->params.pes.start_offset += start_delta;
		event->params.pes.actual_length -= start_delta;

		event->params.pes.base_offset =
			event->params.pes.start_offset;
	}

	return 0;
}

static int dvb_dmxdev_update_section_event(struct dmx_filter_event *event,
					int bytes_read)
{
	int start_delta;

	if (event->params.section.total_length <= bytes_read)
		return event->params.section.total_length;

	/*
	 * only part of the data relevant to this event was read.
	 * Update the event's information to reflect the new state.
	 */

	event->params.section.total_length -= bytes_read;

	start_delta = event->params.section.start_offset -
		event->params.section.base_offset;

	if (bytes_read <= start_delta) {
		event->params.section.base_offset +=
			bytes_read;
	} else {
		start_delta =
			bytes_read - start_delta;

		event->params.section.start_offset += start_delta;
		event->params.section.actual_length -= start_delta;

		event->params.section.base_offset =
			event->params.section.start_offset;
	}

	return 0;
}

static int dvb_dmxdev_update_rec_event(struct dmx_filter_event *event,
					int bytes_read)
{
	if (event->params.recording_chunk.size <= bytes_read)
		return event->params.recording_chunk.size;

	/*
	 * only part of the data relevant to this event was read.
	 * Update the event's information to reflect the new state.
	 */
	event->params.recording_chunk.size -= bytes_read;
	event->params.recording_chunk.offset += bytes_read;

	return 0;
}

static int dvb_dmxdev_add_event(struct dmxdev_events_queue *events,
					struct dmx_filter_event *event)
{
	int res;
	int new_write_index;
	int data_event;

	/* Check if the event is disabled */
	if (events->event_mask.disable_mask & event->type)
		return 0;

	/* Check if we are adding an event that user already read its data */
	if (events->bytes_read_no_event) {
		data_event = 1;

		if (event->type == DMX_EVENT_NEW_PES)
			res = dvb_dmxdev_update_pes_event(event,
						events->bytes_read_no_event);
		else if (event->type == DMX_EVENT_NEW_SECTION)
			res = dvb_dmxdev_update_section_event(event,
						events->bytes_read_no_event);
		else if (event->type == DMX_EVENT_NEW_REC_CHUNK)
			res = dvb_dmxdev_update_rec_event(event,
						events->bytes_read_no_event);
		else
			data_event = 0;

		if (data_event) {
			if (res) {
				/*
				 * Data relevant to this event was fully
				 * consumed already, discard event.
				 */
				events->bytes_read_no_event -= res;
				return 0;
			}
			events->bytes_read_no_event = 0;
		} else {
			/*
			 * data was read beyond the non-data event,
			 * making it not relevant anymore
			 */
			return 0;
		}
	}

	new_write_index = dvb_dmxdev_advance_event_idx(events->write_index);
	if (new_write_index == events->read_index) {
		printk(KERN_ERR "dmxdev: events overflow\n");
		return -EOVERFLOW;
	}

	events->queue[events->write_index] = *event;
	events->write_index = new_write_index;

	if (!(events->event_mask.no_wakeup_mask & event->type))
		events->wakeup_events_counter++;

	return 0;
}

static int dvb_dmxdev_remove_event(struct dmxdev_events_queue *events,
					struct dmx_filter_event *event)
{
	if (events->notified_index == events->write_index)
		return -ENODATA;

	*event = events->queue[events->notified_index];

	events->notified_index =
		dvb_dmxdev_advance_event_idx(events->notified_index);

	if (!(events->event_mask.no_wakeup_mask & event->type))
		events->wakeup_events_counter--;

	return 0;
}

static int dvb_dmxdev_update_events(struct dmxdev_events_queue *events,
					int bytes_read)
{
	struct dmx_filter_event *event;
	int res;
	int data_event;

	/*
	 * If data events are not enabled on this filter,
	 * there's nothing to update.
	 */
	if (events->data_read_event_masked)
		return 0;

	/*
	 * Go through all events that were notified and
	 * remove them from the events queue if their respective
	 * data was read.
	 */
	while ((events->read_index != events->notified_index) &&
		   (bytes_read)) {
		event = events->queue + events->read_index;

		data_event = 1;

		if (event->type == DMX_EVENT_NEW_PES)
			res = dvb_dmxdev_update_pes_event(event, bytes_read);
		else if (event->type == DMX_EVENT_NEW_SECTION)
			res = dvb_dmxdev_update_section_event(event,
								bytes_read);
		else if (event->type == DMX_EVENT_NEW_REC_CHUNK)
			res = dvb_dmxdev_update_rec_event(event, bytes_read);
		else
			data_event = 0;

		if (data_event) {
			if (res) {
				/*
				 * Data relevant to this event was
				 * fully consumed, remove it from the queue.
				 */
				bytes_read -= res;
				events->read_index =
					dvb_dmxdev_advance_event_idx(
						events->read_index);
			} else {
				bytes_read = 0;
			}
		} else {
			/*
			 * non-data event was already notified,
			 * no need to keep it
			 */
			events->read_index = dvb_dmxdev_advance_event_idx(
						events->read_index);
		}
	}

	if (!bytes_read)
		return 0;

	/*
	 * If we reached here it means:
	 * bytes_read != 0
	 * events->read_index == events->notified_index
	 * Check if there are pending events in the queue
	 * which the user didn't read while their relevant data
	 * was read.
	 */
	while ((events->notified_index != events->write_index) &&
		   (bytes_read)) {
		event = events->queue + events->notified_index;

		data_event = 1;

		if (event->type == DMX_EVENT_NEW_PES)
			res = dvb_dmxdev_update_pes_event(event, bytes_read);
		else if (event->type == DMX_EVENT_NEW_SECTION)
			res = dvb_dmxdev_update_section_event(event,
								bytes_read);
		else if (event->type == DMX_EVENT_NEW_REC_CHUNK)
			res = dvb_dmxdev_update_rec_event(event, bytes_read);
		else
			data_event = 0;

		if (data_event) {
			if (res) {
				/*
				 * Data relevant to this event was
				 * fully consumed, remove it from the queue.
				 */
				bytes_read -= res;
				events->notified_index =
					dvb_dmxdev_advance_event_idx(
						events->notified_index);
			} else {
				bytes_read = 0;
			}
		} else {
			if (bytes_read)
				/*
				 * data was read beyond the non-data event,
				 * making it not relevant anymore
				 */
				events->notified_index =
					dvb_dmxdev_advance_event_idx(
						events->notified_index);
		}

		events->read_index = events->notified_index;
	}

	/*
	 * Check if data was read without having a respective
	 * event in the events-queue
	 */
	if (bytes_read)
		events->bytes_read_no_event += bytes_read;

	return 0;
}

static inline int dvb_dmxdev_check_data(struct dmxdev_filter *filter,
			struct dvb_ringbuffer *src)
{
	int data_status_change;

	if (filter)
		if (mutex_lock_interruptible(&filter->mutex))
			return -ERESTARTSYS;

	if (!src->data ||
		!dvb_ringbuffer_empty(src) ||
		src->error ||
		(filter &&
		 (filter->state != DMXDEV_STATE_GO) &&
		 (filter->state != DMXDEV_STATE_DONE)))
		data_status_change = 1;
	else
		data_status_change = 0;

	if (filter)
		mutex_unlock(&filter->mutex);

	return data_status_change;
}

static ssize_t dvb_dmxdev_buffer_read(struct dmxdev_filter *filter,
					struct dvb_ringbuffer *src,
					int non_blocking, char __user *buf,
					size_t count, loff_t *ppos)
{
	size_t todo;
	ssize_t avail;
	ssize_t ret = 0;

	if (!src->data)
		return 0;

	if (src->error) {
		ret = src->error;
		src->error = 0;
		return ret;
	}

	for (todo = count; todo > 0; todo -= ret) {
		if (non_blocking && dvb_ringbuffer_empty(src)) {
			ret = -EWOULDBLOCK;
			break;
		}

		if (filter) {
			if ((filter->state == DMXDEV_STATE_DONE) &&
				dvb_ringbuffer_empty(src))
				break;

			mutex_unlock(&filter->mutex);
		}

		ret = wait_event_interruptible(src->queue,
				dvb_dmxdev_check_data(filter, src));

		if (filter) {
			if (mutex_lock_interruptible(&filter->mutex))
				return -ERESTARTSYS;

			if ((filter->state != DMXDEV_STATE_GO) &&
				(filter->state != DMXDEV_STATE_DONE))
				return -ENODEV;
		}

		if (ret < 0)
			break;

		if (!src->data)
			return 0;

		if (src->error) {
			ret = src->error;
			src->error = 0;
			break;
		}

		avail = dvb_ringbuffer_avail(src);
		if (avail > todo)
			avail = todo;

		ret = dvb_ringbuffer_read_user(src, buf, avail);
		if (ret < 0)
			break;

		buf += ret;
	}

	if (count - todo) /* some data was read? */
		wake_up_all(&src->queue);

	return (count - todo) ? (count - todo) : ret;
}

static struct dmx_frontend *get_fe(struct dmx_demux *demux, int type)
{
	struct list_head *head, *pos;

	head = demux->get_frontends(demux);
	if (!head)
		return NULL;
	list_for_each(pos, head)
		if (DMX_FE_ENTRY(pos)->source == type)
			return DMX_FE_ENTRY(pos);

	return NULL;
}

static void dvb_dvr_oob_cmd(struct dmxdev *dmxdev, struct dmx_oob_command *cmd)
{
	int i;
	struct dmxdev_filter *filter;
	struct dmxdev_feed *feed;

	for (i = 0; i < dmxdev->filternum; i++) {
		filter = &dmxdev->filter[i];
		if (!filter || filter->state != DMXDEV_STATE_GO)
			continue;

		switch (filter->type) {
		case DMXDEV_TYPE_SEC:
			filter->feed.sec.feed->oob_command(
				filter->feed.sec.feed, cmd);
			break;
		case DMXDEV_TYPE_PES:
			feed = list_first_entry(&filter->feed.ts,
						struct dmxdev_feed, next);
			feed->ts->oob_command(feed->ts, cmd);
			break;
		case DMXDEV_TYPE_NONE:
			break;
		default:
			break;
		}
	}
}

static int dvb_dvr_feed_cmd(struct dmxdev *dmxdev, struct dvr_command *dvr_cmd)
{
	int ret = 0;
	size_t todo;
	int bytes_written = 0;
	size_t split;
	size_t tsp_size;
	u8 *data_start;
	struct dvb_ringbuffer *src = &dmxdev->dvr_input_buffer;
	todo = dvr_cmd->cmd.data_feed_count;

	if (dmxdev->demux->get_tsp_size)
		tsp_size = dmxdev->demux->get_tsp_size(dmxdev->demux);
	else
		tsp_size = 188;

	while (todo >= tsp_size) {
		/* wait for input */
		ret = wait_event_interruptible(
			src->queue,
			(dvb_ringbuffer_avail(src) >= tsp_size) ||
			dmxdev->dvr_in_exit || src->error);

		if (ret < 0)
			break;

		spin_lock(&dmxdev->dvr_in_lock);

		if (dmxdev->exit || dmxdev->dvr_in_exit) {
			spin_unlock(&dmxdev->dvr_in_lock);
			ret = -ENODEV;
			break;
		}

		if (src->error) {
			spin_unlock(&dmxdev->dvr_in_lock);
			wake_up_all(&src->queue);
			ret = -EINVAL;
			break;
		}

		dmxdev->dvr_processing_input = 1;

		split = (src->pread + todo > src->size) ?
			src->size - src->pread : 0;

		/*
		 * In DVR PULL mode, write might block.
		 * Lock on DVR buffer is released before calling to
		 * write, if DVR was released meanwhile, dvr_in_exit is
		 * prompted. Lock is acquired when updating the read pointer
		 * again to preserve read/write pointers consistency.
		 *
		 * In protected input mode, DVR input buffer is not mapped
		 * to kernel memory. Underlying demux implementation
		 * should trigger HW to read from DVR input buffer
		 * based on current read offset.
		 */
		if (split > 0) {
			data_start = (dmxdev->demux->dvr_input_protected) ?
						NULL : (src->data + src->pread);

			spin_unlock(&dmxdev->dvr_in_lock);
			ret = dmxdev->demux->write(dmxdev->demux,
						data_start,
						split);

			if (ret < 0) {
				printk(KERN_ERR "dmxdev: dvr write error %d\n",
					ret);
				continue;
			}

			if (dmxdev->dvr_in_exit) {
				ret = -ENODEV;
				break;
			}

			spin_lock(&dmxdev->dvr_in_lock);

			todo -= ret;
			bytes_written += ret;
			DVB_RINGBUFFER_SKIP(src, ret);
			if (ret < split) {
				dmxdev->dvr_processing_input = 0;
				spin_unlock(&dmxdev->dvr_in_lock);
				wake_up_all(&src->queue);
				continue;
			}
		}

		data_start = (dmxdev->demux->dvr_input_protected) ?
			NULL : (src->data + src->pread);

		spin_unlock(&dmxdev->dvr_in_lock);
		ret = dmxdev->demux->write(dmxdev->demux,
			data_start, todo);

		if (ret < 0) {
			printk(KERN_ERR "dmxdev: dvr write error %d\n",
				ret);
			continue;
		}

		if (dmxdev->dvr_in_exit) {
			ret = -ENODEV;
			break;
		}

		spin_lock(&dmxdev->dvr_in_lock);

		todo -= ret;
		bytes_written += ret;
		DVB_RINGBUFFER_SKIP(src, ret);
		dmxdev->dvr_processing_input = 0;
		spin_unlock(&dmxdev->dvr_in_lock);

		wake_up_all(&src->queue);
	}

	if (ret < 0)
		return ret;

	return bytes_written;
}

static int dvr_input_thread_entry(void *arg)
{
	struct dmxdev *dmxdev = arg;
	struct dvb_ringbuffer *cmdbuf = &dmxdev->dvr_cmd_buffer;
	struct dvr_command dvr_cmd;
	int leftover = 0;
	int ret;

	while (1) {
		/* wait for input */
		ret = wait_event_interruptible(
			cmdbuf->queue,
			(!cmdbuf->data) ||
			(dvb_ringbuffer_avail(cmdbuf) >= sizeof(dvr_cmd)) ||
			(dmxdev->dvr_in_exit));

		if (ret < 0)
			break;

		spin_lock(&dmxdev->dvr_in_lock);

		if (!cmdbuf->data || dmxdev->exit || dmxdev->dvr_in_exit) {
			spin_unlock(&dmxdev->dvr_in_lock);
			break;
		}

		dvb_ringbuffer_read(cmdbuf, (u8 *)&dvr_cmd, sizeof(dvr_cmd));

		spin_unlock(&dmxdev->dvr_in_lock);

		if (dvr_cmd.type == DVR_DATA_FEED_CMD) {
			dvr_cmd.cmd.data_feed_count += leftover;

			ret = dvb_dvr_feed_cmd(dmxdev, &dvr_cmd);
			if (ret < 0) {
				dprintk("%s: DVR data feed failed, ret=%d\n",
					__func__, ret);
				continue;
			}

			leftover = dvr_cmd.cmd.data_feed_count - ret;
		} else {
			/*
			 * For EOS, try to process leftover data in the input
			 * buffer.
			 */
			if (dvr_cmd.cmd.oobcmd.type == DMX_OOB_CMD_EOS) {
				struct dvr_command feed_cmd;

				feed_cmd.type = DVR_DATA_FEED_CMD;
				feed_cmd.cmd.data_feed_count =
					dvb_ringbuffer_avail(
						&dmxdev->dvr_input_buffer);

				dvb_dvr_feed_cmd(dmxdev, &dvr_cmd);
			}

			dvb_dvr_oob_cmd(dmxdev, &dvr_cmd.cmd.oobcmd);
		}
	}

	set_current_state(TASK_INTERRUPTIBLE);
	while (!kthread_should_stop()) {
		schedule();
		set_current_state(TASK_INTERRUPTIBLE);
	}
	set_current_state(TASK_RUNNING);

	return 0;
}


static int dvb_dvr_open(struct inode *inode, struct file *file)
{
	struct dvb_device *dvbdev = file->private_data;
	struct dmxdev *dmxdev = dvbdev->priv;
	struct dmx_frontend *front;
	void *mem;

	dprintk("function : %s(%X)\n",
			__func__,
			(file->f_flags & O_ACCMODE));

	if (mutex_lock_interruptible(&dmxdev->mutex))
		return -ERESTARTSYS;

	if (dmxdev->exit) {
		mutex_unlock(&dmxdev->mutex);
		return -ENODEV;
	}

	if ((file->f_flags & O_ACCMODE) == O_RDWR) {
		if (!(dmxdev->capabilities & DMXDEV_CAP_DUPLEX)) {
			mutex_unlock(&dmxdev->mutex);
			return -EOPNOTSUPP;
		}
	}

	if ((file->f_flags & O_ACCMODE) == O_RDONLY) {
		if (!dvbdev->readers) {
			mutex_unlock(&dmxdev->mutex);
			return -EBUSY;
		}
		mem = vmalloc_user(DVR_BUFFER_SIZE);
		if (!mem) {
			mutex_unlock(&dmxdev->mutex);
			return -ENOMEM;
		}
		dvb_ringbuffer_init(&dmxdev->dvr_buffer, mem, DVR_BUFFER_SIZE);
		dvb_dmxdev_flush_events(&dmxdev->dvr_output_events);
		dmxdev->dvr_output_events.event_mask.disable_mask = 0;
		dmxdev->dvr_output_events.event_mask.no_wakeup_mask = 0;
		dmxdev->dvr_output_events.event_mask.wakeup_threshold = 1;
		dmxdev->dvr_feeds_count = 0;
		dmxdev->dvr_buffer_mode = DMX_BUFFER_MODE_INTERNAL;
		dmxdev->dvr_priv_buff_handle = NULL;

		dvbdev->readers--;
	} else if (!dvbdev->writers) {
		dmxdev->dvr_in_exit = 0;
		dmxdev->dvr_processing_input = 0;
		dmxdev->dvr_orig_fe = dmxdev->demux->frontend;

		if (!dmxdev->demux->write) {
			mutex_unlock(&dmxdev->mutex);
			return -EOPNOTSUPP;
		}

		front = get_fe(dmxdev->demux, DMX_MEMORY_FE);

		if (!front) {
			mutex_unlock(&dmxdev->mutex);
			return -EINVAL;
		}

		mem = vmalloc_user(DVR_BUFFER_SIZE);
		if (!mem) {
			mutex_unlock(&dmxdev->mutex);
			return -ENOMEM;
		}

		dmxdev->demux->disconnect_frontend(dmxdev->demux);
		dmxdev->demux->connect_frontend(dmxdev->demux, front);
		dmxdev->dvr_input_buffer_mode = DMX_BUFFER_MODE_INTERNAL;

		dvb_ringbuffer_init(&dmxdev->dvr_input_buffer,
							mem,
							DVR_BUFFER_SIZE);

		dmxdev->demux->dvr_input.priv_handle = NULL;
		dmxdev->demux->dvr_input.ringbuff = &dmxdev->dvr_input_buffer;
		dmxdev->demux->dvr_input_protected = 0;
		mem = vmalloc(DVR_CMDS_BUFFER_SIZE);
		if (!mem) {
			vfree(dmxdev->dvr_input_buffer.data);
			dmxdev->dvr_input_buffer.data = NULL;
			mutex_unlock(&dmxdev->mutex);
			return -ENOMEM;
		}
		dvb_ringbuffer_init(&dmxdev->dvr_cmd_buffer, mem,
			DVR_CMDS_BUFFER_SIZE);
		dvbdev->writers--;

		dmxdev->dvr_input_thread =
			kthread_run(
				dvr_input_thread_entry,
				(void *)dmxdev,
				"dvr_input");

		if (IS_ERR(dmxdev->dvr_input_thread)) {
			vfree(dmxdev->dvr_input_buffer.data);
			vfree(dmxdev->dvr_cmd_buffer.data);
			dmxdev->dvr_input_buffer.data = NULL;
			dmxdev->dvr_cmd_buffer.data = NULL;
			mutex_unlock(&dmxdev->mutex);
			return -ENOMEM;
		}
	}

	dvbdev->users++;
	mutex_unlock(&dmxdev->mutex);
	return 0;
}

static int dvb_dvr_release(struct inode *inode, struct file *file)
{
	struct dvb_device *dvbdev = file->private_data;
	struct dmxdev *dmxdev = dvbdev->priv;

	mutex_lock(&dmxdev->mutex);

	if ((file->f_flags & O_ACCMODE) == O_RDONLY) {
		dvbdev->readers++;
		if (dmxdev->dvr_buffer.data) {
			void *mem = dmxdev->dvr_buffer.data;
			mb();
			spin_lock_irq(&dmxdev->lock);
			dmxdev->dvr_buffer.data = NULL;
			spin_unlock_irq(&dmxdev->lock);
			wake_up_all(&dmxdev->dvr_buffer.queue);

			if (dmxdev->dvr_buffer_mode == DMX_BUFFER_MODE_INTERNAL)
				vfree(mem);
		}

		if ((dmxdev->dvr_buffer_mode == DMX_BUFFER_MODE_EXTERNAL) &&
			dmxdev->dvr_priv_buff_handle) {
			dmxdev->demux->unmap_buffer(dmxdev->demux,
					dmxdev->dvr_priv_buff_handle);
			dmxdev->dvr_priv_buff_handle = NULL;
		}
	} else {
		int i;

		spin_lock(&dmxdev->dvr_in_lock);
		dmxdev->dvr_in_exit = 1;
		spin_unlock(&dmxdev->dvr_in_lock);

		wake_up_all(&dmxdev->dvr_cmd_buffer.queue);

		/*
		 * There might be dmx filters reading now from DVR
		 * device, in PULL mode, they might be also stalled
		 * on output, signal to them that DVR is exiting.
		 */
		if (dmxdev->playback_mode == DMX_PB_MODE_PULL) {
			wake_up_all(&dmxdev->dvr_buffer.queue);

			for (i = 0; i < dmxdev->filternum; i++)
				if (dmxdev->filter[i].state == DMXDEV_STATE_GO)
					wake_up_all(
					&dmxdev->filter[i].buffer.queue);
		}

		/* notify kernel demux that we are canceling */
		if (dmxdev->demux->write_cancel)
			dmxdev->demux->write_cancel(dmxdev->demux);

		/*
		 * Now stop dvr-input thread so that no one
		 * would process data from dvr input buffer any more
		 * before it gets freed.
		 */
		kthread_stop(dmxdev->dvr_input_thread);

		dvbdev->writers++;
		dmxdev->demux->disconnect_frontend(dmxdev->demux);
		dmxdev->demux->connect_frontend(dmxdev->demux,
						dmxdev->dvr_orig_fe);

		if (dmxdev->dvr_input_buffer.data) {
			void *mem = dmxdev->dvr_input_buffer.data;
			mb();
			spin_lock_irq(&dmxdev->dvr_in_lock);
			dmxdev->dvr_input_buffer.data = NULL;
			spin_unlock_irq(&dmxdev->dvr_in_lock);

			if (dmxdev->dvr_input_buffer_mode ==
				DMX_BUFFER_MODE_INTERNAL)
				vfree(mem);
		}

		if ((dmxdev->dvr_input_buffer_mode ==
			DMX_BUFFER_MODE_EXTERNAL) &&
			(dmxdev->demux->dvr_input.priv_handle)) {
			if (!dmxdev->demux->dvr_input_protected)
				dmxdev->demux->unmap_buffer(dmxdev->demux,
					dmxdev->demux->dvr_input.priv_handle);
			dmxdev->demux->dvr_input.priv_handle = NULL;
		}

		if (dmxdev->dvr_cmd_buffer.data) {
			void *mem = dmxdev->dvr_cmd_buffer.data;
			mb();
			spin_lock_irq(&dmxdev->dvr_in_lock);
			dmxdev->dvr_cmd_buffer.data = NULL;
			spin_unlock_irq(&dmxdev->dvr_in_lock);
			vfree(mem);
		}
	}
	/* TODO */
	dvbdev->users--;
	if (dvbdev->users == 1 && dmxdev->exit == 1) {
		fops_put(file->f_op);
		file->f_op = NULL;
		mutex_unlock(&dmxdev->mutex);
		wake_up(&dvbdev->wait_queue);
	} else
		mutex_unlock(&dmxdev->mutex);

	return 0;
}


static int dvb_dvr_mmap(struct file *filp, struct vm_area_struct *vma)
{
	struct dvb_device *dvbdev = filp->private_data;
	struct dmxdev *dmxdev = dvbdev->priv;
	struct dvb_ringbuffer *buffer;
	enum dmx_buffer_mode buffer_mode;
	int vma_size;
	int buffer_size;
	int ret;

	if (((filp->f_flags & O_ACCMODE) == O_RDONLY) &&
		(vma->vm_flags & VM_WRITE))
		return -EINVAL;

	if (mutex_lock_interruptible(&dmxdev->mutex))
		return -ERESTARTSYS;

	if (dmxdev->exit) {
		mutex_unlock(&dmxdev->mutex);
		return -ENODEV;
	}

	if ((filp->f_flags & O_ACCMODE) == O_RDONLY) {
		buffer = &dmxdev->dvr_buffer;
		buffer_mode = dmxdev->dvr_buffer_mode;
	} else {
		buffer = &dmxdev->dvr_input_buffer;
		buffer_mode = dmxdev->dvr_input_buffer_mode;
	}

	if (buffer_mode == DMX_BUFFER_MODE_EXTERNAL) {
		mutex_unlock(&dmxdev->mutex);
		return -EINVAL;
	}

	vma_size = vma->vm_end - vma->vm_start;

	/* Make sure requested mapping is not larger than buffer size */
	buffer_size = buffer->size + (PAGE_SIZE-1);
	buffer_size = buffer_size & ~(PAGE_SIZE-1);

	if (vma_size != buffer_size) {
		mutex_unlock(&dmxdev->mutex);
		return -EINVAL;
	}

	ret = remap_vmalloc_range(vma, buffer->data, 0);
	if (ret) {
		mutex_unlock(&dmxdev->mutex);
		return ret;
	}

	vma->vm_flags |= VM_RESERVED;
	vma->vm_flags |= VM_DONTEXPAND;

	mutex_unlock(&dmxdev->mutex);
	return ret;
}

static void dvb_dvr_queue_data_feed(struct dmxdev *dmxdev, size_t count)
{
	struct dvb_ringbuffer *cmdbuf = &dmxdev->dvr_cmd_buffer;
	struct dvr_command *dvr_cmd;
	int last_dvr_cmd;

	spin_lock(&dmxdev->dvr_in_lock);

	/* Peek at the last DVR command queued, try to coalesce FEED commands */
	if (dvb_ringbuffer_avail(cmdbuf) >= sizeof(*dvr_cmd)) {
		last_dvr_cmd = cmdbuf->pwrite - sizeof(*dvr_cmd);
		if (last_dvr_cmd < 0)
			last_dvr_cmd += cmdbuf->size;

		dvr_cmd = (struct dvr_command *)&cmdbuf->data[last_dvr_cmd];
		if (dvr_cmd->type == DVR_DATA_FEED_CMD) {
			dvr_cmd->cmd.data_feed_count += count;
			spin_unlock(&dmxdev->dvr_in_lock);
			return;
		}
	}

	/*
	 * We assume command buffer is large enough so that overflow should not
	 * happen. Overflow to the command buffer means data previously written
	 * to the input buffer is 'orphan' - does not have a matching FEED
	 * command. Issue a warning if this ever happens.
	 * Orphan data might still be processed if EOS is issued.
	 */
	if (dvb_ringbuffer_free(cmdbuf) < sizeof(*dvr_cmd)) {
		printk(KERN_ERR "%s: DVR command buffer overflow\n", __func__);
		spin_unlock(&dmxdev->dvr_in_lock);
		return;
	}

	dvr_cmd = (struct dvr_command *)&cmdbuf->data[cmdbuf->pwrite];
	dvr_cmd->type = DVR_DATA_FEED_CMD;
	dvr_cmd->cmd.data_feed_count = count;
	DVB_RINGBUFFER_PUSH(cmdbuf, sizeof(*dvr_cmd));
	spin_unlock(&dmxdev->dvr_in_lock);

	wake_up_all(&cmdbuf->queue);
}

static int dvb_dvr_external_input_only(struct dmxdev *dmxdev)
{
	struct dmx_caps caps;
	int is_external_only;
	int flags;
	size_t tsp_size;

	if (dmxdev->demux->get_tsp_size)
		tsp_size = dmxdev->demux->get_tsp_size(dmxdev->demux);
	else
		tsp_size = 188;

	/*
	 * For backward compatibility, default assumes that
	 * external only buffers are not supported.
	 */
	flags = 0;
	if (dmxdev->demux->get_caps) {
		dmxdev->demux->get_caps(dmxdev->demux, &caps);

		if (tsp_size == 188)
			flags = caps.playback_188_tsp.flags;
		else
			flags = caps.playback_192_tsp.flags;
	}

	if (!(flags & DMX_BUFFER_INTERNAL_SUPPORT) &&
		(flags & DMX_BUFFER_EXTERNAL_SUPPORT))
		is_external_only = 1;
	else
		is_external_only = 0;

	return is_external_only;
}

static ssize_t dvb_dvr_write(struct file *file, const char __user *buf,
			     size_t count, loff_t *ppos)
{
	struct dvb_device *dvbdev = file->private_data;
	struct dmxdev *dmxdev = dvbdev->priv;
	struct dvb_ringbuffer *src = &dmxdev->dvr_input_buffer;
	struct dvb_ringbuffer *cmdbuf = &dmxdev->dvr_cmd_buffer;
	int ret;
	size_t todo;
	ssize_t free_space;

	if (!dmxdev->demux->write)
		return -EOPNOTSUPP;

	if (((file->f_flags & O_ACCMODE) == O_RDONLY) ||
		!src->data || !cmdbuf->data ||
		(dvb_dvr_external_input_only(dmxdev) &&
		 (dmxdev->dvr_input_buffer_mode == DMX_BUFFER_MODE_INTERNAL)))
		return -EINVAL;

	if ((file->f_flags & O_NONBLOCK) &&
		(dvb_ringbuffer_free(src) == 0))
		return -EWOULDBLOCK;

	ret = 0;
	for (todo = count; todo > 0; todo -= ret) {
		ret = wait_event_interruptible(src->queue,
			(dvb_ringbuffer_free(src)) ||
			!src->data || !cmdbuf->data ||
			(src->error != 0) || dmxdev->dvr_in_exit);

		if (ret < 0)
			return ret;

		if (mutex_lock_interruptible(&dmxdev->mutex))
			return -ERESTARTSYS;

		if ((!src->data) || (!cmdbuf->data)) {
			mutex_unlock(&dmxdev->mutex);
			return 0;
		}

		if (dmxdev->exit || dmxdev->dvr_in_exit) {
			mutex_unlock(&dmxdev->mutex);
			return -ENODEV;
		}

		if (src->error) {
			ret = src->error;
			dvb_ringbuffer_flush(src);
			mutex_unlock(&dmxdev->mutex);
			wake_up_all(&src->queue);
			return ret;
		}

		free_space = dvb_ringbuffer_free(src);

		if (free_space > todo)
			free_space = todo;

		ret = dvb_ringbuffer_write_user(src, buf, free_space);

		if (ret < 0) {
			mutex_unlock(&dmxdev->mutex);
			return ret;
		}

		buf += ret;

		dvb_dvr_queue_data_feed(dmxdev, ret);

		mutex_unlock(&dmxdev->mutex);
	}

	return (count - todo) ? (count - todo) : ret;
}

static ssize_t dvb_dvr_read(struct file *file, char __user *buf, size_t count,
			    loff_t *ppos)
{
	ssize_t res;
	struct dvb_device *dvbdev = file->private_data;
	struct dmxdev *dmxdev = dvbdev->priv;
	ssize_t flush_len;

	if (dmxdev->exit)
		return -ENODEV;

	res = dvb_dmxdev_buffer_read(NULL, &dmxdev->dvr_buffer,
				file->f_flags & O_NONBLOCK,
				buf, count, ppos);

	if (res > 0) {
		dvb_dmxdev_notify_data_read(dmxdev->dvr_feed, res);
		spin_lock_irq(&dmxdev->lock);
		dvb_dmxdev_update_events(&dmxdev->dvr_output_events, res);
		spin_unlock_irq(&dmxdev->lock);

		/*
		 * in PULL mode, we might be stalling on
		 * event queue, so need to wake-up waiters
		 */
		if (dmxdev->playback_mode == DMX_PB_MODE_PULL)
			wake_up_all(&dmxdev->dvr_buffer.queue);
	} else if (res == -EOVERFLOW) {
		/*
		 * When buffer overflowed, demux-dev marked the buffer in
		 * error state.
		 * Data from underlying driver is discarded until
		 * user gets notified that buffer has overflowed.
		 * Now that the user is notified, notify underlying
		 * driver that data was flushed from output buffer.
		 */
		flush_len = dvb_ringbuffer_avail(&dmxdev->dvr_buffer);
		dvb_ringbuffer_flush(&dmxdev->dvr_buffer);
		dvb_dmxdev_notify_data_read(dmxdev->dvr_feed, flush_len);
	}

	return res;
}

/*
 * dvb_dvr_push_oob_cmd
 *
 * Note: this function assume dmxdev->mutex was taken, so command buffer cannot
 * be released during its operation.
 */
static int dvb_dvr_push_oob_cmd(struct dmxdev *dmxdev, unsigned int f_flags,
		struct dmx_oob_command *cmd)
{
	struct dvb_ringbuffer *cmdbuf = &dmxdev->dvr_cmd_buffer;
	struct dvr_command *dvr_cmd;

	if ((f_flags & O_ACCMODE) == O_RDONLY ||
		dmxdev->source < DMX_SOURCE_DVR0)
		return -EPERM;

	if (dvb_ringbuffer_free(cmdbuf) < sizeof(*dvr_cmd))
		return -ENOMEM;

	dvr_cmd = (struct dvr_command *)&cmdbuf->data[cmdbuf->pwrite];
	dvr_cmd->type = DVR_OOB_CMD;
	dvr_cmd->cmd.oobcmd = *cmd;
	DVB_RINGBUFFER_PUSH(cmdbuf, sizeof(*dvr_cmd));
	wake_up_all(&cmdbuf->queue);

	return 0;
}

static int dvb_dvr_set_buffer_size(struct dmxdev *dmxdev,
						unsigned int f_flags,
						unsigned long size)
{
	struct dvb_ringbuffer *buf;
	void *newmem;
	void *oldmem;
	spinlock_t *lock;
	enum dmx_buffer_mode buffer_mode;

	dprintk("function : %s\n", __func__);

	if ((f_flags & O_ACCMODE) == O_RDONLY) {
		buf = &dmxdev->dvr_buffer;
		lock = &dmxdev->lock;
		buffer_mode = dmxdev->dvr_buffer_mode;
	} else {
		buf = &dmxdev->dvr_input_buffer;
		lock = &dmxdev->dvr_in_lock;
		buffer_mode = dmxdev->dvr_input_buffer_mode;
	}

	if (buf->size == size)
		return 0;
	if (!size || (buffer_mode == DMX_BUFFER_MODE_EXTERNAL))
		return -EINVAL;

	newmem = vmalloc_user(size);
	if (!newmem)
		return -ENOMEM;

	oldmem = buf->data;

	spin_lock_irq(lock);

	if (((f_flags & O_ACCMODE) != O_RDONLY) &&
		(dmxdev->dvr_processing_input)) {
		spin_unlock_irq(lock);
		vfree(oldmem);
		return -EBUSY;
	}

	buf->data = newmem;
	buf->size = size;

	/* reset and not flush in case the buffer shrinks */
	dvb_ringbuffer_reset(buf);

	spin_unlock_irq(lock);

	vfree(oldmem);

	return 0;
}

static int dvb_dvr_set_buffer_mode(struct dmxdev *dmxdev,
			unsigned int f_flags, enum dmx_buffer_mode mode)
{
	struct dvb_ringbuffer *buf;
	spinlock_t *lock;
	enum dmx_buffer_mode *buffer_mode;
	void **buff_handle;
	void *oldmem;
	int *is_protected;

	if ((mode != DMX_BUFFER_MODE_INTERNAL) &&
		(mode != DMX_BUFFER_MODE_EXTERNAL))
		return -EINVAL;

	if ((mode == DMX_BUFFER_MODE_EXTERNAL) &&
		(!dmxdev->demux->map_buffer || !dmxdev->demux->unmap_buffer))
		return -EINVAL;

	if ((f_flags & O_ACCMODE) == O_RDONLY) {
		buf = &dmxdev->dvr_buffer;
		lock = &dmxdev->lock;
		buffer_mode = &dmxdev->dvr_buffer_mode;
		buff_handle = &dmxdev->dvr_priv_buff_handle;
		is_protected = NULL;
	} else {
		buf = &dmxdev->dvr_input_buffer;
		lock = &dmxdev->dvr_in_lock;
		buffer_mode = &dmxdev->dvr_input_buffer_mode;
		buff_handle = &dmxdev->demux->dvr_input.priv_handle;
		is_protected = &dmxdev->demux->dvr_input_protected;
	}

	if (mode == *buffer_mode)
		return 0;

	oldmem = buf->data;
	spin_lock_irq(lock);
	buf->data = NULL;
	spin_unlock_irq(lock);

	*buffer_mode = mode;

	if (mode == DMX_BUFFER_MODE_INTERNAL) {
		/* switched from external to internal */
		if (*buff_handle) {
			dmxdev->demux->unmap_buffer(dmxdev->demux,
				*buff_handle);
			*buff_handle = NULL;
		}

		if (is_protected)
			*is_protected = 0;

		/* set default internal buffer */
		dvb_dvr_set_buffer_size(dmxdev, f_flags, DVR_BUFFER_SIZE);
	} else if (oldmem) {
		/* switched from internal to external */
		vfree(oldmem);
	}

	return 0;
}

static int dvb_dvr_set_buffer(struct dmxdev *dmxdev,
			unsigned int f_flags, struct dmx_buffer *dmx_buffer)
{
	struct dvb_ringbuffer *buf;
	spinlock_t *lock;
	enum dmx_buffer_mode buffer_mode;
	void **buff_handle;
	void *newmem;
	void *oldmem;
	int *is_protected;
	struct dmx_caps caps;

	if (dmxdev->demux->get_caps)
		dmxdev->demux->get_caps(dmxdev->demux, &caps);
	else
		caps.caps = 0;

	if ((f_flags & O_ACCMODE) == O_RDONLY) {
		buf = &dmxdev->dvr_buffer;
		lock = &dmxdev->lock;
		buffer_mode = dmxdev->dvr_buffer_mode;
		buff_handle = &dmxdev->dvr_priv_buff_handle;
		is_protected = NULL;
	} else {
		buf = &dmxdev->dvr_input_buffer;
		lock = &dmxdev->dvr_in_lock;
		buffer_mode = dmxdev->dvr_input_buffer_mode;
		buff_handle = &dmxdev->demux->dvr_input.priv_handle;
		is_protected = &dmxdev->demux->dvr_input_protected;
		if (!(caps.caps & DMX_CAP_SECURED_INPUT_PLAYBACK) &&
			dmx_buffer->is_protected)
			return -EINVAL;
	}

	if (!dmx_buffer->size ||
		(buffer_mode == DMX_BUFFER_MODE_INTERNAL))
		return -EINVAL;

	oldmem = *buff_handle;

	/*
	 * Protected buffer is relevant only for DVR input buffer
	 * when DVR device is opened for write. In such case,
	 * buffer is mapped only if the buffer is not protected one.
	 */
	if (!is_protected || !dmx_buffer->is_protected) {
		if (dmxdev->demux->map_buffer(dmxdev->demux, dmx_buffer,
					buff_handle, &newmem))
			return -ENOMEM;
	} else {
		newmem = NULL;
		*buff_handle = NULL;
	}

	spin_lock_irq(lock);
	buf->data = newmem;
	buf->size = dmx_buffer->size;
	if (is_protected)
		*is_protected = dmx_buffer->is_protected;
	dvb_ringbuffer_reset(buf);
	spin_unlock_irq(lock);

	if (oldmem)
		dmxdev->demux->unmap_buffer(dmxdev->demux, oldmem);

	return 0;
}

static int dvb_dvr_get_event(struct dmxdev *dmxdev,
				unsigned int f_flags,
				struct dmx_filter_event *event)
{
	int res;
	ssize_t flush_len;

	if (!((f_flags & O_ACCMODE) == O_RDONLY))
		return -EINVAL;

	spin_lock_irq(&dmxdev->lock);

	res = dvb_dmxdev_remove_event(&dmxdev->dvr_output_events, event);

	if (event->type == DMX_EVENT_BUFFER_OVERFLOW) {
		/*
		 * When buffer overflowed, demux-dev marked the buffer in
		 * error state.
		 * Data from underlying driver is discarded until
		 * user gets notified that buffer has overflowed.
		 * Now that the user is notified, notify underlying
		 * driver that data was flushed from output buffer.
		 */
		flush_len = dvb_ringbuffer_avail(&dmxdev->dvr_buffer);
		dvb_ringbuffer_flush(&dmxdev->dvr_buffer);
		dvb_dmxdev_notify_data_read(dmxdev->dvr_feed, flush_len);
		dmxdev->dvr_buffer.error = 0;
	}

	spin_unlock_irq(&dmxdev->lock);

	/*
	 * in PULL mode, we might be stalling on
	 * event queue, so need to wake-up waiters
	 */
	if (dmxdev->playback_mode == DMX_PB_MODE_PULL)
		wake_up_all(&dmxdev->dvr_buffer.queue);

	return res;
}

static int dvb_dvr_get_buffer_status(struct dmxdev *dmxdev,
				unsigned int f_flags,
				struct dmx_buffer_status *dmx_buffer_status)
{
	struct dvb_ringbuffer *buf;
	spinlock_t *lock;
	ssize_t flush_len;

	if ((f_flags & O_ACCMODE) == O_RDONLY) {
		buf = &dmxdev->dvr_buffer;
		lock = &dmxdev->lock;
	} else {
		buf = &dmxdev->dvr_input_buffer;
		lock = &dmxdev->dvr_in_lock;
	}

	spin_lock_irq(lock);

	dmx_buffer_status->error = buf->error;
	if (buf->error) {
		if (buf->error == -EOVERFLOW) {
			/*
			 * When buffer overflowed, demux-dev flushed the
			 * buffer and marked the buffer in error state.
			 * Data from underlying driver is discarded until
			 * user gets notified that buffer has overflowed.
			 * Now that the user is notified, notify underlying
			 * driver that data was flushed from output buffer.
			 */
			flush_len = dvb_ringbuffer_avail(buf);
			dvb_ringbuffer_flush(buf);
			dvb_dmxdev_notify_data_read(dmxdev->dvr_feed,
				flush_len);
		}

		buf->error = 0;
	}

	dmx_buffer_status->fullness = dvb_ringbuffer_avail(buf);
	dmx_buffer_status->free_bytes = dvb_ringbuffer_free(buf);
	dmx_buffer_status->read_offset = buf->pread;
	dmx_buffer_status->write_offset = buf->pwrite;
	dmx_buffer_status->size = buf->size;

	spin_unlock_irq(lock);

	return 0;
}

static int dvb_dvr_release_data(struct dmxdev *dmxdev,
					unsigned int f_flags,
					u32 bytes_count)
{
	ssize_t buff_fullness;

	if (!((f_flags & O_ACCMODE) == O_RDONLY))
		return -EINVAL;

	if (!bytes_count)
		return 0;

	buff_fullness = dvb_ringbuffer_avail(&dmxdev->dvr_buffer);

	if (bytes_count > buff_fullness)
		return -EINVAL;

	DVB_RINGBUFFER_SKIP(&dmxdev->dvr_buffer, bytes_count);

	dvb_dmxdev_notify_data_read(dmxdev->dvr_feed, bytes_count);
	spin_lock_irq(&dmxdev->lock);
	dvb_dmxdev_update_events(&dmxdev->dvr_output_events, bytes_count);
	spin_unlock_irq(&dmxdev->lock);

	wake_up_all(&dmxdev->dvr_buffer.queue);
	return 0;
}

/*
 * dvb_dvr_feed_data - Notify new data in DVR input buffer
 *
 * @dmxdev - demux device instance
 * @f_flags - demux device file flag (access mode)
 * @bytes_count - how many bytes were written to the input buffer
 *
 * Note: this function assume dmxdev->mutex was taken, so buffer cannot
 * be released during its operation.
 */
static int dvb_dvr_feed_data(struct dmxdev *dmxdev,
	unsigned int f_flags,
	u32 bytes_count)
{
	ssize_t free_space;
	struct dvb_ringbuffer *buffer = &dmxdev->dvr_input_buffer;

	if ((f_flags & O_ACCMODE) == O_RDONLY)
		return -EINVAL;

	if (!bytes_count)
		return 0;

	free_space = dvb_ringbuffer_free(buffer);

	if (bytes_count > free_space)
		return -EINVAL;

	DVB_RINGBUFFER_PUSH(buffer, bytes_count);

	dvb_dvr_queue_data_feed(dmxdev, bytes_count);

	return 0;
}

static inline void dvb_dmxdev_filter_state_set(struct dmxdev_filter
					       *dmxdevfilter, int state)
{
	spin_lock_irq(&dmxdevfilter->dev->lock);
	dmxdevfilter->state = state;
	spin_unlock_irq(&dmxdevfilter->dev->lock);
}

static int dvb_dmxdev_set_buffer_size(struct dmxdev_filter *dmxdevfilter,
				      unsigned long size)
{
	struct dvb_ringbuffer *buf = &dmxdevfilter->buffer;
	void *newmem;
	void *oldmem;

	if (buf->size == size)
		return 0;
	if (!size ||
		(dmxdevfilter->buffer_mode == DMX_BUFFER_MODE_EXTERNAL))
		return -EINVAL;
	if (dmxdevfilter->state >= DMXDEV_STATE_GO)
		return -EBUSY;

	newmem = vmalloc_user(size);
	if (!newmem)
		return -ENOMEM;

	oldmem = buf->data;

	spin_lock_irq(&dmxdevfilter->dev->lock);
	buf->data = newmem;
	buf->size = size;

	/* reset and not flush in case the buffer shrinks */
	dvb_ringbuffer_reset(buf);
	spin_unlock_irq(&dmxdevfilter->dev->lock);

	vfree(oldmem);
	return 0;
}

static int dvb_dmxdev_set_buffer_mode(struct dmxdev_filter *dmxdevfilter,
					enum dmx_buffer_mode mode)
{
	struct dvb_ringbuffer *buf = &dmxdevfilter->buffer;
	struct dmxdev *dmxdev = dmxdevfilter->dev;
	void *oldmem;

	if (dmxdevfilter->state >= DMXDEV_STATE_GO)
		return -EBUSY;

	if ((mode != DMX_BUFFER_MODE_INTERNAL) &&
		(mode != DMX_BUFFER_MODE_EXTERNAL))
		return -EINVAL;

	if ((mode == DMX_BUFFER_MODE_EXTERNAL) &&
		(!dmxdev->demux->map_buffer || !dmxdev->demux->unmap_buffer))
		return -EINVAL;

	if (mode == dmxdevfilter->buffer_mode)
		return 0;

	oldmem = buf->data;
	spin_lock_irq(&dmxdevfilter->dev->lock);
	buf->data = NULL;
	spin_unlock_irq(&dmxdevfilter->dev->lock);

	dmxdevfilter->buffer_mode = mode;

	if (mode == DMX_BUFFER_MODE_INTERNAL) {
		/* switched from external to internal */
		if (dmxdevfilter->priv_buff_handle) {
			dmxdev->demux->unmap_buffer(dmxdev->demux,
				dmxdevfilter->priv_buff_handle);
			dmxdevfilter->priv_buff_handle = NULL;
		}
	} else if (oldmem) {
		/* switched from internal to external */
		vfree(oldmem);
	}

	return 0;
}

static int dvb_dmxdev_set_buffer(struct dmxdev_filter *dmxdevfilter,
					struct dmx_buffer *buffer)
{
	struct dvb_ringbuffer *buf = &dmxdevfilter->buffer;
	struct dmxdev *dmxdev = dmxdevfilter->dev;
	void *newmem;
	void *oldmem;

	if (dmxdevfilter->state >= DMXDEV_STATE_GO)
		return -EBUSY;

	if ((!buffer->size) ||
		(dmxdevfilter->buffer_mode == DMX_BUFFER_MODE_INTERNAL))
		return -EINVAL;

	oldmem = dmxdevfilter->priv_buff_handle;
	if (dmxdev->demux->map_buffer(dmxdev->demux, buffer,
			&dmxdevfilter->priv_buff_handle, &newmem))
		return -ENOMEM;

	spin_lock_irq(&dmxdevfilter->dev->lock);
	buf->data = newmem;
	buf->size = buffer->size;
	dvb_ringbuffer_reset(buf);
	spin_unlock_irq(&dmxdevfilter->dev->lock);

	if (oldmem)
		dmxdev->demux->unmap_buffer(dmxdev->demux, oldmem);

	return 0;
}

static int dvb_dmxdev_set_tsp_out_format(struct dmxdev_filter *dmxdevfilter,
				enum dmx_tsp_format_t dmx_tsp_format)
{
	if (dmxdevfilter->state >= DMXDEV_STATE_GO)
		return -EBUSY;

	if ((dmx_tsp_format > DMX_TSP_FORMAT_192_HEAD) ||
		(dmx_tsp_format < DMX_TSP_FORMAT_188))
		return -EINVAL;

	dmxdevfilter->dmx_tsp_format = dmx_tsp_format;

	return 0;
}

static int dvb_dmxdev_set_decoder_buffer_size(
	struct dmxdev_filter *dmxdevfilter,
	unsigned long size)
{
	if (0 == size)
		return -EINVAL;

	if (dmxdevfilter->decoder_buffers.buffers_size == size)
		return 0;

	if (dmxdevfilter->state >= DMXDEV_STATE_GO)
		return -EBUSY;

	/*
	 * In case decoder buffers were already set before to some external
	 * buffers, setting the decoder buffer size alone implies transition
	 * to internal buffer mode.
	 */
	dmxdevfilter->decoder_buffers.buffers_size = size;
	dmxdevfilter->decoder_buffers.buffers_num = 0;
	dmxdevfilter->decoder_buffers.is_linear = 0;
	return 0;
}

static int dvb_dmxdev_set_source(struct dmxdev_filter *dmxdevfilter,
					dmx_source_t *source)
{
	int ret = 0;
	struct dmxdev *dev;

	if (dmxdevfilter->state == DMXDEV_STATE_GO)
		return -EBUSY;

	dev = dmxdevfilter->dev;
	if (dev->demux->set_source)
		ret = dev->demux->set_source(dev->demux, source);

	if (!ret)
		dev->source = *source;

	return ret;
}

static int dvb_dmxdev_reuse_decoder_buf(struct dmxdev_filter *dmxdevfilter,
						int cookie)
{
	struct dmxdev_feed *feed;

	if (dmxdevfilter->state != DMXDEV_STATE_GO ||
		(dmxdevfilter->type != DMXDEV_TYPE_PES) ||
		(dmxdevfilter->params.pes.output != DMX_OUT_DECODER) ||
		(dmxdevfilter->events.event_mask.disable_mask &
			DMX_EVENT_NEW_ES_DATA))
		return -EPERM;

	/* Only one feed should be in the list in case of decoder */
	feed = list_first_entry(&dmxdevfilter->feed.ts,
				struct dmxdev_feed, next);
	if (feed && feed->ts && feed->ts->reuse_decoder_buffer)
		return feed->ts->reuse_decoder_buffer(feed->ts, cookie);

	return -ENODEV;
}

static int dvb_dmxdev_set_event_mask(struct dmxdev_filter *dmxdevfilter,
				struct dmx_events_mask *event_mask)
{
	if (!event_mask ||
		(event_mask->wakeup_threshold >= DMX_EVENT_QUEUE_SIZE))
		return -EINVAL;

	if (dmxdevfilter->state == DMXDEV_STATE_GO)
		return -EBUSY;

	/*
	 * Overflow event is not allowed to be masked.
	 * This is because if overflow occurs, demux stops outputting data
	 * until user is notified. If user is using events to read the data,
	 * the overflow event must be always enabled or otherwise we would
	 * never recover from overflow state.
	 */
	event_mask->disable_mask &= ~(u32)DMX_EVENT_BUFFER_OVERFLOW;
	event_mask->no_wakeup_mask &= ~(u32)DMX_EVENT_BUFFER_OVERFLOW;

	dmxdevfilter->events.event_mask = *event_mask;

	return 0;
}

static int dvb_dmxdev_get_event_mask(struct dmxdev_filter *dmxdevfilter,
				struct dmx_events_mask *event_mask)
{
	if (!event_mask)
		return -EINVAL;

	*event_mask = dmxdevfilter->events.event_mask;

	return 0;
}

static int dvb_dmxdev_set_indexing_params(struct dmxdev_filter *dmxdevfilter,
				struct dmx_indexing_params *idx_params)
{
	int found_pid;
	struct dmxdev_feed *feed;
	struct dmxdev_feed *ts_feed = NULL;
	struct dmx_caps caps;

	if (!dmxdevfilter->dev->demux->get_caps)
		return -EINVAL;

	dmxdevfilter->dev->demux->get_caps(dmxdevfilter->dev->demux, &caps);

	if (!idx_params ||
		!(caps.caps & DMX_CAP_VIDEO_INDEXING) ||
		(dmxdevfilter->state < DMXDEV_STATE_SET) ||
		(dmxdevfilter->type != DMXDEV_TYPE_PES) ||
		((dmxdevfilter->params.pes.output != DMX_OUT_TS_TAP) &&
		 (dmxdevfilter->params.pes.output != DMX_OUT_TSDEMUX_TAP)))
		return -EINVAL;

	if (idx_params->enable && !idx_params->types)
		return -EINVAL;

	found_pid = 0;
	list_for_each_entry(feed, &dmxdevfilter->feed.ts, next) {
		if (feed->pid == idx_params->pid) {
			found_pid = 1;
			ts_feed = feed;
			ts_feed->idx_params = *idx_params;
			if ((dmxdevfilter->state == DMXDEV_STATE_GO) &&
				ts_feed->ts->set_idx_params)
				ts_feed->ts->set_idx_params(
						ts_feed->ts, idx_params);
			break;
		}
	}

	if (!found_pid)
		return -EINVAL;

	return 0;
}

static int dvb_dmxdev_get_scrambling_bits(struct dmxdev_filter *filter,
	struct dmx_scrambling_bits *scrambling_bits)
{
	struct dmxdev_feed *feed;

	if (!scrambling_bits ||
		(filter->state != DMXDEV_STATE_GO))
		return -EINVAL;

	if (filter->type == DMXDEV_TYPE_SEC) {
		if (filter->feed.sec.feed->get_scrambling_bits)
			return filter->feed.sec.feed->get_scrambling_bits(
						filter->feed.sec.feed,
						&scrambling_bits->value);
		return -EINVAL;
	}

	list_for_each_entry(feed, &filter->feed.ts, next) {
		if (feed->pid == scrambling_bits->pid) {
			if (feed->ts->get_scrambling_bits)
				return feed->ts->get_scrambling_bits(feed->ts,
						&scrambling_bits->value);
			return -EINVAL;
		}
	}

	return -EINVAL;
}

static void dvb_dmxdev_ts_insertion_work(struct work_struct *worker)
{
	struct ts_insertion_buffer *ts_buffer =
		container_of(worker, struct ts_insertion_buffer, dwork.work);
	struct dmxdev_feed *feed;
	size_t free_bytes;
	struct dmx_ts_feed *ts;

	mutex_lock(&ts_buffer->dmxdevfilter->mutex);

	if (ts_buffer->abort ||
		(ts_buffer->dmxdevfilter->state != DMXDEV_STATE_GO)) {
		mutex_unlock(&ts_buffer->dmxdevfilter->mutex);
		return;
	}

	feed = list_first_entry(&ts_buffer->dmxdevfilter->feed.ts,
				struct dmxdev_feed, next);
	ts = feed->ts;
	free_bytes = dvb_ringbuffer_free(&ts_buffer->dmxdevfilter->buffer);

	mutex_unlock(&ts_buffer->dmxdevfilter->mutex);

	if (ts_buffer->size < free_bytes)
		ts->ts_insertion_insert_buffer(ts,
			ts_buffer->buffer, ts_buffer->size);

	if (ts_buffer->repetition_time && !ts_buffer->abort)
		schedule_delayed_work(&ts_buffer->dwork,
				msecs_to_jiffies(ts_buffer->repetition_time));
}

static void dvb_dmxdev_queue_ts_insertion(
		struct ts_insertion_buffer *ts_buffer)
{
	size_t tsp_size;

	if (ts_buffer->dmxdevfilter->dmx_tsp_format == DMX_TSP_FORMAT_188)
		tsp_size = 188;
	else
		tsp_size = 192;

	if (ts_buffer->size % tsp_size) {
		printk(KERN_ERR "%s: Wrong buffer alignment, size=%d, tsp_size=%d\n",
			__func__, ts_buffer->size, tsp_size);
		return;
	}

	ts_buffer->abort = 0;
	schedule_delayed_work(&ts_buffer->dwork, 0);
}

static void dvb_dmxdev_cancel_ts_insertion(
		struct ts_insertion_buffer *ts_buffer)
{
	/*
	 * This function assumes it is called while mutex
	 * of demux filter is taken. Since work in workqueue
	 * captures the filter's mutex to protect against the DB,
	 * mutex needs to be released before waiting for the work
	 * to get finished otherwise work in workqueue will
	 * never be finished.
	 */
	if (!mutex_is_locked(&ts_buffer->dmxdevfilter->mutex)) {
		printk(KERN_ERR "%s: mutex is not locked!\n", __func__);
		return;
	}

	ts_buffer->abort = 1;

	mutex_unlock(&ts_buffer->dmxdevfilter->mutex);
	cancel_delayed_work_sync(&ts_buffer->dwork);
	mutex_lock(&ts_buffer->dmxdevfilter->mutex);
}

static int dvb_dmxdev_set_ts_insertion(struct dmxdev_filter *dmxdevfilter,
		struct dmx_set_ts_insertion *params)
{
	int ret = 0;
	int first_buffer;
	struct dmxdev_feed *feed;
	struct ts_insertion_buffer *ts_buffer;
	struct dmx_caps caps;

	if (!dmxdevfilter->dev->demux->get_caps)
		return -EINVAL;

	dmxdevfilter->dev->demux->get_caps(dmxdevfilter->dev->demux, &caps);

	if (!params ||
		!params->size ||
		!(caps.caps & DMX_CAP_TS_INSERTION) ||
		(dmxdevfilter->state < DMXDEV_STATE_SET) ||
		(dmxdevfilter->type != DMXDEV_TYPE_PES) ||
		((dmxdevfilter->params.pes.output != DMX_OUT_TS_TAP) &&
		 (dmxdevfilter->params.pes.output != DMX_OUT_TSDEMUX_TAP)))
		return -EINVAL;

	ts_buffer = vmalloc(sizeof(struct ts_insertion_buffer));
	if (!ts_buffer)
		return -ENOMEM;

	ts_buffer->buffer = vmalloc(params->size);
	if (!ts_buffer->buffer) {
		vfree(ts_buffer);
		return -ENOMEM;
	}

	if (copy_from_user(ts_buffer->buffer,
			params->ts_packets, params->size)) {
		vfree(ts_buffer->buffer);
		vfree(ts_buffer);
		return -EFAULT;
	}

	if (params->repetition_time &&
		params->repetition_time < DMX_MIN_INSERTION_REPETITION_TIME)
		params->repetition_time = DMX_MIN_INSERTION_REPETITION_TIME;

	ts_buffer->size = params->size;
	ts_buffer->identifier = params->identifier;
	ts_buffer->repetition_time = params->repetition_time;
	ts_buffer->dmxdevfilter = dmxdevfilter;
	INIT_DELAYED_WORK(&ts_buffer->dwork, dvb_dmxdev_ts_insertion_work);

	first_buffer = list_empty(&dmxdevfilter->insertion_buffers);
	list_add_tail(&ts_buffer->next, &dmxdevfilter->insertion_buffers);

	if (dmxdevfilter->state != DMXDEV_STATE_GO)
		return 0;

	feed = list_first_entry(&dmxdevfilter->feed.ts,
				struct dmxdev_feed, next);

	if (first_buffer && feed->ts->ts_insertion_init)
		ret = feed->ts->ts_insertion_init(feed->ts);

	if (!ret) {
		dvb_dmxdev_queue_ts_insertion(ts_buffer);
	} else {
		list_del(&ts_buffer->next);
		vfree(ts_buffer->buffer);
		vfree(ts_buffer);
	}

	return ret;
}

static int dvb_dmxdev_abort_ts_insertion(struct dmxdev_filter *dmxdevfilter,
		struct dmx_abort_ts_insertion *params)
{
	int ret = 0;
	int found_buffer;
	struct dmxdev_feed *feed;
	struct ts_insertion_buffer *ts_buffer, *tmp;
	struct dmx_caps caps;

	if (!dmxdevfilter->dev->demux->get_caps)
			return -EINVAL;

	dmxdevfilter->dev->demux->get_caps(dmxdevfilter->dev->demux, &caps);

	if (!params ||
		!(caps.caps & DMX_CAP_TS_INSERTION) ||
		(dmxdevfilter->state < DMXDEV_STATE_SET) ||
		(dmxdevfilter->type != DMXDEV_TYPE_PES) ||
		((dmxdevfilter->params.pes.output != DMX_OUT_TS_TAP) &&
		 (dmxdevfilter->params.pes.output != DMX_OUT_TSDEMUX_TAP)))
		return -EINVAL;

	found_buffer = 0;
	list_for_each_entry_safe(ts_buffer, tmp,
			&dmxdevfilter->insertion_buffers, next) {
		if (ts_buffer->identifier == params->identifier) {
			list_del(&ts_buffer->next);
			found_buffer = 1;
			break;
		}
	}

	if (!found_buffer)
		return -EINVAL;

	if (dmxdevfilter->state == DMXDEV_STATE_GO) {
		dvb_dmxdev_cancel_ts_insertion(ts_buffer);
		if (list_empty(&dmxdevfilter->insertion_buffers)) {
			feed = list_first_entry(&dmxdevfilter->feed.ts,
						struct dmxdev_feed, next);
			if (feed->ts->ts_insertion_terminate)
				ret = feed->ts->ts_insertion_terminate(
							feed->ts);
		}
	}

	vfree(ts_buffer->buffer);
	vfree(ts_buffer);

	return ret;
}

static int dvb_dmxdev_ts_fullness_callback(struct dmx_ts_feed *filter,
				int required_space)
{
	struct dmxdev_filter *dmxdevfilter = filter->priv;
	struct dvb_ringbuffer *src;
	struct dmxdev_events_queue *events;
	int ret;

	if (!dmxdevfilter) {
		pr_err("%s: NULL demux filter object!\n", __func__);
		return -ENODEV;
	}

	if (dmxdevfilter->params.pes.output != DMX_OUT_TS_TAP) {
		src = &dmxdevfilter->buffer;
		events = &dmxdevfilter->events;
	} else {
		src = &dmxdevfilter->dev->dvr_buffer;
		events = &dmxdevfilter->dev->dvr_output_events;
	}

	do {
		ret = 0;

		if (dmxdevfilter->dev->dvr_in_exit)
			return -ENODEV;

		spin_lock(&dmxdevfilter->dev->lock);

		if ((!src->data) ||
			(dmxdevfilter->state != DMXDEV_STATE_GO))
			ret = -EINVAL;
		else if (src->error)
			ret = src->error;

		if (ret) {
			spin_unlock(&dmxdevfilter->dev->lock);
			return ret;
		}

		if ((required_space <= dvb_ringbuffer_free(src)) &&
			(!dvb_dmxdev_events_is_full(events))) {
			spin_unlock(&dmxdevfilter->dev->lock);
			return 0;
		}

		spin_unlock(&dmxdevfilter->dev->lock);

		ret = wait_event_interruptible(src->queue,
				(!src->data) ||
				((dvb_ringbuffer_free(src) >= required_space) &&
				 (!dvb_dmxdev_events_is_full(events))) ||
				(src->error != 0) ||
				(dmxdevfilter->state != DMXDEV_STATE_GO) ||
				dmxdevfilter->dev->dvr_in_exit);

		if (ret < 0)
			return ret;
	} while (1);
}

static int dvb_dmxdev_sec_fullness_callback(
				struct dmx_section_filter *filter,
				int required_space)
{
	struct dmxdev_filter *dmxdevfilter = filter->priv;
	struct dvb_ringbuffer *src;
	struct dmxdev_events_queue *events;
	int ret;

	if (!dmxdevfilter) {
		pr_err("%s: NULL demux filter object!\n", __func__);
		return -ENODEV;
	}

	src = &dmxdevfilter->buffer;
	events = &dmxdevfilter->events;

	do {
		ret = 0;

		if (dmxdevfilter->dev->dvr_in_exit)
			return -ENODEV;

		spin_lock(&dmxdevfilter->dev->lock);

		if ((!src->data) ||
			(dmxdevfilter->state != DMXDEV_STATE_GO))
			ret = -EINVAL;
		else if (src->error)
			ret = src->error;

		if (ret) {
			spin_unlock(&dmxdevfilter->dev->lock);
			return ret;
		}

		if ((required_space <= dvb_ringbuffer_free(src)) &&
			(!dvb_dmxdev_events_is_full(events))) {
			spin_unlock(&dmxdevfilter->dev->lock);
			return 0;
		}

		spin_unlock(&dmxdevfilter->dev->lock);

		ret = wait_event_interruptible(src->queue,
				(!src->data) ||
				((dvb_ringbuffer_free(src) >= required_space) &&
				 (!dvb_dmxdev_events_is_full(events))) ||
				(src->error != 0) ||
				(dmxdevfilter->state != DMXDEV_STATE_GO) ||
				dmxdevfilter->dev->dvr_in_exit);

		if (ret < 0)
			return ret;
	} while (1);
}

static int dvb_dmxdev_set_playback_mode(struct dmxdev_filter *dmxdevfilter,
					enum dmx_playback_mode_t playback_mode)
{
	struct dmxdev *dmxdev = dmxdevfilter->dev;
	struct dmx_caps caps;

	if (dmxdev->demux->get_caps)
		dmxdev->demux->get_caps(dmxdev->demux, &caps);
	else
		caps.caps = 0;

	if ((playback_mode != DMX_PB_MODE_PUSH) &&
		(playback_mode != DMX_PB_MODE_PULL))
		return -EINVAL;

	if (((dmxdev->source < DMX_SOURCE_DVR0) ||
		 !dmxdev->demux->set_playback_mode ||
		 !(caps.caps & DMX_CAP_PULL_MODE)) &&
		 (playback_mode == DMX_PB_MODE_PULL))
		return -EPERM;

	if (dmxdevfilter->state == DMXDEV_STATE_GO)
		return -EBUSY;

	dmxdev->playback_mode = playback_mode;

	return dmxdev->demux->set_playback_mode(
				dmxdev->demux,
				dmxdev->playback_mode,
				dvb_dmxdev_ts_fullness_callback,
				dvb_dmxdev_sec_fullness_callback);
}

static int dvb_dmxdev_get_buffer_status(
		struct dmxdev_filter *dmxdevfilter,
		struct dmx_buffer_status *dmx_buffer_status)
{
	struct dvb_ringbuffer *buf = &dmxdevfilter->buffer;
	ssize_t flush_len;

	/*
	 * Note: Taking the dmxdevfilter->dev->lock spinlock is required only
	 * when getting the status of the Demux-userspace data ringbuffer .
	 * In case we are getting the status of a decoder buffer, taking this
	 * spinlock is not required and in fact might lead to a deadlock.
	 */
	if ((dmxdevfilter->type == DMXDEV_TYPE_PES) &&
		(dmxdevfilter->params.pes.output == DMX_OUT_DECODER)) {
		struct dmxdev_feed *feed;
		int ret;

		/* Only one feed should be in the list in case of decoder */
		feed = list_first_entry(&dmxdevfilter->feed.ts,
					struct dmxdev_feed, next);

		/* Ask for status of decoder's buffer from underlying HW */
		if (feed->ts->get_decoder_buff_status)
			ret = feed->ts->get_decoder_buff_status(
					feed->ts,
					dmx_buffer_status);
		else
			ret = -ENODEV;

		return ret;
	}

	spin_lock_irq(&dmxdevfilter->dev->lock);

	if (!buf->data) {
		spin_unlock_irq(&dmxdevfilter->dev->lock);
		return -EINVAL;
	}

	dmx_buffer_status->error = buf->error;
	if (buf->error) {
		if (buf->error == -EOVERFLOW) {
			/*
			 * When buffer overflowed, demux-dev marked the buffer
			 * in error state.
			 * Data from underlying driver is discarded until
			 * user gets notified that buffer has overflowed.
			 * Now that the user is notified, notify underlying
			 * driver that data was flushed from output buffer.
			 */
			flush_len = dvb_ringbuffer_avail(buf);
			dvb_ringbuffer_flush(buf);
			dvb_dmxdev_notify_data_read(dmxdevfilter, flush_len);
		}
		buf->error = 0;
	}

	dmx_buffer_status->fullness = dvb_ringbuffer_avail(buf);
	dmx_buffer_status->free_bytes = dvb_ringbuffer_free(buf);
	dmx_buffer_status->read_offset = buf->pread;
	dmx_buffer_status->write_offset = buf->pwrite;
	dmx_buffer_status->size = buf->size;

	spin_unlock_irq(&dmxdevfilter->dev->lock);

	return 0;
}

static int dvb_dmxdev_release_data(struct dmxdev_filter *dmxdevfilter,
					u32 bytes_count)
{
	ssize_t buff_fullness;

	if (!dmxdevfilter->buffer.data)
		return -EINVAL;

	if (!bytes_count)
		return 0;

	buff_fullness = dvb_ringbuffer_avail(&dmxdevfilter->buffer);

	if (bytes_count > buff_fullness)
		return -EINVAL;

	DVB_RINGBUFFER_SKIP(&dmxdevfilter->buffer, bytes_count);

	dvb_dmxdev_notify_data_read(dmxdevfilter, bytes_count);
	spin_lock_irq(&dmxdevfilter->dev->lock);
	dvb_dmxdev_update_events(&dmxdevfilter->events, bytes_count);
	spin_unlock_irq(&dmxdevfilter->dev->lock);

	wake_up_all(&dmxdevfilter->buffer.queue);

	return 0;
}

static int dvb_dmxdev_get_event(struct dmxdev_filter *dmxdevfilter,
					struct dmx_filter_event *event)
{
	int res;
	ssize_t flush_len;
	spin_lock_irq(&dmxdevfilter->dev->lock);

	res = dvb_dmxdev_remove_event(&dmxdevfilter->events, event);
	if (res) {
		spin_unlock_irq(&dmxdevfilter->dev->lock);
		return res;
	}

	if (event->type == DMX_EVENT_BUFFER_OVERFLOW) {
		/*
		 * When buffer overflowed, demux-dev marked the buffer in
		 * error state.
		 * Data from underlying driver is discarded until
		 * user gets notified that buffer has overflowed.
		 * Now that the user is notified, notify underlying
		 * driver that data was flushed from output buffer.
		 */
		flush_len = dvb_ringbuffer_avail(&dmxdevfilter->buffer);
		dvb_ringbuffer_flush(&dmxdevfilter->buffer);
		dvb_dmxdev_notify_data_read(dmxdevfilter, flush_len);
		dmxdevfilter->buffer.error = 0;
	} else if (event->type == DMX_EVENT_SECTION_TIMEOUT) {
		/* clear buffer error now that user was notified */
		dmxdevfilter->buffer.error = 0;
	}

	/*
	 * If no-data events are enabled on this filter,
	 * the events can be removed from the queue when
	 * user gets them.
	 * For filters with data events enabled, the event is removed
	 * from the queue only when the respective data is read.
	 */
	if (dmxdevfilter->events.data_read_event_masked)
		dmxdevfilter->events.read_index =
			dvb_dmxdev_advance_event_idx(
				dmxdevfilter->events.read_index);

	spin_unlock_irq(&dmxdevfilter->dev->lock);

	/*
	 * in PULL mode, we might be stalling on
	 * event queue, so need to wake-up waiters
	 */
	if (dmxdevfilter->dev->playback_mode == DMX_PB_MODE_PULL)
		wake_up_all(&dmxdevfilter->buffer.queue);

	return res;

}

static void dvb_dmxdev_filter_timeout(unsigned long data)
{
	struct dmxdev_filter *dmxdevfilter = (struct dmxdev_filter *)data;
	struct dmx_filter_event event;

	dmxdevfilter->buffer.error = -ETIMEDOUT;
	spin_lock_irq(&dmxdevfilter->dev->lock);
	dmxdevfilter->state = DMXDEV_STATE_TIMEDOUT;
	event.type = DMX_EVENT_SECTION_TIMEOUT;
	dvb_dmxdev_add_event(&dmxdevfilter->events, &event);
	spin_unlock_irq(&dmxdevfilter->dev->lock);
	wake_up_all(&dmxdevfilter->buffer.queue);
}

static void dvb_dmxdev_filter_timer(struct dmxdev_filter *dmxdevfilter)
{
	struct dmx_sct_filter_params *para = &dmxdevfilter->params.sec;

	del_timer(&dmxdevfilter->timer);
	if (para->timeout) {
		dmxdevfilter->timer.function = dvb_dmxdev_filter_timeout;
		dmxdevfilter->timer.data = (unsigned long)dmxdevfilter;
		dmxdevfilter->timer.expires =
		    jiffies + 1 + (HZ / 2 + HZ * para->timeout) / 1000;
		add_timer(&dmxdevfilter->timer);
	}
}

static int dvb_dmxdev_section_callback(const u8 *buffer1, size_t buffer1_len,
				       const u8 *buffer2, size_t buffer2_len,
				       struct dmx_section_filter *filter,
				       enum dmx_success success)
{
	struct dmxdev_filter *dmxdevfilter = filter->priv;
	struct dmx_filter_event event;
	int ret;

	if (dmxdevfilter->buffer.error) {
		wake_up_all(&dmxdevfilter->buffer.queue);
		return 0;
	}

	spin_lock(&dmxdevfilter->dev->lock);
	if (dmxdevfilter->state != DMXDEV_STATE_GO ||
		dmxdevfilter->eos_state) {
		spin_unlock(&dmxdevfilter->dev->lock);
		return 0;
	}

	if ((buffer1_len + buffer2_len) == 0) {
		if (DMX_CRC_ERROR == success) {
			/* Section was dropped due to CRC error */
			event.type = DMX_EVENT_SECTION_CRC_ERROR;
			dvb_dmxdev_add_event(&dmxdevfilter->events, &event);

			spin_unlock(&dmxdevfilter->dev->lock);
			wake_up_all(&dmxdevfilter->buffer.queue);
		} else {
			spin_unlock(&dmxdevfilter->dev->lock);
		}

		return 0;
	}

	event.params.section.base_offset = dmxdevfilter->buffer.pwrite;
	event.params.section.start_offset = dmxdevfilter->buffer.pwrite;

	del_timer(&dmxdevfilter->timer);
	ret = dvb_dmxdev_buffer_write(&dmxdevfilter->buffer, buffer1,
				      buffer1_len);
	if (ret == buffer1_len)
		ret = dvb_dmxdev_buffer_write(&dmxdevfilter->buffer, buffer2,
					      buffer2_len);

	if (ret < 0) {
		dvb_dmxdev_flush_events(&dmxdevfilter->events);
		dmxdevfilter->buffer.error = ret;

		event.type = DMX_EVENT_BUFFER_OVERFLOW;
	} else {
		event.type = DMX_EVENT_NEW_SECTION;
		event.params.section.total_length =
			buffer1_len + buffer2_len;
		event.params.section.actual_length =
			event.params.section.total_length;

		if (success == DMX_MISSED_ERROR)
			event.params.section.flags =
					DMX_FILTER_CC_ERROR;
		else
			event.params.section.flags = 0;
	}

	dvb_dmxdev_add_event(&dmxdevfilter->events, &event);

	if (dmxdevfilter->params.sec.flags & DMX_ONESHOT)
		dmxdevfilter->state = DMXDEV_STATE_DONE;
	spin_unlock(&dmxdevfilter->dev->lock);
	wake_up_all(&dmxdevfilter->buffer.queue);
	return 0;
}

static int dvb_dmxdev_ts_callback(const u8 *buffer1, size_t buffer1_len,
				  const u8 *buffer2, size_t buffer2_len,
				  struct dmx_ts_feed *feed,
				  enum dmx_success success)
{
	struct dmxdev_filter *dmxdevfilter = feed->priv;
	struct dvb_ringbuffer *buffer;
	struct dmxdev_events_queue *events;
	struct dmx_filter_event event;
	int ret;

	spin_lock(&dmxdevfilter->dev->lock);

	if (dmxdevfilter->params.pes.output == DMX_OUT_DECODER ||
		dmxdevfilter->state != DMXDEV_STATE_GO ||
		dmxdevfilter->eos_state) {
		spin_unlock(&dmxdevfilter->dev->lock);
		return 0;
	}

	if (dmxdevfilter->params.pes.output != DMX_OUT_TS_TAP) {
		buffer = &dmxdevfilter->buffer;
		events = &dmxdevfilter->events;
	} else {
		buffer = &dmxdevfilter->dev->dvr_buffer;
		events = &dmxdevfilter->dev->dvr_output_events;
	}

	if (buffer->error) {
		spin_unlock(&dmxdevfilter->dev->lock);
		wake_up_all(&buffer->queue);
		return 0;
	}

	if (dmxdevfilter->params.pes.output == DMX_OUT_TAP) {
		if ((success == DMX_OK) &&
			(!events->current_event_data_size)) {
			events->current_event_start_offset = buffer->pwrite;
		} else if (success == DMX_OK_PES_END) {
			event.type = DMX_EVENT_NEW_PES;

			event.params.pes.actual_length =
				events->current_event_data_size;
			event.params.pes.total_length =
				events->current_event_data_size;

			event.params.pes.base_offset =
				events->current_event_start_offset;
			event.params.pes.start_offset =
				events->current_event_start_offset;

			event.params.pes.flags = 0;
			event.params.pes.stc = 0;
			event.params.pes.transport_error_indicator_counter = 0;
			event.params.pes.continuity_error_counter = 0;
			event.params.pes.ts_packets_num = 0;

			dvb_dmxdev_add_event(events, &event);
			events->current_event_data_size = 0;
		}
	} else {
		if (!events->current_event_data_size) {
			events->current_event_start_offset =
				buffer->pwrite;
		}
	}

	if (buffer1_len + buffer2_len) {
		ret = dvb_dmxdev_buffer_write(buffer, buffer1, buffer1_len);
		if (ret == buffer1_len)
			ret = dvb_dmxdev_buffer_write(buffer, buffer2,
								buffer2_len);
		if (ret < 0) {
			/* Enter buffer overflow state */
			dprintk("dmxdev: buffer overflow\n");
			buffer->error = ret;
			dvb_dmxdev_flush_events(events);
			event.type = DMX_EVENT_BUFFER_OVERFLOW;
			dvb_dmxdev_add_event(events, &event);
		} else {
			events->current_event_data_size +=
				(buffer1_len + buffer2_len);

			if (((dmxdevfilter->params.pes.output ==
				DMX_OUT_TS_TAP) ||
				(dmxdevfilter->params.pes.output ==
				DMX_OUT_TSDEMUX_TAP)) &&
				(events->current_event_data_size >=
				dmxdevfilter->params.pes.rec_chunk_size)) {

				event.type = DMX_EVENT_NEW_REC_CHUNK;
				event.params.recording_chunk.offset =
					events->current_event_start_offset;

				event.params.recording_chunk.size =
					events->current_event_data_size;

				dvb_dmxdev_add_event(events, &event);
				events->current_event_data_size = 0;
			}
		}
	}

	spin_unlock(&dmxdevfilter->dev->lock);
	wake_up_all(&buffer->queue);
	return 0;
}

static int dvb_dmxdev_section_event_cb(struct dmx_section_filter *filter,
			struct dmx_data_ready *dmx_data_ready)
{
	int res;
	struct dmxdev_filter *dmxdevfilter = filter->priv;
	struct dmx_filter_event event;
	int free;

	if (dmxdevfilter->buffer.error) {
		wake_up_all(&dmxdevfilter->buffer.queue);
		return 0;
	}

	spin_lock(&dmxdevfilter->dev->lock);

	if (dmxdevfilter->state != DMXDEV_STATE_GO ||
		dmxdevfilter->eos_state) {
		spin_unlock(&dmxdevfilter->dev->lock);
		return 0;
	}

	if (dmx_data_ready->data_length == 0) {
		if (DMX_CRC_ERROR == dmx_data_ready->status) {
			/* Section was dropped due to CRC error */
			event.type = DMX_EVENT_SECTION_CRC_ERROR;
			dvb_dmxdev_add_event(&dmxdevfilter->events, &event);

			spin_unlock(&dmxdevfilter->dev->lock);
			wake_up_all(&dmxdevfilter->buffer.queue);
		} else if (dmx_data_ready->status == DMX_OK_EOS) {
			event.type = DMX_EVENT_EOS;
			dvb_dmxdev_add_event(&dmxdevfilter->events, &event);
			spin_unlock(&dmxdevfilter->dev->lock);
			wake_up_all(&dmxdevfilter->buffer.queue);
		} else if (dmx_data_ready->status == DMX_OK_MARKER) {
			event.type = DMX_EVENT_MARKER;
			event.params.marker.id = dmx_data_ready->marker.id;
			dvb_dmxdev_add_event(&dmxdevfilter->events, &event);
			spin_unlock(&dmxdevfilter->dev->lock);
			wake_up_all(&dmxdevfilter->buffer.queue);
		} else if (dmx_data_ready->status == DMX_OK_SCRAMBLING_STATUS) {
			event.type = DMX_EVENT_SCRAMBLING_STATUS_CHANGE;
			event.params.scrambling_status =
				dmx_data_ready->scrambling_bits;
			dvb_dmxdev_add_event(&dmxdevfilter->events, &event);
			spin_unlock(&dmxdevfilter->dev->lock);
			wake_up_all(&dmxdevfilter->buffer.queue);
		} else {
			spin_unlock(&dmxdevfilter->dev->lock);
		}
		return 0;
	}
<<<<<<< HEAD

	free = dvb_ringbuffer_free(&dmxdevfilter->buffer);

	if ((DMX_OVERRUN_ERROR == dmx_data_ready->status) ||
		(dmx_data_ready->data_length > free)) {

		dprintk("dmxdev: buffer overflow\n");

		dmxdevfilter->buffer.error = -EOVERFLOW;
		dvb_dmxdev_flush_events(&dmxdevfilter->events);
		event.type = DMX_EVENT_BUFFER_OVERFLOW;
		dvb_dmxdev_add_event(&dmxdevfilter->events, &event);
		spin_unlock(&dmxdevfilter->dev->lock);
		wake_up_all(&dmxdevfilter->buffer.queue);
		return 0;
	}

	event.type = DMX_EVENT_NEW_SECTION;
	event.params.section.base_offset = dmxdevfilter->buffer.pwrite;
	event.params.section.start_offset = dmxdevfilter->buffer.pwrite;
	event.params.section.total_length = dmx_data_ready->data_length;
	event.params.section.actual_length = dmx_data_ready->data_length;

	if (dmx_data_ready->status == DMX_MISSED_ERROR)
		event.params.section.flags = DMX_FILTER_CC_ERROR;
	else
		event.params.section.flags = 0;

	res = dvb_dmxdev_add_event(&dmxdevfilter->events, &event);
	DVB_RINGBUFFER_PUSH(&dmxdevfilter->buffer, dmx_data_ready->data_length);

=======
	if (ret < 0)
		dmxdevfilter->buffer.error = ret;
	if (dmxdevfilter->params.sec.flags & DMX_ONESHOT)
		dmxdevfilter->state = DMXDEV_STATE_DONE;
>>>>>>> 3edd6224
	spin_unlock(&dmxdevfilter->dev->lock);
	wake_up_all(&dmxdevfilter->buffer.queue);

	return res;
}

static int dvb_dmxdev_ts_event_cb(struct dmx_ts_feed *feed,
			struct dmx_data_ready *dmx_data_ready)
{
	struct dmxdev_filter *dmxdevfilter = feed->priv;
	struct dvb_ringbuffer *buffer;
	struct dmxdev_events_queue *events;
	struct dmx_filter_event event;
	int free;

	spin_lock(&dmxdevfilter->dev->lock);

	if (dmxdevfilter->state != DMXDEV_STATE_GO ||
		dmxdevfilter->eos_state) {
		spin_unlock(&dmxdevfilter->dev->lock);
		return 0;
	}

	if (dmxdevfilter->params.pes.output != DMX_OUT_TS_TAP) {
		buffer = &dmxdevfilter->buffer;
		events = &dmxdevfilter->events;
	} else {
		buffer = &dmxdevfilter->dev->dvr_buffer;
		events = &dmxdevfilter->dev->dvr_output_events;
	}

	if (dmx_data_ready->status == DMX_OK_EOS) {
		dmxdevfilter->eos_state = 1;
		dprintk("dmxdev: DMX_OK_EOS - entering EOS state\n");
		event.type = DMX_EVENT_EOS;
		dvb_dmxdev_add_event(events, &event);
		spin_unlock(&dmxdevfilter->dev->lock);
		wake_up_all(&dmxdevfilter->buffer.queue);
		return 0;
	}

	if (dmx_data_ready->status == DMX_OK_MARKER) {
		dprintk("dmxdev: DMX_OK_MARKER - id=%llu\n",
			dmx_data_ready->marker.id);
		event.type = DMX_EVENT_MARKER;
		event.params.marker.id = dmx_data_ready->marker.id;
		dvb_dmxdev_add_event(events, &event);
		spin_unlock(&dmxdevfilter->dev->lock);
		wake_up_all(&dmxdevfilter->buffer.queue);
		return 0;
	}

	if (dmx_data_ready->status == DMX_OK_PCR) {
		dprintk("dmxdev: event callback DMX_OK_PCR\n");
		event.type = DMX_EVENT_NEW_PCR;
		event.params.pcr.pcr = dmx_data_ready->pcr.pcr;
		event.params.pcr.stc = dmx_data_ready->pcr.stc;
		if (dmx_data_ready->pcr.disc_indicator_set)
			event.params.pcr.flags =
				DMX_FILTER_DISCONTINUITY_INDICATOR;
		else
			event.params.pcr.flags = 0;

		dvb_dmxdev_add_event(events, &event);
		spin_unlock(&dmxdevfilter->dev->lock);
		wake_up_all(&buffer->queue);
		return 0;
	}

	if (dmx_data_ready->status == DMX_OK_IDX) {
		dprintk("dmxdev: event callback DMX_OK_IDX\n");
		event.type = DMX_EVENT_NEW_INDEX_ENTRY;
		event.params.index = dmx_data_ready->idx_event;

		dvb_dmxdev_add_event(events, &event);
		spin_unlock(&dmxdevfilter->dev->lock);
		wake_up_all(&buffer->queue);
		return 0;
	}

	if (dmx_data_ready->status == DMX_OK_SCRAMBLING_STATUS) {
		event.type = DMX_EVENT_SCRAMBLING_STATUS_CHANGE;
		event.params.scrambling_status =
			dmx_data_ready->scrambling_bits;
		dvb_dmxdev_add_event(events, &event);
		spin_unlock(&dmxdevfilter->dev->lock);
		wake_up_all(&buffer->queue);
		return 0;
	}

	if (dmx_data_ready->status == DMX_OK_DECODER_BUF) {
		event.type = DMX_EVENT_NEW_ES_DATA;
		event.params.es_data.buf_handle = dmx_data_ready->buf.handle;
		event.params.es_data.cookie = dmx_data_ready->buf.cookie;
		event.params.es_data.offset = dmx_data_ready->buf.offset;
		event.params.es_data.data_len = dmx_data_ready->buf.len;
		event.params.es_data.pts_valid = dmx_data_ready->buf.pts_exists;
		event.params.es_data.pts = dmx_data_ready->buf.pts;
		event.params.es_data.dts_valid = dmx_data_ready->buf.dts_exists;
		event.params.es_data.dts = dmx_data_ready->buf.dts;
		event.params.es_data.stc = dmx_data_ready->buf.stc;
		event.params.es_data.transport_error_indicator_counter =
				dmx_data_ready->buf.tei_counter;
		event.params.es_data.continuity_error_counter =
				dmx_data_ready->buf.cont_err_counter;
		event.params.es_data.ts_packets_num =
				dmx_data_ready->buf.ts_packets_num;
		event.params.es_data.ts_dropped_bytes =
				dmx_data_ready->buf.ts_dropped_bytes;
		dvb_dmxdev_add_event(events, &event);
		spin_unlock(&dmxdevfilter->dev->lock);
		wake_up_all(&buffer->queue);
		return 0;
	}

	if (dmxdevfilter->params.pes.output == DMX_OUT_DECODER) {
		if (DMX_OVERRUN_ERROR == dmx_data_ready->status) {
			dprintk("dmxdev: buffer overflow\n");
			event.type = DMX_EVENT_BUFFER_OVERFLOW;
			dvb_dmxdev_add_event(&dmxdevfilter->events, &event);
		}
		spin_unlock(&dmxdevfilter->dev->lock);
		wake_up_all(&buffer->queue);
		return 0;
	}

	if (buffer->error) {
		spin_unlock(&dmxdevfilter->dev->lock);
		wake_up_all(&buffer->queue);
		return 0;
	}
<<<<<<< HEAD

	free = dvb_ringbuffer_free(&dmxdevfilter->buffer);

	if ((DMX_OVERRUN_ERROR == dmx_data_ready->status) ||
		(dmx_data_ready->data_length > free)) {

		/*
		 * Enter buffer overflow state:
		 * Set buffer overflow error state, flush all pending demux
		 * device events to ensure user can receive the overflow event
		 * and report the event to user
		 */
		dprintk("dmxdev: buffer overflow\n");

		buffer->error = -EOVERFLOW;
		dvb_dmxdev_flush_events(events);
		event.type = DMX_EVENT_BUFFER_OVERFLOW;
		dvb_dmxdev_add_event(&dmxdevfilter->events, &event);

		spin_unlock(&dmxdevfilter->dev->lock);
		return 0;
	}

	if (dmxdevfilter->params.pes.output == DMX_OUT_TAP) {
		if ((dmx_data_ready->status == DMX_OK) &&
			(!events->current_event_data_size)) {
			events->current_event_start_offset =
				dmxdevfilter->buffer.pwrite;
		} else if (dmx_data_ready->status == DMX_OK_PES_END) {
			event.type = DMX_EVENT_NEW_PES;

			event.params.pes.base_offset =
				events->current_event_start_offset;
			event.params.pes.start_offset =
				events->current_event_start_offset +
				dmx_data_ready->pes_end.start_gap;

			event.params.pes.actual_length =
				dmx_data_ready->pes_end.actual_length;
			event.params.pes.total_length =
				events->current_event_data_size;

			event.params.pes.flags = 0;
			if (dmx_data_ready->pes_end.disc_indicator_set)
				event.params.pes.flags |=
					DMX_FILTER_DISCONTINUITY_INDICATOR;
			if (dmx_data_ready->pes_end.pes_length_mismatch)
				event.params.pes.flags |=
					DMX_FILTER_PES_LENGTH_ERROR;

			event.params.pes.stc = dmx_data_ready->pes_end.stc;
			event.params.pes.transport_error_indicator_counter =
				dmx_data_ready->pes_end.tei_counter;
			event.params.pes.continuity_error_counter =
				dmx_data_ready->pes_end.cont_err_counter;
			event.params.pes.ts_packets_num =
				dmx_data_ready->pes_end.ts_packets_num;

			dvb_dmxdev_add_event(events, &event);

			events->current_event_data_size = 0;
		}
	} else {
		if (!events->current_event_data_size)
			events->current_event_start_offset =
					dmxdevfilter->buffer.pwrite;
	}

	events->current_event_data_size += dmx_data_ready->data_length;
	DVB_RINGBUFFER_PUSH(&dmxdevfilter->buffer, dmx_data_ready->data_length);

	if ((dmxdevfilter->params.pes.output == DMX_OUT_TS_TAP) ||
		(dmxdevfilter->params.pes.output == DMX_OUT_TSDEMUX_TAP)) {
		if (events->current_event_data_size >=
			dmxdevfilter->params.pes.rec_chunk_size) {
			event.type = DMX_EVENT_NEW_REC_CHUNK;
			event.params.recording_chunk.offset =
				events->current_event_start_offset;

			event.params.recording_chunk.size =
				events->current_event_data_size;

			dvb_dmxdev_add_event(events, &event);

			events->current_event_data_size = 0;
		 }
	}
=======
	ret = dvb_dmxdev_buffer_write(buffer, buffer1, buffer1_len);
	if (ret == buffer1_len)
		ret = dvb_dmxdev_buffer_write(buffer, buffer2, buffer2_len);
	if (ret < 0)
		buffer->error = ret;
>>>>>>> 3edd6224
	spin_unlock(&dmxdevfilter->dev->lock);
	wake_up_all(&buffer->queue);
	return 0;
}

/* stop feed but only mark the specified filter as stopped (state set) */
static int dvb_dmxdev_feed_stop(struct dmxdev_filter *dmxdevfilter)
{
	struct dmxdev_feed *feed;

	dvb_dmxdev_filter_state_set(dmxdevfilter, DMXDEV_STATE_SET);

	switch (dmxdevfilter->type) {
	case DMXDEV_TYPE_SEC:
		del_timer(&dmxdevfilter->timer);
		dmxdevfilter->feed.sec.feed->stop_filtering(
			dmxdevfilter->feed.sec.feed);
		break;
	case DMXDEV_TYPE_PES:
		list_for_each_entry(feed, &dmxdevfilter->feed.ts, next) {
			if (dmxdevfilter->params.pes.output == DMX_OUT_TS_TAP) {
				dmxdevfilter->dev->dvr_feeds_count--;
				if (!dmxdevfilter->dev->dvr_feeds_count)
					dmxdevfilter->dev->dvr_feed = NULL;
			}
			feed->ts->stop_filtering(feed->ts);
		}
		break;
	default:
		return -EINVAL;
	}
	return 0;
}

/* start feed associated with the specified filter */
static int dvb_dmxdev_feed_start(struct dmxdev_filter *filter)
{
	struct dmxdev_feed *feed;
	int ret;

	dvb_dmxdev_filter_state_set(filter, DMXDEV_STATE_GO);

	switch (filter->type) {
	case DMXDEV_TYPE_SEC:
		return filter->feed.sec.feed->start_filtering(
			filter->feed.sec.feed);
	case DMXDEV_TYPE_PES:
		list_for_each_entry(feed, &filter->feed.ts, next) {
			ret = feed->ts->start_filtering(feed->ts);
			if (ret < 0) {
				dvb_dmxdev_feed_stop(filter);
				return ret;
			}
		}
		break;
	default:
		return -EINVAL;
	}

	return 0;
}

/* restart section feed if it has filters left associated with it,
   otherwise release the feed */
static int dvb_dmxdev_feed_restart(struct dmxdev_filter *filter)
{
	int i;
	struct dmxdev *dmxdev = filter->dev;
	u16 pid = filter->params.sec.pid;

	for (i = 0; i < dmxdev->filternum; i++)
		if (dmxdev->filter[i].state >= DMXDEV_STATE_GO &&
		    dmxdev->filter[i].type == DMXDEV_TYPE_SEC &&
		    dmxdev->filter[i].params.sec.pid == pid) {
			dvb_dmxdev_feed_start(&dmxdev->filter[i]);
			return 0;
		}

	filter->dev->demux->release_section_feed(dmxdev->demux,
						 filter->feed.sec.feed);

	return 0;
}

static int dvb_dmxdev_filter_stop(struct dmxdev_filter *dmxdevfilter)
{
	struct dmxdev_feed *feed;
	struct dmx_demux *demux;
	struct ts_insertion_buffer *ts_buffer;

	if (dmxdevfilter->state < DMXDEV_STATE_GO)
		return 0;

	switch (dmxdevfilter->type) {
	case DMXDEV_TYPE_SEC:
		if (!dmxdevfilter->feed.sec.feed)
			break;
		dvb_dmxdev_feed_stop(dmxdevfilter);
		if (dmxdevfilter->filter.sec)
			dmxdevfilter->feed.sec.feed->
			    release_filter(dmxdevfilter->feed.sec.feed,
					   dmxdevfilter->filter.sec);
		dvb_dmxdev_feed_restart(dmxdevfilter);
		dmxdevfilter->feed.sec.feed = NULL;
		break;
	case DMXDEV_TYPE_PES:
		dvb_dmxdev_feed_stop(dmxdevfilter);
		demux = dmxdevfilter->dev->demux;

		if (!list_empty(&dmxdevfilter->insertion_buffers)) {
			feed = list_first_entry(&dmxdevfilter->feed.ts,
				struct dmxdev_feed, next);

			list_for_each_entry(ts_buffer,
					&dmxdevfilter->insertion_buffers, next)
				dvb_dmxdev_cancel_ts_insertion(ts_buffer);
			if (feed->ts->ts_insertion_terminate)
				feed->ts->ts_insertion_terminate(feed->ts);
		}

		list_for_each_entry(feed, &dmxdevfilter->feed.ts, next) {
			demux->release_ts_feed(demux, feed->ts);
			feed->ts = NULL;
		}
		break;
	default:
		if (dmxdevfilter->state == DMXDEV_STATE_ALLOCATED)
			return 0;
		return -EINVAL;
	}

	spin_lock_irq(&dmxdevfilter->dev->lock);
	dvb_dmxdev_flush_output(&dmxdevfilter->buffer, &dmxdevfilter->events);
	dvb_ringbuffer_reset(&dmxdevfilter->buffer);
	spin_unlock_irq(&dmxdevfilter->dev->lock);

	wake_up_all(&dmxdevfilter->buffer.queue);

	return 0;
}

static void dvb_dmxdev_delete_pids(struct dmxdev_filter *dmxdevfilter)
{
	struct dmxdev_feed *feed, *tmp;

	/* delete all PIDs */
	list_for_each_entry_safe(feed, tmp, &dmxdevfilter->feed.ts, next) {
		list_del(&feed->next);
		kfree(feed);
	}

	BUG_ON(!list_empty(&dmxdevfilter->feed.ts));
}

static inline int dvb_dmxdev_filter_reset(struct dmxdev_filter *dmxdevfilter)
{
	if (dmxdevfilter->state < DMXDEV_STATE_SET)
		return 0;

	if (dmxdevfilter->type == DMXDEV_TYPE_PES)
		dvb_dmxdev_delete_pids(dmxdevfilter);

	dmxdevfilter->type = DMXDEV_TYPE_NONE;
	dvb_dmxdev_filter_state_set(dmxdevfilter, DMXDEV_STATE_ALLOCATED);
	return 0;
}

static int dvb_dmxdev_start_feed(struct dmxdev *dmxdev,
				 struct dmxdev_filter *filter,
				 struct dmxdev_feed *feed)
{
	struct timespec timeout = { 0 };
	struct dmx_pes_filter_params *para = &filter->params.pes;
	dmx_output_t otype;
	int ret;
	int ts_type;
	dmx_pes_type_t ts_pes;
	struct dmx_ts_feed *tsfeed;

	feed->ts = NULL;
	otype = para->output;

	ts_pes = para->pes_type;

	if (ts_pes < DMX_PES_OTHER)
		ts_type = TS_DECODER;
	else
		ts_type = 0;

	if (otype == DMX_OUT_TS_TAP)
		ts_type |= TS_PACKET;
	else if (otype == DMX_OUT_TSDEMUX_TAP)
		ts_type |= TS_PACKET | TS_DEMUX;
	else if (otype == DMX_OUT_TAP)
		ts_type |= TS_PACKET | TS_DEMUX | TS_PAYLOAD_ONLY;

	ret = dmxdev->demux->allocate_ts_feed(dmxdev->demux, &feed->ts,
					      dvb_dmxdev_ts_callback);
	if (ret < 0)
		return ret;

	tsfeed = feed->ts;
	tsfeed->priv = filter;

	if (filter->params.pes.output == DMX_OUT_TS_TAP) {
		tsfeed->buffer.ringbuff = &dmxdev->dvr_buffer;
		tsfeed->buffer.priv_handle = dmxdev->dvr_priv_buff_handle;
		if (!dmxdev->dvr_feeds_count)
			dmxdev->dvr_feed = filter;
		dmxdev->dvr_feeds_count++;
	} else if (filter->params.pes.output == DMX_OUT_DECODER) {
		tsfeed->buffer.ringbuff = &filter->buffer;
		tsfeed->decoder_buffers = &filter->decoder_buffers;
		tsfeed->buffer.priv_handle = filter->priv_buff_handle;
	} else {
		tsfeed->buffer.ringbuff = &filter->buffer;
		tsfeed->buffer.priv_handle = filter->priv_buff_handle;
	}

	if (tsfeed->data_ready_cb) {
		ret = tsfeed->data_ready_cb(tsfeed, dvb_dmxdev_ts_event_cb);

		if (ret < 0) {
			dmxdev->demux->release_ts_feed(dmxdev->demux, tsfeed);
			return ret;
		}
	}

	ret = tsfeed->set(tsfeed, feed->pid,
					ts_type, ts_pes,
					filter->decoder_buffers.buffers_size,
					timeout);
	if (ret < 0) {
		dmxdev->demux->release_ts_feed(dmxdev->demux, tsfeed);
		return ret;
	}

	if (tsfeed->set_tsp_out_format)
		tsfeed->set_tsp_out_format(tsfeed, filter->dmx_tsp_format);

	if (tsfeed->set_secure_mode)
		tsfeed->set_secure_mode(tsfeed, &filter->sec_mode);

	if (tsfeed->set_cipher_ops)
		tsfeed->set_cipher_ops(tsfeed, &feed->cipher_ops);

	if ((para->pes_type == DMX_PES_VIDEO0) ||
	    (para->pes_type == DMX_PES_VIDEO1) ||
	    (para->pes_type == DMX_PES_VIDEO2) ||
	    (para->pes_type == DMX_PES_VIDEO3)) {
		if (tsfeed->set_video_codec) {
			ret = tsfeed->set_video_codec(tsfeed,
							para->video_codec);

			if (ret < 0) {
				dmxdev->demux->release_ts_feed(dmxdev->demux,
								tsfeed);
				return ret;
			}
		}
	}

	if ((filter->params.pes.output == DMX_OUT_TS_TAP) ||
		(filter->params.pes.output == DMX_OUT_TSDEMUX_TAP))
		if (tsfeed->set_idx_params)
			tsfeed->set_idx_params(
					tsfeed, &feed->idx_params);

	ret = tsfeed->start_filtering(tsfeed);
	if (ret < 0) {
		dmxdev->demux->release_ts_feed(dmxdev->demux, tsfeed);
		return ret;
	}

	return 0;
}

static int dvb_filter_external_buffer_only(struct dmxdev *dmxdev,
	struct dmxdev_filter *filter)
{
	struct dmx_caps caps;
	int is_external_only;
	int flags;

	/*
	 * For backward compatibility, default assumes that
	 * external only buffers are not supported.
	 */
	flags = 0;
	if (dmxdev->demux->get_caps) {
		dmxdev->demux->get_caps(dmxdev->demux, &caps);

		if (filter->type == DMXDEV_TYPE_SEC)
			flags = caps.section.flags;
		else if (filter->params.pes.output == DMX_OUT_DECODER)
			/* For decoder filters dmxdev buffer is not required */
			flags = 0;
		else if (filter->params.pes.output == DMX_OUT_TAP)
			flags = caps.pes.flags;
		else if (filter->dmx_tsp_format == DMX_TSP_FORMAT_188)
			flags = caps.recording_188_tsp.flags;
		else
			flags = caps.recording_192_tsp.flags;
	}

	if (!(flags & DMX_BUFFER_INTERNAL_SUPPORT) &&
		(flags & DMX_BUFFER_EXTERNAL_SUPPORT))
		is_external_only = 1;
	else
		is_external_only = 0;

	return is_external_only;
}

static int dvb_dmxdev_filter_start(struct dmxdev_filter *filter)
{
	struct dmxdev *dmxdev = filter->dev;
	struct dmxdev_feed *feed;
	void *mem;
	int ret, i;

	if (filter->state < DMXDEV_STATE_SET)
		return -EINVAL;

	if (filter->state >= DMXDEV_STATE_GO)
		dvb_dmxdev_filter_stop(filter);

	if (!filter->buffer.data) {
		if ((filter->buffer_mode == DMX_BUFFER_MODE_EXTERNAL) ||
			dvb_filter_external_buffer_only(dmxdev, filter))
			return -ENOMEM;

		mem = vmalloc_user(filter->buffer.size);
		if (!mem)
			return -ENOMEM;
		spin_lock_irq(&filter->dev->lock);
		filter->buffer.data = mem;
		spin_unlock_irq(&filter->dev->lock);
	} else if ((filter->buffer_mode == DMX_BUFFER_MODE_INTERNAL) &&
			dvb_filter_external_buffer_only(dmxdev, filter)) {
		return -ENOMEM;
	}

	filter->eos_state = 0;

	spin_lock_irq(&filter->dev->lock);
	dvb_dmxdev_flush_output(&filter->buffer, &filter->events);
	spin_unlock_irq(&filter->dev->lock);

	switch (filter->type) {
	case DMXDEV_TYPE_SEC:
	{
		struct dmx_sct_filter_params *para = &filter->params.sec;
		struct dmx_section_filter **secfilter = &filter->filter.sec;
		struct dmx_section_feed **secfeed = &filter->feed.sec.feed;

		*secfilter = NULL;
		*secfeed = NULL;

		/* find active filter/feed with same PID */
		for (i = 0; i < dmxdev->filternum; i++) {
			if (dmxdev->filter[i].state >= DMXDEV_STATE_GO &&
			    dmxdev->filter[i].type == DMXDEV_TYPE_SEC &&
			    dmxdev->filter[i].params.sec.pid == para->pid) {
				*secfeed = dmxdev->filter[i].feed.sec.feed;
				break;
			}
		}

		/* if no feed found, try to allocate new one */
		if (!*secfeed) {
			ret = dmxdev->demux->allocate_section_feed(dmxdev->demux,
						secfeed,
						dvb_dmxdev_section_callback);
			if (ret < 0) {
				printk(KERN_ERR "DVB (%s): could not alloc feed\n",
				       __func__);
				return ret;
			}

			if ((*secfeed)->data_ready_cb) {
				ret = (*secfeed)->data_ready_cb(
						*secfeed,
						dvb_dmxdev_section_event_cb);

				if (ret < 0) {
					printk(KERN_ERR "DVB (%s): could not set event cb\n",
				       __func__);
					dvb_dmxdev_feed_restart(filter);
					return ret;
				}
			}

			ret = (*secfeed)->set(*secfeed, para->pid, 32768,
					      (para->flags & DMX_CHECK_CRC) ? 1 : 0);
			if (ret < 0) {
				printk(KERN_ERR "DVB (%s): could not set feed\n",
				       __func__);
				dvb_dmxdev_feed_restart(filter);
				return ret;
			}

			if ((*secfeed)->set_secure_mode)
				(*secfeed)->set_secure_mode(*secfeed,
					&filter->sec_mode);

			if ((*secfeed)->set_cipher_ops)
				(*secfeed)->set_cipher_ops(*secfeed,
					&filter->feed.sec.cipher_ops);
		} else {
			dvb_dmxdev_feed_stop(filter);
		}

		ret = (*secfeed)->allocate_filter(*secfeed, secfilter);
		if (ret < 0) {
			dvb_dmxdev_feed_restart(filter);
			filter->feed.sec.feed->start_filtering(*secfeed);
			dprintk("could not get filter\n");
			return ret;
		}

		(*secfilter)->priv = filter;
		(*secfilter)->buffer.ringbuff = &filter->buffer;
		(*secfilter)->buffer.priv_handle = filter->priv_buff_handle;

		memcpy(&((*secfilter)->filter_value[3]),
		       &(para->filter.filter[1]), DMX_FILTER_SIZE - 1);
		memcpy(&(*secfilter)->filter_mask[3],
		       &para->filter.mask[1], DMX_FILTER_SIZE - 1);
		memcpy(&(*secfilter)->filter_mode[3],
		       &para->filter.mode[1], DMX_FILTER_SIZE - 1);

		(*secfilter)->filter_value[0] = para->filter.filter[0];
		(*secfilter)->filter_mask[0] = para->filter.mask[0];
		(*secfilter)->filter_mode[0] = para->filter.mode[0];
		(*secfilter)->filter_mask[1] = 0;
		(*secfilter)->filter_mask[2] = 0;

		filter->todo = 0;
		filter->events.data_read_event_masked =
			filter->events.event_mask.disable_mask &
			DMX_EVENT_NEW_SECTION;

		ret = filter->feed.sec.feed->start_filtering(
				filter->feed.sec.feed);
		if (ret < 0)
			return ret;

		dvb_dmxdev_filter_timer(filter);
		break;
	}
	case DMXDEV_TYPE_PES:
		if (filter->params.pes.rec_chunk_size <
			DMX_REC_BUFF_CHUNK_MIN_SIZE)
			filter->params.pes.rec_chunk_size =
				DMX_REC_BUFF_CHUNK_MIN_SIZE;

		if (filter->params.pes.rec_chunk_size >=
			filter->buffer.size)
			filter->params.pes.rec_chunk_size =
				filter->buffer.size >> 2;

		if (filter->params.pes.output == DMX_OUT_TS_TAP)
			dmxdev->dvr_output_events.data_read_event_masked =
			 dmxdev->dvr_output_events.event_mask.disable_mask &
			 DMX_EVENT_NEW_REC_CHUNK;
		else if (filter->params.pes.output == DMX_OUT_TSDEMUX_TAP)
			filter->events.data_read_event_masked =
				filter->events.event_mask.disable_mask &
				DMX_EVENT_NEW_REC_CHUNK;
		else if (filter->params.pes.output == DMX_OUT_TAP)
			filter->events.data_read_event_masked =
				filter->events.event_mask.disable_mask &
				DMX_EVENT_NEW_PES;
		else
			filter->events.data_read_event_masked = 1;

		ret = 0;
		list_for_each_entry(feed, &filter->feed.ts, next) {
			ret = dvb_dmxdev_start_feed(dmxdev, filter, feed);
			if (ret)
				break;
		}

		if (!ret)
			break;

		/* cleanup feeds that were started before the failure */
		list_for_each_entry(feed, &filter->feed.ts, next) {
			if (!feed->ts)
				continue;
			feed->ts->stop_filtering(feed->ts);
			dmxdev->demux->release_ts_feed(dmxdev->demux, feed->ts);
			feed->ts = NULL;

			if (filter->params.pes.output == DMX_OUT_TS_TAP) {
				filter->dev->dvr_feeds_count--;
				if (!filter->dev->dvr_feeds_count)
					filter->dev->dvr_feed = NULL;
			}
		}
		return ret;

	default:
		return -EINVAL;
	}

	dvb_dmxdev_filter_state_set(filter, DMXDEV_STATE_GO);

	if ((filter->type == DMXDEV_TYPE_PES) &&
		!list_empty(&filter->insertion_buffers)) {
		struct ts_insertion_buffer *ts_buffer;

		feed = list_first_entry(&filter->feed.ts,
			struct dmxdev_feed, next);

		ret = 0;
		if (feed->ts->ts_insertion_init)
			ret = feed->ts->ts_insertion_init(feed->ts);
		if (!ret) {
			list_for_each_entry(ts_buffer,
				&filter->insertion_buffers, next)
				dvb_dmxdev_queue_ts_insertion(
					ts_buffer);
		} else {
			printk(KERN_ERR
				"%s: ts_insertion_init failed, err %d\n",
				__func__, ret);
		}
	}

	return 0;
}

static int dvb_demux_open(struct inode *inode, struct file *file)
{
	struct dvb_device *dvbdev = file->private_data;
	struct dmxdev *dmxdev = dvbdev->priv;
	int i;
	struct dmxdev_filter *dmxdevfilter;

	if (!dmxdev->filter)
		return -EINVAL;

	if (mutex_lock_interruptible(&dmxdev->mutex))
		return -ERESTARTSYS;

	for (i = 0; i < dmxdev->filternum; i++)
		if (dmxdev->filter[i].state == DMXDEV_STATE_FREE)
			break;

	if (i == dmxdev->filternum) {
		mutex_unlock(&dmxdev->mutex);
		return -EMFILE;
	}

	dmxdevfilter = &dmxdev->filter[i];
	mutex_init(&dmxdevfilter->mutex);
	file->private_data = dmxdevfilter;

	memset(&dmxdevfilter->decoder_buffers,
			0,
			sizeof(dmxdevfilter->decoder_buffers));
	dmxdevfilter->decoder_buffers.buffers_size =
		DMX_DEFAULT_DECODER_BUFFER_SIZE;
	dmxdevfilter->buffer_mode = DMX_BUFFER_MODE_INTERNAL;
	dmxdevfilter->priv_buff_handle = NULL;
	dvb_ringbuffer_init(&dmxdevfilter->buffer, NULL, 8192);
	dvb_dmxdev_flush_events(&dmxdevfilter->events);
	dmxdevfilter->events.event_mask.disable_mask = DMX_EVENT_NEW_ES_DATA;
	dmxdevfilter->events.event_mask.no_wakeup_mask = 0;
	dmxdevfilter->events.event_mask.wakeup_threshold = 1;

	dmxdevfilter->type = DMXDEV_TYPE_NONE;
	dvb_dmxdev_filter_state_set(dmxdevfilter, DMXDEV_STATE_ALLOCATED);
	init_timer(&dmxdevfilter->timer);

	dmxdevfilter->sec_mode.is_secured = 0;

	INIT_LIST_HEAD(&dmxdevfilter->insertion_buffers);

	dmxdevfilter->dmx_tsp_format = DMX_TSP_FORMAT_188;
	dvbdev->users++;

	mutex_unlock(&dmxdev->mutex);
	return 0;
}

static int dvb_dmxdev_filter_free(struct dmxdev *dmxdev,
				  struct dmxdev_filter *dmxdevfilter)
{
	struct ts_insertion_buffer *ts_buffer, *tmp;

	mutex_lock(&dmxdev->mutex);
	mutex_lock(&dmxdevfilter->mutex);

	dvb_dmxdev_filter_stop(dmxdevfilter);

	dvb_dmxdev_filter_reset(dmxdevfilter);

	list_for_each_entry_safe(ts_buffer, tmp,
			&dmxdevfilter->insertion_buffers, next) {
		list_del(&ts_buffer->next);
		vfree(ts_buffer->buffer);
		vfree(ts_buffer);
	}

	if (dmxdevfilter->buffer.data) {
		void *mem = dmxdevfilter->buffer.data;

		spin_lock_irq(&dmxdev->lock);
		dmxdevfilter->buffer.data = NULL;
		spin_unlock_irq(&dmxdev->lock);
		if (dmxdevfilter->buffer_mode == DMX_BUFFER_MODE_INTERNAL)
			vfree(mem);
	}

	if ((dmxdevfilter->buffer_mode == DMX_BUFFER_MODE_EXTERNAL) &&
		dmxdevfilter->priv_buff_handle) {
		dmxdev->demux->unmap_buffer(dmxdev->demux,
			dmxdevfilter->priv_buff_handle);
		dmxdevfilter->priv_buff_handle = NULL;
	}

	dvb_dmxdev_filter_state_set(dmxdevfilter, DMXDEV_STATE_FREE);
	wake_up_all(&dmxdevfilter->buffer.queue);
	mutex_unlock(&dmxdevfilter->mutex);
	mutex_unlock(&dmxdev->mutex);
	return 0;
}

static inline void invert_mode(dmx_filter_t *filter)
{
	int i;

	for (i = 0; i < DMX_FILTER_SIZE; i++)
		filter->mode[i] ^= 0xff;
}

static int dvb_dmxdev_add_pid(struct dmxdev *dmxdev,
			      struct dmxdev_filter *filter, u16 pid)
{
	struct dmxdev_feed *feed;

	if ((filter->type != DMXDEV_TYPE_PES) ||
	    (filter->state < DMXDEV_STATE_SET))
		return -EINVAL;

	/* only TS packet filters may have multiple PIDs */
	if ((filter->params.pes.output != DMX_OUT_TSDEMUX_TAP) &&
	    (!list_empty(&filter->feed.ts)))
		return -EINVAL;

	feed = kzalloc(sizeof(struct dmxdev_feed), GFP_KERNEL);
	if (feed == NULL)
		return -ENOMEM;

	feed->pid = pid;
	feed->cipher_ops.operations_count = 0;
	feed->idx_params.enable = 0;
	list_add(&feed->next, &filter->feed.ts);

	if (filter->state >= DMXDEV_STATE_GO)
		return dvb_dmxdev_start_feed(dmxdev, filter, feed);

	return 0;
}

static int dvb_dmxdev_remove_pid(struct dmxdev *dmxdev,
				  struct dmxdev_filter *filter, u16 pid)
{
	int feed_count;
	struct dmxdev_feed *feed, *tmp;

	if ((filter->type != DMXDEV_TYPE_PES) ||
	    (filter->state < DMXDEV_STATE_SET))
		return -EINVAL;

	feed_count = 0;
	list_for_each_entry(tmp, &filter->feed.ts, next)
		feed_count++;

	if (feed_count <= 1)
		return -EINVAL;

	list_for_each_entry_safe(feed, tmp, &filter->feed.ts, next) {
		if (feed->pid == pid) {
			if (feed->ts != NULL) {
				feed->ts->stop_filtering(feed->ts);
				filter->dev->demux->release_ts_feed(
							filter->dev->demux,
							feed->ts);
			}
			list_del(&feed->next);
			kfree(feed);
		}
	}

	return 0;
}

static int dvb_dmxdev_filter_set(struct dmxdev *dmxdev,
				 struct dmxdev_filter *dmxdevfilter,
				 struct dmx_sct_filter_params *params)
{
	dprintk("function : %s\n", __func__);

	dvb_dmxdev_filter_stop(dmxdevfilter);

	dmxdevfilter->type = DMXDEV_TYPE_SEC;
	memcpy(&dmxdevfilter->params.sec,
	       params, sizeof(struct dmx_sct_filter_params));
	invert_mode(&dmxdevfilter->params.sec.filter);
	dmxdevfilter->feed.sec.cipher_ops.operations_count = 0;
	dvb_dmxdev_filter_state_set(dmxdevfilter, DMXDEV_STATE_SET);

	if (params->flags & DMX_IMMEDIATE_START)
		return dvb_dmxdev_filter_start(dmxdevfilter);

	return 0;
}

static int dvb_dmxdev_set_secure_mode(
	struct dmxdev *dmxdev,
	struct dmxdev_filter *filter,
	struct dmx_secure_mode *sec_mode)
{
	if (!dmxdev || !filter || !sec_mode)
		return -EINVAL;

	if (filter->state == DMXDEV_STATE_GO) {
		printk(KERN_ERR "%s: invalid filter state\n", __func__);
		return -EBUSY;
	}

	dprintk(KERN_DEBUG "%s: secure=%d\n", __func__, sec_mode->is_secured);

	filter->sec_mode = *sec_mode;

	return 0;
}

static int dvb_dmxdev_set_cipher(struct dmxdev *dmxdev,
	struct dmxdev_filter *filter,
	struct dmx_cipher_operations *cipher_ops)
{
	struct dmxdev_feed *feed;
	struct dmxdev_feed *ts_feed = NULL;
	struct dmxdev_sec_feed *sec_feed = NULL;
	struct dmx_caps caps;

	if (!dmxdev || !dmxdev->demux->get_caps)
		return -EINVAL;

	dmxdev->demux->get_caps(dmxdev->demux, &caps);

	if (!filter || !cipher_ops ||
		(cipher_ops->operations_count > caps.num_cipher_ops) ||
		(cipher_ops->operations_count >
		 DMX_MAX_CIPHER_OPERATIONS_COUNT))
		return -EINVAL;

	dprintk(KERN_DEBUG "%s: pid=%d, operations=%d\n", __func__,
		cipher_ops->pid, cipher_ops->operations_count);

	if (filter->state < DMXDEV_STATE_SET ||
		filter->state > DMXDEV_STATE_GO) {
		printk(KERN_ERR "%s: invalid filter state\n", __func__);
		return -EPERM;
	}

	if (!filter->sec_mode.is_secured && cipher_ops->operations_count) {
		printk(KERN_ERR "%s: secure mode must be enabled to set cipher ops\n",
			__func__);
		return -EPERM;
	}

	switch (filter->type) {
	case DMXDEV_TYPE_PES:
		list_for_each_entry(feed, &filter->feed.ts, next) {
			if (feed->pid == cipher_ops->pid) {
				ts_feed = feed;
				ts_feed->cipher_ops = *cipher_ops;
				if (filter->state == DMXDEV_STATE_GO &&
					ts_feed->ts->set_cipher_ops)
					ts_feed->ts->set_cipher_ops(
						ts_feed->ts, cipher_ops);
				break;
			}
		}
		break;
	case DMXDEV_TYPE_SEC:
		if (filter->params.sec.pid == cipher_ops->pid) {
			sec_feed = &filter->feed.sec;
			sec_feed->cipher_ops = *cipher_ops;
			if (filter->state == DMXDEV_STATE_GO &&
				sec_feed->feed->set_cipher_ops)
				sec_feed->feed->set_cipher_ops(sec_feed->feed,
						cipher_ops);
		}
		break;

	default:
		return -EINVAL;
	}

	if (!ts_feed && !sec_feed) {
		printk(KERN_ERR "%s: pid %d is undefined for this filter\n",
			__func__, cipher_ops->pid);
		return -EINVAL;
	}

	return 0;
}

static int dvb_dmxdev_pes_filter_set(struct dmxdev *dmxdev,
				     struct dmxdev_filter *dmxdevfilter,
				     struct dmx_pes_filter_params *params)
{
	int ret;

	dvb_dmxdev_filter_stop(dmxdevfilter);
	dvb_dmxdev_filter_reset(dmxdevfilter);

	if (params->pes_type > DMX_PES_OTHER || params->pes_type < 0)
		return -EINVAL;

	dmxdevfilter->type = DMXDEV_TYPE_PES;
	memcpy(&dmxdevfilter->params, params,
	       sizeof(struct dmx_pes_filter_params));
	INIT_LIST_HEAD(&dmxdevfilter->feed.ts);

	dvb_dmxdev_filter_state_set(dmxdevfilter, DMXDEV_STATE_SET);

	ret = dvb_dmxdev_add_pid(dmxdev, dmxdevfilter,
				 dmxdevfilter->params.pes.pid);
	if (ret < 0)
		return ret;

	if (params->flags & DMX_IMMEDIATE_START)
		return dvb_dmxdev_filter_start(dmxdevfilter);

	return 0;
}

static int dvb_dmxdev_set_decoder_buffer(struct dmxdev *dmxdev,
		struct dmxdev_filter *filter,
		struct dmx_decoder_buffers *buffs)
{
	int i;
	struct dmx_decoder_buffers *dec_buffs;
	struct dmx_caps caps;

	if (!dmxdev || !filter || !buffs)
		return -EINVAL;

	dec_buffs = &filter->decoder_buffers;
	if (!dmxdev->demux->get_caps)
		return -EINVAL;

	dmxdev->demux->get_caps(dmxdev->demux, &caps);

	if ((buffs->buffers_size == 0) ||
		(buffs->is_linear &&
		 ((buffs->buffers_num <= 1) ||
		  (buffs->buffers_num > DMX_MAX_DECODER_BUFFER_NUM))))
		return -EINVAL;

	if (0 == buffs->buffers_num) {
		/* Internal mode - linear buffers not supported in this mode */
		if (!(caps.decoder.flags & DMX_BUFFER_INTERNAL_SUPPORT) ||
			buffs->is_linear)
			return -EINVAL;
	} else {
		/* External buffer(s) mode */
		if ((!(caps.decoder.flags & DMX_BUFFER_LINEAR_GROUP_SUPPORT) &&
			buffs->buffers_num > 1) ||
			!(caps.decoder.flags & DMX_BUFFER_EXTERNAL_SUPPORT) ||
			buffs->buffers_num > caps.decoder.max_buffer_num)
			return -EINVAL;

		dec_buffs->is_linear = buffs->is_linear;
		dec_buffs->buffers_num = buffs->buffers_num;
		dec_buffs->buffers_size = buffs->buffers_size;
		for (i = 0; i < dec_buffs->buffers_num; i++)
			dec_buffs->handles[i] = buffs->handles[i];
	}

	return 0;
}

static ssize_t dvb_dmxdev_read_sec(struct dmxdev_filter *dfil,
				   struct file *file, char __user *buf,
				   size_t count, loff_t *ppos)
{
	int result, hcount;
	int done = 0;

	if (dfil->todo <= 0) {
		hcount = 3 + dfil->todo;
		if (hcount > count)
			hcount = count;
		result = dvb_dmxdev_buffer_read(dfil, &dfil->buffer,
						file->f_flags & O_NONBLOCK,
						buf, hcount, ppos);
		if (result < 0) {
			dfil->todo = 0;
			return result;
		}
		if (copy_from_user(dfil->secheader - dfil->todo, buf, result))
			return -EFAULT;
		buf += result;
		done = result;
		count -= result;
		dfil->todo -= result;
		if (dfil->todo > -3)
			return done;
		dfil->todo = ((dfil->secheader[1] << 8) | dfil->secheader[2]) & 0xfff;
		if (!count)
			return done;
	}
	if (count > dfil->todo)
		count = dfil->todo;
	result = dvb_dmxdev_buffer_read(dfil, &dfil->buffer,
					file->f_flags & O_NONBLOCK,
					buf, count, ppos);
	if (result < 0)
		return result;
	dfil->todo -= result;
	return (result + done);
}

static ssize_t
dvb_demux_read(struct file *file, char __user *buf, size_t count,
	       loff_t *ppos)
{
	struct dmxdev_filter *dmxdevfilter = file->private_data;
	int ret;
	ssize_t flush_len;

	if (mutex_lock_interruptible(&dmxdevfilter->mutex))
		return -ERESTARTSYS;

	if (dmxdevfilter->eos_state &&
		dvb_ringbuffer_empty(&dmxdevfilter->buffer)) {
		mutex_unlock(&dmxdevfilter->mutex);
		return 0;
	}

	if (dmxdevfilter->type == DMXDEV_TYPE_SEC)
		ret = dvb_dmxdev_read_sec(dmxdevfilter, file, buf, count, ppos);
	else
		ret = dvb_dmxdev_buffer_read(dmxdevfilter,
					&dmxdevfilter->buffer,
					file->f_flags & O_NONBLOCK,
					buf, count, ppos);

	if (ret > 0) {
		dvb_dmxdev_notify_data_read(dmxdevfilter, ret);
		spin_lock_irq(&dmxdevfilter->dev->lock);
		/*
		 * Updating the events in case of overflow might remove the
		 * overflow event, so avoid that.
		 */
		if (dmxdevfilter->buffer.error != -EOVERFLOW)
			dvb_dmxdev_update_events(&dmxdevfilter->events, ret);
		spin_unlock_irq(&dmxdevfilter->dev->lock);

		/*
		 * in PULL mode, we might be stalling on
		 * event queue, so need to wake-up waiters
		 */
		if (dmxdevfilter->dev->playback_mode == DMX_PB_MODE_PULL)
			wake_up_all(&dmxdevfilter->buffer.queue);
	} else if (ret == -EOVERFLOW) {
		/*
		 * When buffer overflowed, demux-dev marked the buffer in
		 * error state.
		 * Data from underlying driver is discarded until
		 * user gets notified that buffer has overflowed.
		 * Now that the user is notified, notify underlying
		 * driver that data was flushed from output buffer.
		 */
		flush_len = dvb_ringbuffer_avail(&dmxdevfilter->buffer);
		dvb_ringbuffer_flush(&dmxdevfilter->buffer);
		dvb_dmxdev_notify_data_read(dmxdevfilter->dev->dvr_feed,
			flush_len);
	}

	mutex_unlock(&dmxdevfilter->mutex);
	return ret;
}

static int dvb_demux_do_ioctl(struct file *file,
			      unsigned int cmd, void *parg)
{
	struct dmxdev_filter *dmxdevfilter = file->private_data;
	struct dmxdev *dmxdev = dmxdevfilter->dev;
	unsigned long arg = (unsigned long)parg;
	int ret = 0;

	if (mutex_lock_interruptible(&dmxdev->mutex))
		return -ERESTARTSYS;

	switch (cmd) {
	case DMX_START:
		if (mutex_lock_interruptible(&dmxdevfilter->mutex)) {
			mutex_unlock(&dmxdev->mutex);
			return -ERESTARTSYS;
		}
		if (dmxdevfilter->state < DMXDEV_STATE_SET)
			ret = -EINVAL;
		else
			ret = dvb_dmxdev_filter_start(dmxdevfilter);
		mutex_unlock(&dmxdevfilter->mutex);
		break;

	case DMX_STOP:
		if (mutex_lock_interruptible(&dmxdevfilter->mutex)) {
			mutex_unlock(&dmxdev->mutex);
			return -ERESTARTSYS;
		}
		ret = dvb_dmxdev_filter_stop(dmxdevfilter);
		mutex_unlock(&dmxdevfilter->mutex);
		break;

	case DMX_SET_FILTER:
		if (mutex_lock_interruptible(&dmxdevfilter->mutex)) {
			mutex_unlock(&dmxdev->mutex);
			return -ERESTARTSYS;
		}
		ret = dvb_dmxdev_filter_set(dmxdev, dmxdevfilter, parg);
		mutex_unlock(&dmxdevfilter->mutex);
		break;

	case DMX_SET_PES_FILTER:
		if (mutex_lock_interruptible(&dmxdevfilter->mutex)) {
			mutex_unlock(&dmxdev->mutex);
			return -ERESTARTSYS;
		}
		ret = dvb_dmxdev_pes_filter_set(dmxdev, dmxdevfilter, parg);
		mutex_unlock(&dmxdevfilter->mutex);
		break;

	case DMX_SET_BUFFER_SIZE:
		if (mutex_lock_interruptible(&dmxdevfilter->mutex)) {
			mutex_unlock(&dmxdev->mutex);
			return -ERESTARTSYS;
		}
		ret = dvb_dmxdev_set_buffer_size(dmxdevfilter, arg);
		mutex_unlock(&dmxdevfilter->mutex);
		break;

	case DMX_SET_BUFFER_MODE:
		if (mutex_lock_interruptible(&dmxdevfilter->mutex)) {
			mutex_unlock(&dmxdev->mutex);
			return -ERESTARTSYS;
		}
		ret = dvb_dmxdev_set_buffer_mode(dmxdevfilter,
				*(enum dmx_buffer_mode *)parg);
		mutex_unlock(&dmxdevfilter->mutex);
		break;

	case DMX_SET_BUFFER:
		if (mutex_lock_interruptible(&dmxdevfilter->mutex)) {
			mutex_unlock(&dmxdev->mutex);
			return -ERESTARTSYS;
		}
		ret = dvb_dmxdev_set_buffer(dmxdevfilter, parg);
		mutex_unlock(&dmxdevfilter->mutex);
		break;

	case DMX_GET_BUFFER_STATUS:
		if (mutex_lock_interruptible(&dmxdevfilter->mutex)) {
			mutex_unlock(&dmxdev->mutex);
			return -ERESTARTSYS;
		}
		ret = dvb_dmxdev_get_buffer_status(dmxdevfilter, parg);
		mutex_unlock(&dmxdevfilter->mutex);
		break;

	case DMX_RELEASE_DATA:
		if (mutex_lock_interruptible(&dmxdevfilter->mutex)) {
			mutex_unlock(&dmxdev->mutex);
			return -ERESTARTSYS;
		}
		ret = dvb_dmxdev_release_data(dmxdevfilter, arg);
		mutex_unlock(&dmxdevfilter->mutex);
		break;

	case DMX_GET_PES_PIDS:
		if (!dmxdev->demux->get_pes_pids) {
			ret = -EINVAL;
			break;
		}
		dmxdev->demux->get_pes_pids(dmxdev->demux, parg);
		break;

	case DMX_GET_CAPS:
		if (!dmxdev->demux->get_caps) {
			ret = -EINVAL;
			break;
		}
		ret = dmxdev->demux->get_caps(dmxdev->demux, parg);
		break;

	case DMX_SET_SOURCE:
		if (mutex_lock_interruptible(&dmxdevfilter->mutex)) {
			mutex_unlock(&dmxdev->mutex);
			return -ERESTARTSYS;
		}
		ret = dvb_dmxdev_set_source(dmxdevfilter, parg);
		mutex_unlock(&dmxdevfilter->mutex);
		break;

	case DMX_SET_TS_PACKET_FORMAT:
		if (!dmxdev->demux->set_tsp_format) {
			ret = -EINVAL;
			break;
		}

		if (dmxdevfilter->state >= DMXDEV_STATE_GO) {
			ret = -EBUSY;
			break;
		}
		ret = dmxdev->demux->set_tsp_format(
				dmxdev->demux,
				*(enum dmx_tsp_format_t *)parg);
		break;

	case DMX_SET_TS_OUT_FORMAT:
		if (mutex_lock_interruptible(&dmxdevfilter->mutex)) {
			mutex_unlock(&dmxdev->mutex);
			return -ERESTARTSYS;
		}

		ret = dvb_dmxdev_set_tsp_out_format(dmxdevfilter,
				*(enum dmx_tsp_format_t *)parg);

		mutex_unlock(&dmxdevfilter->mutex);
		break;

	case DMX_SET_DECODER_BUFFER_SIZE:
		if (mutex_lock_interruptible(&dmxdevfilter->mutex)) {
			mutex_unlock(&dmxdev->mutex);
			return -ERESTARTSYS;
		}

		ret = dvb_dmxdev_set_decoder_buffer_size(dmxdevfilter, arg);
		mutex_unlock(&dmxdevfilter->mutex);
		break;

	case DMX_SET_PLAYBACK_MODE:
		ret = dvb_dmxdev_set_playback_mode(
				dmxdevfilter,
				*(enum dmx_playback_mode_t *)parg);
		break;

	case DMX_GET_EVENT:
		if (mutex_lock_interruptible(&dmxdevfilter->mutex)) {
			mutex_unlock(&dmxdev->mutex);
			return -ERESTARTSYS;
		}
		ret = dvb_dmxdev_get_event(dmxdevfilter, parg);
		mutex_unlock(&dmxdevfilter->mutex);
		break;

	case DMX_GET_STC:
		if (!dmxdev->demux->get_stc) {
			ret = -EINVAL;
			break;
		}
		ret = dmxdev->demux->get_stc(dmxdev->demux,
					     ((struct dmx_stc *)parg)->num,
					     &((struct dmx_stc *)parg)->stc,
					     &((struct dmx_stc *)parg)->base);
		break;

	case DMX_ADD_PID:
		if (mutex_lock_interruptible(&dmxdevfilter->mutex)) {
			ret = -ERESTARTSYS;
			break;
		}
		ret = dvb_dmxdev_add_pid(dmxdev, dmxdevfilter, *(u16 *)parg);
		mutex_unlock(&dmxdevfilter->mutex);
		break;

	case DMX_REMOVE_PID:
		if (mutex_lock_interruptible(&dmxdevfilter->mutex)) {
			ret = -ERESTARTSYS;
			break;
		}
		ret = dvb_dmxdev_remove_pid(dmxdev, dmxdevfilter, *(u16 *)parg);
		mutex_unlock(&dmxdevfilter->mutex);
		break;

	case DMX_SET_DECODER_BUFFER:
		if (mutex_lock_interruptible(&dmxdevfilter->mutex)) {
			ret = -ERESTARTSYS;
			break;
		}
		ret = dvb_dmxdev_set_decoder_buffer(dmxdev, dmxdevfilter, parg);
		mutex_unlock(&dmxdevfilter->mutex);
		break;

	case DMX_SET_SECURE_MODE:
		if (mutex_lock_interruptible(&dmxdevfilter->mutex)) {
			ret = -ERESTARTSYS;
			break;
		}
		ret = dvb_dmxdev_set_secure_mode(dmxdev, dmxdevfilter, parg);
		mutex_unlock(&dmxdevfilter->mutex);
		break;

	case DMX_SET_CIPHER:
		if (mutex_lock_interruptible(&dmxdevfilter->mutex)) {
			ret = -ERESTARTSYS;
			break;
		}
		ret = dvb_dmxdev_set_cipher(dmxdev, dmxdevfilter, parg);
		mutex_unlock(&dmxdevfilter->mutex);
		break;

	case DMX_REUSE_DECODER_BUFFER:
		if (mutex_lock_interruptible(&dmxdevfilter->mutex)) {
			mutex_unlock(&dmxdev->mutex);
			return -ERESTARTSYS;
		}
		ret = dvb_dmxdev_reuse_decoder_buf(dmxdevfilter, arg);
		mutex_unlock(&dmxdevfilter->mutex);
		break;

	case DMX_SET_EVENTS_MASK:
		if (mutex_lock_interruptible(&dmxdevfilter->mutex)) {
			mutex_unlock(&dmxdev->mutex);
			return -ERESTARTSYS;
		}
		ret = dvb_dmxdev_set_event_mask(dmxdevfilter, parg);
		mutex_unlock(&dmxdevfilter->mutex);
		break;

	case DMX_GET_EVENTS_MASK:
		if (mutex_lock_interruptible(&dmxdevfilter->mutex)) {
			mutex_unlock(&dmxdev->mutex);
			return -ERESTARTSYS;
		}
		ret = dvb_dmxdev_get_event_mask(dmxdevfilter, parg);
		mutex_unlock(&dmxdevfilter->mutex);
		break;

	case DMX_SET_INDEXING_PARAMS:
		if (mutex_lock_interruptible(&dmxdevfilter->mutex)) {
			mutex_unlock(&dmxdev->mutex);
			return -ERESTARTSYS;
		}
		ret = dvb_dmxdev_set_indexing_params(dmxdevfilter, parg);
		mutex_unlock(&dmxdevfilter->mutex);
		break;

	case DMX_SET_TS_INSERTION:
		if (mutex_lock_interruptible(&dmxdevfilter->mutex)) {
			mutex_unlock(&dmxdev->mutex);
			return -ERESTARTSYS;
		}
		ret = dvb_dmxdev_set_ts_insertion(dmxdevfilter, parg);
		mutex_unlock(&dmxdevfilter->mutex);
		break;

	case DMX_ABORT_TS_INSERTION:
		if (mutex_lock_interruptible(&dmxdevfilter->mutex)) {
			mutex_unlock(&dmxdev->mutex);
			return -ERESTARTSYS;
		}
		ret = dvb_dmxdev_abort_ts_insertion(dmxdevfilter, parg);
		mutex_unlock(&dmxdevfilter->mutex);
		break;

	case DMX_GET_SCRAMBLING_BITS:
		if (mutex_lock_interruptible(&dmxdevfilter->mutex)) {
			mutex_unlock(&dmxdev->mutex);
			return -ERESTARTSYS;
		}
		ret = dvb_dmxdev_get_scrambling_bits(dmxdevfilter, parg);
		mutex_unlock(&dmxdevfilter->mutex);
		break;

	default:
		ret = -EINVAL;
		break;
	}
	mutex_unlock(&dmxdev->mutex);
	return ret;
}

static long dvb_demux_ioctl(struct file *file, unsigned int cmd,
			    unsigned long arg)
{
	return dvb_usercopy(file, cmd, arg, dvb_demux_do_ioctl);
}

static unsigned int dvb_demux_poll(struct file *file, poll_table *wait)
{
	struct dmxdev_filter *dmxdevfilter = file->private_data;
	unsigned int mask = 0;

	if (!dmxdevfilter)
		return -EINVAL;

	poll_wait(file, &dmxdevfilter->buffer.queue, wait);

	if (dmxdevfilter->state != DMXDEV_STATE_GO &&
	    dmxdevfilter->state != DMXDEV_STATE_DONE &&
	    dmxdevfilter->state != DMXDEV_STATE_TIMEDOUT)
		return 0;

	if (dmxdevfilter->buffer.error)
		mask |= (POLLIN | POLLRDNORM | POLLERR);

	if (!dvb_ringbuffer_empty(&dmxdevfilter->buffer))
		mask |= (POLLIN | POLLRDNORM);

	if (dmxdevfilter->events.wakeup_events_counter >=
		dmxdevfilter->events.event_mask.wakeup_threshold)
		mask |= POLLPRI;

	return mask;
}

static int dvb_demux_mmap(struct file *filp, struct vm_area_struct *vma)
{
	struct dmxdev_filter *dmxdevfilter = filp->private_data;
	struct dmxdev *dmxdev = dmxdevfilter->dev;
	int ret;
	int vma_size;
	int buffer_size;

	vma_size = vma->vm_end - vma->vm_start;

	if (vma->vm_flags & VM_WRITE)
		return -EINVAL;

	if (mutex_lock_interruptible(&dmxdev->mutex))
		return -ERESTARTSYS;

	if (mutex_lock_interruptible(&dmxdevfilter->mutex)) {
		mutex_unlock(&dmxdev->mutex);
		return -ERESTARTSYS;
	}

	if ((!dmxdevfilter->buffer.data) ||
		(dmxdevfilter->buffer_mode == DMX_BUFFER_MODE_EXTERNAL)) {
		mutex_unlock(&dmxdevfilter->mutex);
		mutex_unlock(&dmxdev->mutex);
		return -EINVAL;
	}

	/* Make sure requested mapping is not larger than buffer size */
	buffer_size = dmxdevfilter->buffer.size + (PAGE_SIZE-1);
	buffer_size = buffer_size & ~(PAGE_SIZE-1);

	if (vma_size != buffer_size) {
		mutex_unlock(&dmxdevfilter->mutex);
		mutex_unlock(&dmxdev->mutex);
		return -EINVAL;
	}

	ret = remap_vmalloc_range(vma, dmxdevfilter->buffer.data, 0);
	if (ret) {
		mutex_unlock(&dmxdevfilter->mutex);
		mutex_unlock(&dmxdev->mutex);
		return ret;
	}

	vma->vm_flags |= VM_RESERVED;
	vma->vm_flags |= VM_DONTEXPAND;

	mutex_unlock(&dmxdevfilter->mutex);
	mutex_unlock(&dmxdev->mutex);

	return 0;
}

static int dvb_demux_release(struct inode *inode, struct file *file)
{
	struct dmxdev_filter *dmxdevfilter = file->private_data;
	struct dmxdev *dmxdev = dmxdevfilter->dev;
	int ret;
	ret = dvb_dmxdev_filter_free(dmxdev, dmxdevfilter);

	mutex_lock(&dmxdev->mutex);
	dmxdev->dvbdev->users--;
	if(dmxdev->dvbdev->users==1 && dmxdev->exit==1) {
		fops_put(file->f_op);
		file->f_op = NULL;
		mutex_unlock(&dmxdev->mutex);
		wake_up(&dmxdev->dvbdev->wait_queue);
	} else
		mutex_unlock(&dmxdev->mutex);

	return ret;
}

static const struct file_operations dvb_demux_fops = {
	.owner = THIS_MODULE,
	.read = dvb_demux_read,
	.unlocked_ioctl = dvb_demux_ioctl,
	.open = dvb_demux_open,
	.release = dvb_demux_release,
	.poll = dvb_demux_poll,
	.llseek = default_llseek,
	.mmap = dvb_demux_mmap,
};

static struct dvb_device dvbdev_demux = {
	.priv = NULL,
	.users = 1,
	.writers = 1,
	.fops = &dvb_demux_fops
};

static int dvb_dvr_do_ioctl(struct file *file,
			    unsigned int cmd, void *parg)
{
	struct dvb_device *dvbdev = file->private_data;
	struct dmxdev *dmxdev = dvbdev->priv;
	unsigned long arg = (unsigned long)parg;
	int ret;

	if (mutex_lock_interruptible(&dmxdev->mutex))
		return -ERESTARTSYS;

	switch (cmd) {
	case DMX_SET_BUFFER_SIZE:
		ret = dvb_dvr_set_buffer_size(dmxdev, file->f_flags, arg);
		break;

	case DMX_SET_BUFFER_MODE:
		ret = dvb_dvr_set_buffer_mode(dmxdev, file->f_flags,
			*(enum dmx_buffer_mode *)parg);
		break;

	case DMX_SET_BUFFER:
		ret = dvb_dvr_set_buffer(dmxdev, file->f_flags, parg);
		break;

	case DMX_GET_BUFFER_STATUS:
		ret = dvb_dvr_get_buffer_status(dmxdev, file->f_flags, parg);
		break;

	case DMX_RELEASE_DATA:
		ret = dvb_dvr_release_data(dmxdev, file->f_flags, arg);
		break;

	case DMX_FEED_DATA:
		ret = dvb_dvr_feed_data(dmxdev, file->f_flags, arg);
		break;

	case DMX_GET_EVENT:
		ret = dvb_dvr_get_event(dmxdev, file->f_flags, parg);
		break;

	case DMX_PUSH_OOB_COMMAND:
		ret = dvb_dvr_push_oob_cmd(dmxdev, file->f_flags, parg);
		break;

	default:
		ret = -EINVAL;
		break;
	}
	mutex_unlock(&dmxdev->mutex);
	return ret;
}

static long dvb_dvr_ioctl(struct file *file,
			 unsigned int cmd, unsigned long arg)
{
	return dvb_usercopy(file, cmd, arg, dvb_dvr_do_ioctl);
}

static unsigned int dvb_dvr_poll(struct file *file, poll_table *wait)
{
	struct dvb_device *dvbdev = file->private_data;
	struct dmxdev *dmxdev = dvbdev->priv;
	unsigned int mask = 0;

	dprintk("function : %s\n", __func__);

	if ((file->f_flags & O_ACCMODE) == O_RDONLY) {
		poll_wait(file, &dmxdev->dvr_buffer.queue, wait);

		if (dmxdev->dvr_buffer.error)
			mask |= (POLLIN | POLLRDNORM | POLLERR);

		if (!dvb_ringbuffer_empty(&dmxdev->dvr_buffer))
			mask |= (POLLIN | POLLRDNORM);

		if (dmxdev->dvr_output_events.wakeup_events_counter >=
			dmxdev->dvr_output_events.event_mask.wakeup_threshold)
			mask |= POLLPRI;
	} else {
		poll_wait(file, &dmxdev->dvr_input_buffer.queue, wait);
		if (dmxdev->dvr_input_buffer.error)
			mask |= (POLLOUT | POLLRDNORM | POLLPRI | POLLERR);

		if (dvb_ringbuffer_free(&dmxdev->dvr_input_buffer))
			mask |= (POLLOUT | POLLRDNORM | POLLPRI);
	}

	return mask;
}

static const struct file_operations dvb_dvr_fops = {
	.owner = THIS_MODULE,
	.read = dvb_dvr_read,
	.write = dvb_dvr_write,
	.mmap = dvb_dvr_mmap,
	.unlocked_ioctl = dvb_dvr_ioctl,
	.open = dvb_dvr_open,
	.release = dvb_dvr_release,
	.poll = dvb_dvr_poll,
	.llseek = default_llseek,
};

static struct dvb_device dvbdev_dvr = {
	.priv = NULL,
	.readers = 1,
	.users = 1,
	.fops = &dvb_dvr_fops
};


/**
 * debugfs service to print active filters information.
 */
static int dvb_dmxdev_dbgfs_print(struct seq_file *s, void *p)
{
	int i;
	struct dmxdev *dmxdev = s->private;
	struct dmxdev_filter *filter;
	int active_count = 0;
	struct dmx_buffer_status buffer_status;
	struct dmx_scrambling_bits scrambling_bits;
	const char *pes_feeds[] = {"DEC", "PES", "DVR", "REC"};

	if (!dmxdev)
		return 0;

	for (i = 0; i < dmxdev->filternum; i++) {
		filter = &dmxdev->filter[i];
		if (filter->state >= DMXDEV_STATE_GO) {
			active_count++;

			seq_printf(s, "filter_%02d - ", i);

			if (filter->type == DMXDEV_TYPE_SEC) {
				seq_printf(s, "type: SEC, ");
				seq_printf(s, "PID %04d ",
						filter->params.sec.pid);
				scrambling_bits.pid = filter->params.sec.pid;
			} else {
				seq_printf(s, "type: %s, ",
					pes_feeds[filter->params.pes.output]);
				seq_printf(s, "PID: %04d ",
						filter->params.pes.pid);
				scrambling_bits.pid = filter->params.pes.pid;
			}

			dvb_dmxdev_get_scrambling_bits(filter,
				&scrambling_bits);

			if (0 == dvb_dmxdev_get_buffer_status(
						filter, &buffer_status)) {
				seq_printf(s, "size: %08d, ",
					buffer_status.size);
				seq_printf(s, "fullness: %08d, ",
					buffer_status.fullness);
				seq_printf(s, "error: %d, ",
					buffer_status.error);
			}

			seq_printf(s, "scramble: %d, ",
				scrambling_bits.value);
			seq_printf(s, "secured: %d\n",
				filter->sec_mode.is_secured);
		}
	}

	if (!active_count)
		seq_printf(s, "No active filters\n");

	return 0;
}

static int dvb_dmxdev_dbgfs_open(struct inode *inode, struct file *file)
{
	return single_open(file, dvb_dmxdev_dbgfs_print, inode->i_private);
}

static const struct file_operations dbgfs_filters_fops = {
	.open = dvb_dmxdev_dbgfs_open,
	.read = seq_read,
	.llseek = seq_lseek,
	.release = single_release,
	.owner = THIS_MODULE,
};

int dvb_dmxdev_init(struct dmxdev *dmxdev, struct dvb_adapter *dvb_adapter)
{
	int i;

	if (dmxdev->demux->open(dmxdev->demux) < 0)
		return -EUSERS;

	dmxdev->filter = vmalloc(dmxdev->filternum * sizeof(struct dmxdev_filter));
	if (!dmxdev->filter)
		return -ENOMEM;

	dmxdev->playback_mode = DMX_PB_MODE_PUSH;
	dmxdev->demux->dvr_input_protected = 0;

	mutex_init(&dmxdev->mutex);
	spin_lock_init(&dmxdev->lock);
	spin_lock_init(&dmxdev->dvr_in_lock);
	for (i = 0; i < dmxdev->filternum; i++) {
		dmxdev->filter[i].dev = dmxdev;
		dmxdev->filter[i].buffer.data = NULL;
		dvb_dmxdev_filter_state_set(&dmxdev->filter[i],
					    DMXDEV_STATE_FREE);
	}

	dvb_register_device(dvb_adapter, &dmxdev->dvbdev, &dvbdev_demux, dmxdev,
			    DVB_DEVICE_DEMUX);
	dvb_register_device(dvb_adapter, &dmxdev->dvr_dvbdev, &dvbdev_dvr,
			    dmxdev, DVB_DEVICE_DVR);

	dvb_ringbuffer_init(&dmxdev->dvr_buffer, NULL, 8192);
	dvb_ringbuffer_init(&dmxdev->dvr_input_buffer, NULL, 8192);

	if (dmxdev->demux->debugfs_demux_dir)
		debugfs_create_file("filters", S_IRUGO,
			dmxdev->demux->debugfs_demux_dir, dmxdev,
			&dbgfs_filters_fops);

	return 0;
}

EXPORT_SYMBOL(dvb_dmxdev_init);

void dvb_dmxdev_release(struct dmxdev *dmxdev)
{
	dmxdev->exit=1;
	if (dmxdev->dvbdev->users > 1) {
		wait_event(dmxdev->dvbdev->wait_queue,
				dmxdev->dvbdev->users==1);
	}
	if (dmxdev->dvr_dvbdev->users > 1) {
		wait_event(dmxdev->dvr_dvbdev->wait_queue,
				dmxdev->dvr_dvbdev->users==1);
	}

	dvb_unregister_device(dmxdev->dvbdev);
	dvb_unregister_device(dmxdev->dvr_dvbdev);

	vfree(dmxdev->filter);
	dmxdev->filter = NULL;
	dmxdev->demux->close(dmxdev->demux);
}

EXPORT_SYMBOL(dvb_dmxdev_release);<|MERGE_RESOLUTION|>--- conflicted
+++ resolved
@@ -4,7 +4,7 @@
  * Copyright (C) 2000 Ralph Metzler & Marcus Metzler
  *		      for convergence integrated media GmbH
  *
- * Copyright (c) 2012-2014, The Linux Foundation. All rights reserved.
+ * Copyright (c) 2012-2013, The Linux Foundation. All rights reserved.
  *
  * This program is free software; you can redistribute it and/or
  * modify it under the terms of the GNU Lesser General Public License
@@ -1784,8 +1784,7 @@
 {
 	struct dmxdev_feed *feed;
 
-	if (dmxdevfilter->state != DMXDEV_STATE_GO ||
-		(dmxdevfilter->type != DMXDEV_TYPE_PES) ||
+	if ((dmxdevfilter->type != DMXDEV_TYPE_PES) ||
 		(dmxdevfilter->params.pes.output != DMX_OUT_DECODER) ||
 		(dmxdevfilter->events.event_mask.disable_mask &
 			DMX_EVENT_NEW_ES_DATA))
@@ -1794,7 +1793,8 @@
 	/* Only one feed should be in the list in case of decoder */
 	feed = list_first_entry(&dmxdevfilter->feed.ts,
 				struct dmxdev_feed, next);
-	if (feed && feed->ts && feed->ts->reuse_decoder_buffer)
+
+	if (feed->ts->reuse_decoder_buffer)
 		return feed->ts->reuse_decoder_buffer(feed->ts, cookie);
 
 	return -ENODEV;
@@ -2117,11 +2117,6 @@
 	struct dmxdev_events_queue *events;
 	int ret;
 
-	if (!dmxdevfilter) {
-		pr_err("%s: NULL demux filter object!\n", __func__);
-		return -ENODEV;
-	}
-
 	if (dmxdevfilter->params.pes.output != DMX_OUT_TS_TAP) {
 		src = &dmxdevfilter->buffer;
 		events = &dmxdevfilter->events;
@@ -2175,17 +2170,9 @@
 				int required_space)
 {
 	struct dmxdev_filter *dmxdevfilter = filter->priv;
-	struct dvb_ringbuffer *src;
-	struct dmxdev_events_queue *events;
+	struct dvb_ringbuffer *src = &dmxdevfilter->buffer;
+	struct dmxdev_events_queue *events = &dmxdevfilter->events;
 	int ret;
-
-	if (!dmxdevfilter) {
-		pr_err("%s: NULL demux filter object!\n", __func__);
-		return -ENODEV;
-	}
-
-	src = &dmxdevfilter->buffer;
-	events = &dmxdevfilter->events;
 
 	do {
 		ret = 0;
@@ -2675,7 +2662,6 @@
 		}
 		return 0;
 	}
-<<<<<<< HEAD
 
 	free = dvb_ringbuffer_free(&dmxdevfilter->buffer);
 
@@ -2707,12 +2693,6 @@
 	res = dvb_dmxdev_add_event(&dmxdevfilter->events, &event);
 	DVB_RINGBUFFER_PUSH(&dmxdevfilter->buffer, dmx_data_ready->data_length);
 
-=======
-	if (ret < 0)
-		dmxdevfilter->buffer.error = ret;
-	if (dmxdevfilter->params.sec.flags & DMX_ONESHOT)
-		dmxdevfilter->state = DMXDEV_STATE_DONE;
->>>>>>> 3edd6224
 	spin_unlock(&dmxdevfilter->dev->lock);
 	wake_up_all(&dmxdevfilter->buffer.queue);
 
@@ -2844,7 +2824,6 @@
 		wake_up_all(&buffer->queue);
 		return 0;
 	}
-<<<<<<< HEAD
 
 	free = dvb_ringbuffer_free(&dmxdevfilter->buffer);
 
@@ -2932,13 +2911,6 @@
 			events->current_event_data_size = 0;
 		 }
 	}
-=======
-	ret = dvb_dmxdev_buffer_write(buffer, buffer1, buffer1_len);
-	if (ret == buffer1_len)
-		ret = dvb_dmxdev_buffer_write(buffer, buffer2, buffer2_len);
-	if (ret < 0)
-		buffer->error = ret;
->>>>>>> 3edd6224
 	spin_unlock(&dmxdevfilter->dev->lock);
 	wake_up_all(&buffer->queue);
 	return 0;
@@ -3899,12 +3871,7 @@
 	if (ret > 0) {
 		dvb_dmxdev_notify_data_read(dmxdevfilter, ret);
 		spin_lock_irq(&dmxdevfilter->dev->lock);
-		/*
-		 * Updating the events in case of overflow might remove the
-		 * overflow event, so avoid that.
-		 */
-		if (dmxdevfilter->buffer.error != -EOVERFLOW)
-			dvb_dmxdev_update_events(&dmxdevfilter->events, ret);
+		dvb_dmxdev_update_events(&dmxdevfilter->events, ret);
 		spin_unlock_irq(&dmxdevfilter->dev->lock);
 
 		/*
