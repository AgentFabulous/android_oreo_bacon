--- conflicted
+++ resolved
@@ -461,11 +461,7 @@
 	return ret;
 }
 
-<<<<<<< HEAD
-static int __devinit mddi_get_client_caps(struct mddi_info *mddi)
-=======
 void mddi_disable(int lock)
->>>>>>> 3f6240f3
 {
 	mddi_host_type host_idx = MDDI_HOST_PRIM;
 
@@ -518,16 +514,8 @@
 
 	mddi_is_in_suspend = 0;
 
-<<<<<<< HEAD
-static int __devinit mddi_clk_setup(struct platform_device *pdev,
-				    struct mddi_info *mddi,
-				    unsigned long clk_rate)
-{
-	int ret;
-=======
 	if (mddi_power_locked)
 		return 0;
->>>>>>> 3f6240f3
 
 	pmdh_clk_enable();
 
@@ -572,19 +560,8 @@
 
 	iounmap(msm_pmdh_base);
 
-<<<<<<< HEAD
-	mddi->int_enable = 0;
-	mddi_writel(mddi->int_enable, INTEN);
-	ret = request_irq(mddi->irq, mddi_isr, 0, "mddi",
-			  &mddi->client_data);
-	if (ret) {
-		printk(KERN_ERR "mddi: failed to request enable irq!\n");
-		goto error_request_irq;
-	}
-=======
-	return 0;
-}
->>>>>>> 3f6240f3
+	return 0;
+}
 
 static int mddi_register_driver(void)
 {
