--- conflicted
+++ resolved
@@ -325,11 +325,7 @@
 		if (hdev)
 			hci_uart_close(hdev);
 
-<<<<<<< HEAD
 		tasklet_kill(&hu->tty_wakeup_task);
-=======
-		cancel_work_sync(&hu->write_work);
->>>>>>> 3edd6224
 
 		if (test_and_clear_bit(HCI_UART_PROTO_SET, &hu->flags)) {
 			hu->proto->close(hu);
