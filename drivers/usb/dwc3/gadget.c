--- conflicted
+++ resolved
@@ -430,7 +430,6 @@
 		if (!(reg & DWC3_DEPCMD_CMDACT)) {
 			dev_vdbg(dwc->dev, "Command Complete --> %d\n",
 					DWC3_DEPCMD_STATUS(reg));
-<<<<<<< HEAD
 			/* SW issues START TRANSFER command to isochronous ep
 			 * with future frame interval. If future interval time
 			 * has already passed when core recieves command, core
@@ -442,11 +441,6 @@
 			else
 				ret = 0;
 			break;
-=======
-			if (DWC3_DEPCMD_STATUS(reg))
-				return -EINVAL;
-			return 0;
->>>>>>> 3edd6224
 		}
 
 		/*
@@ -1040,13 +1034,10 @@
 				if (last_one)
 					break;
 			}
-<<<<<<< HEAD
 			dbg_queue(dep->number, &req->request, 0);
-=======
 
 			if (last_one)
 				break;
->>>>>>> 3edd6224
 		} else {
 			struct dwc3_request	*req1;
 			int maxpkt_size = usb_endpoint_maxp(dep->endpoint.desc);
@@ -1407,8 +1398,6 @@
 	memset(&params, 0x00, sizeof(params));
 
 	if (value) {
-<<<<<<< HEAD
-=======
 		if (!protocol && ((dep->direction && dep->flags & DWC3_EP_BUSY) ||
 				(!list_empty(&dep->req_queued) ||
 				 !list_empty(&dep->request_list)))) {
@@ -1417,16 +1406,6 @@
 			return -EAGAIN;
 		}
 
-		if (dep->number == 0 || dep->number == 1) {
-			/*
-			 * Whenever EP0 is stalled, we will restart
-			 * the state machine, thus moving back to
-			 * Setup Phase
-			 */
-			dwc->ep0state = EP0_SETUP_PHASE;
-		}
-
->>>>>>> 3edd6224
 		ret = dwc3_send_gadget_ep_cmd(dwc, dep->number,
 			DWC3_DEPCMD_SETSTALL, &params);
 		if (ret) {
@@ -1445,14 +1424,9 @@
 			dev_dbg(dwc->dev, "failed to %s STALL on %s\n",
 					value ? "set" : "clear",
 					dep->name);
-<<<<<<< HEAD
 		} else {
 			dep->flags &= ~(DWC3_EP_STALL | DWC3_EP_WEDGE);
 		}
-=======
-		else
-			dep->flags &= ~(DWC3_EP_STALL | DWC3_EP_WEDGE);
->>>>>>> 3edd6224
 	}
 
 	return ret;
@@ -1475,12 +1449,8 @@
 		goto out;
 	}
 
-<<<<<<< HEAD
 	dbg_event(dep->number, "HALT", value);
-	ret = __dwc3_gadget_ep_set_halt(dep, value);
-=======
 	ret = __dwc3_gadget_ep_set_halt(dep, value, false);
->>>>>>> 3edd6224
 out:
 	spin_unlock_irqrestore(&dwc->lock, flags);
 
