/* //device/system/rild/rild.c
**
** Copyright 2006 The Android Open Source Project
**
** Licensed under the Apache License, Version 2.0 (the "License");
** you may not use this file except in compliance with the License.
** You may obtain a copy of the License at
**
**     http://www.apache.org/licenses/LICENSE-2.0
**
** Unless required by applicable law or agreed to in writing, software
** distributed under the License is distributed on an "AS IS" BASIS,
** WITHOUT WARRANTIES OR CONDITIONS OF ANY KIND, either express or implied.
** See the License for the specific language governing permissions and
** limitations under the License.
*/

#include <stdio.h>
#include <stdlib.h>
#include <dlfcn.h>
#include <string.h>
#include <stdint.h>
#include <unistd.h>
#include <fcntl.h>
#include <errno.h>

#include <telephony/ril.h>
#define LOG_TAG "RILD"
#include <utils/Log.h>
#include <cutils/properties.h>
#include <cutils/sockets.h>
#include <sys/capability.h>
#include <sys/prctl.h>

#include <private/android_filesystem_config.h>
#include "hardware/qemu_pipe.h"

#define LIB_PATH_PROPERTY   "rild.libpath"
#define LIB_ARGS_PROPERTY   "rild.libargs"
#define MAX_LIB_ARGS        16

static void usage(const char *argv0)
{
    fprintf(stderr, "Usage: %s -l <ril impl library> [-- <args for impl library>]\n", argv0);
    exit(EXIT_FAILURE);
}

extern char rild[MAX_SOCKET_NAME_LENGTH];

extern void RIL_register (const RIL_RadioFunctions *callbacks);

extern void RIL_onRequestComplete(RIL_Token t, RIL_Errno e,
                           void *response, size_t responselen);


#if defined(ANDROID_MULTI_SIM)
extern void RIL_onUnsolicitedResponse(int unsolResponse, const void *data,
                                size_t datalen, RIL_SOCKET_ID socket_id);
#else
extern void RIL_onUnsolicitedResponse(int unsolResponse, const void *data,
                                size_t datalen);
#endif

extern void RIL_requestTimedCallback (RIL_TimedCallback callback,
                               void *param, const struct timeval *relativeTime);


static struct RIL_Env s_rilEnv = {
    RIL_onRequestComplete,
    RIL_onUnsolicitedResponse,
    RIL_requestTimedCallback
};

extern void RIL_startEventLoop();

static int make_argv(char * args, char ** argv)
{
    // Note: reserve argv[0]
    int count = 1;
    char * tok;
    char * s = args;

    while ((tok = strtok(s, " \0"))) {
        argv[count] = tok;
        s = NULL;
        count++;
    }
    return count;
}

/*
 * switchUser - Switches UID to radio, preserving CAP_NET_ADMIN capabilities.
 * Our group, cache, was set by init.
 */
void switchUser() {
    prctl(PR_SET_KEEPCAPS, 1, 0, 0, 0);
    setuid(AID_RADIO);

    struct __user_cap_header_struct header;
    memset(&header, 0, sizeof(header));
    header.version = _LINUX_CAPABILITY_VERSION_3;
    header.pid = 0;

    struct __user_cap_data_struct data[2];
    memset(&data, 0, sizeof(data));

    data[CAP_TO_INDEX(CAP_NET_ADMIN)].effective |= CAP_TO_MASK(CAP_NET_ADMIN);
    data[CAP_TO_INDEX(CAP_NET_ADMIN)].permitted |= CAP_TO_MASK(CAP_NET_ADMIN);

    data[CAP_TO_INDEX(CAP_NET_RAW)].effective |= CAP_TO_MASK(CAP_NET_RAW);
    data[CAP_TO_INDEX(CAP_NET_RAW)].permitted |= CAP_TO_MASK(CAP_NET_RAW);

    if (capset(&header, &data[0]) == -1) {
        RLOGE("capset failed: %s", strerror(errno));
        exit(EXIT_FAILURE);
    }
}

int main(int argc, char **argv)
{
    const char * rilLibPath = NULL;
    char **rilArgv;
    void *dlHandle;
    const RIL_RadioFunctions *(*rilInit)(const struct RIL_Env *, int, char **);
    const RIL_RadioFunctions *funcs;
    char libPath[PROPERTY_VALUE_MAX];
    unsigned char hasLibArgs = 0;

    int i;
    const char *clientId = NULL;
    RLOGD("**RIL Daemon Started**");
    RLOGD("**RILd param count=%d**", argc);

    umask(S_IRGRP | S_IWGRP | S_IXGRP | S_IROTH | S_IWOTH | S_IXOTH);
    for (i = 1; i < argc ;) {
        if (0 == strcmp(argv[i], "-l") && (argc - i > 1)) {
            rilLibPath = argv[i + 1];
            i += 2;
        } else if (0 == strcmp(argv[i], "--")) {
            i++;
            hasLibArgs = 1;
            break;
        } else if (0 == strcmp(argv[i], "-c") &&  (argc - i > 1)) {
            clientId = argv[i+1];
            i += 2;
        } else {
            usage(argv[0]);
        }
    }

    if (clientId == NULL) {
        clientId = "0";
    } else if (atoi(clientId) >= MAX_RILDS) {
        RLOGE("Max Number of rild's supported is: %d", MAX_RILDS);
        exit(0);
    }
    if (strncmp(clientId, "0", MAX_CLIENT_ID_LENGTH)) {
        RIL_setRilSocketName(strncat(rild, clientId, MAX_SOCKET_NAME_LENGTH));
    }

    if (rilLibPath == NULL) {
        if ( 0 == property_get(LIB_PATH_PROPERTY, libPath, NULL)) {
            // No lib sepcified on the command line, and nothing set in props.
            // Assume "no-ril" case.
            goto done;
        } else {
            rilLibPath = libPath;
        }
    }

    /* special override when in the emulator */
#if 1
    {
        static char*  arg_overrides[5];
        static char   arg_device[32];
        int           done = 0;

<<<<<<< HEAD
#if __LP64__
#define  REFERENCE_RIL_PATH  "/system/lib64/libreference-ril.so"
#else
#define  REFERENCE_RIL_PATH  "/system/lib/libreference-ril.so"
#endif

=======
#define  REFERENCE_RIL_PATH  "libreference-ril.so"
>>>>>>> 6e5a42e6

        /* first, read /proc/cmdline into memory */
        char          buffer[1024], *p, *q;
        int           len;
        int           fd = open("/proc/cmdline",O_RDONLY);

        if (fd < 0) {
            RLOGD("could not open /proc/cmdline:%s", strerror(errno));
            goto OpenLib;
        }

        do {
            len = read(fd,buffer,sizeof(buffer)); }
        while (len == -1 && errno == EINTR);

        if (len < 0) {
            RLOGD("could not read /proc/cmdline:%s", strerror(errno));
            close(fd);
            goto OpenLib;
        }
        close(fd);

        if (strstr(buffer, "android.qemud=") != NULL)
        {
            /* the qemud daemon is launched after rild, so
            * give it some time to create its GSM socket
            */
            int  tries = 5;
#define  QEMUD_SOCKET_NAME    "qemud"

            while (1) {
                int  fd;

                sleep(1);

                fd = qemu_pipe_open("qemud:gsm");
                if (fd < 0) {
                    fd = socket_local_client(
                                QEMUD_SOCKET_NAME,
                                ANDROID_SOCKET_NAMESPACE_RESERVED,
                                SOCK_STREAM );
                }
                if (fd >= 0) {
                    close(fd);
                    snprintf( arg_device, sizeof(arg_device), "%s/%s",
                                ANDROID_SOCKET_DIR, QEMUD_SOCKET_NAME );

                    arg_overrides[1] = "-s";
                    arg_overrides[2] = arg_device;
                    done = 1;
                    break;
                }
                RLOGD("could not connect to %s socket: %s",
                    QEMUD_SOCKET_NAME, strerror(errno));
                if (--tries == 0)
                    break;
            }
            if (!done) {
                RLOGE("could not connect to %s socket (giving up): %s",
                    QEMUD_SOCKET_NAME, strerror(errno));
                while(1)
                    sleep(0x00ffffff);
            }
        }

        /* otherwise, try to see if we passed a device name from the kernel */
        if (!done) do {
#define  KERNEL_OPTION  "android.ril="
#define  DEV_PREFIX     "/dev/"

            p = strstr( buffer, KERNEL_OPTION );
            if (p == NULL)
                break;

            p += sizeof(KERNEL_OPTION)-1;
            q  = strpbrk( p, " \t\n\r" );
            if (q != NULL)
                *q = 0;

            snprintf( arg_device, sizeof(arg_device), DEV_PREFIX "%s", p );
            arg_device[sizeof(arg_device)-1] = 0;
            arg_overrides[1] = "-d";
            arg_overrides[2] = arg_device;
            done = 1;

        } while (0);

        if (done) {
            argv = arg_overrides;
            argc = 3;
            i    = 1;
            hasLibArgs = 1;
            rilLibPath = REFERENCE_RIL_PATH;

            RLOGD("overriding with %s %s", arg_overrides[1], arg_overrides[2]);
        }
    }
OpenLib:
#endif
    switchUser();

    dlHandle = dlopen(rilLibPath, RTLD_NOW);

    if (dlHandle == NULL) {
        RLOGE("dlopen failed: %s", dlerror());
        exit(EXIT_FAILURE);
    }

    RIL_startEventLoop();

    rilInit = (const RIL_RadioFunctions *(*)(const struct RIL_Env *, int, char **))dlsym(dlHandle, "RIL_Init");

    if (rilInit == NULL) {
        RLOGE("RIL_Init not defined or exported in %s\n", rilLibPath);
        exit(EXIT_FAILURE);
    }

    if (hasLibArgs) {
        rilArgv = argv + i - 1;
        argc = argc -i + 1;
    } else {
        static char * newArgv[MAX_LIB_ARGS];
        static char args[PROPERTY_VALUE_MAX];
        rilArgv = newArgv;
        property_get(LIB_ARGS_PROPERTY, args, "");
        argc = make_argv(args, rilArgv);
    }

    rilArgv[argc++] = "-c";
    rilArgv[argc++] = clientId;
    RLOGD("RIL_Init argc = %d clientId = %s", argc, rilArgv[argc-1]);

    // Make sure there's a reasonable argv[0]
    rilArgv[0] = argv[0];

    funcs = rilInit(&s_rilEnv, argc, rilArgv);
    RLOGD("RIL_Init rilInit completed");

    RIL_register(funcs);

    RLOGD("RIL_Init RIL_register completed");

done:

    RLOGD("RIL_Init starting sleep loop");
    while (true) {
        sleep(UINT32_MAX);
    }
}<|MERGE_RESOLUTION|>--- conflicted
+++ resolved
@@ -175,16 +175,7 @@
         static char   arg_device[32];
         int           done = 0;
 
-<<<<<<< HEAD
-#if __LP64__
-#define  REFERENCE_RIL_PATH  "/system/lib64/libreference-ril.so"
-#else
-#define  REFERENCE_RIL_PATH  "/system/lib/libreference-ril.so"
-#endif
-
-=======
 #define  REFERENCE_RIL_PATH  "libreference-ril.so"
->>>>>>> 6e5a42e6
 
         /* first, read /proc/cmdline into memory */
         char          buffer[1024], *p, *q;
