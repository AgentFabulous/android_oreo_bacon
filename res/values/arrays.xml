--- conflicted
+++ resolved
@@ -226,11 +226,8 @@
         <item>2560x1920</item>
         <item>2688x1520</item>
         <item>2048x1536</item>
-<<<<<<< HEAD
+        <item>2048x1520</item>
         <item>1920x1080</item>
-=======
-        <item>2048x1520</item>
->>>>>>> 9d8187cb
         <item>1600x1200</item>
         <item>1920x1088</item>
         <item>1440x1080</item>
