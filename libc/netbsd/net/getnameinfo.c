--- conflicted
+++ resolved
@@ -61,7 +61,6 @@
 #include <assert.h>
 #include <limits.h>
 #include <netdb.h>
-#ifdef ANDROID_CHANGES
 #include "arpa_nameser.h"
 #include "resolv_private.h"
 #include <sys/system_properties.h>
@@ -69,9 +68,6 @@
 #include <unistd.h>
 #include <errno.h>
 #define MIN(x,y) ((x) < (y) ? (x) : (y))
-#else
-#include <resolv.h>
-#endif
 #include <stddef.h>
 #include <string.h>
 
@@ -96,19 +92,8 @@
 	u_short	si_port;
 };
 
-<<<<<<< HEAD
-#if defined(ANDROID_CHANGES)
-static int getnameinfo_inet __P((const struct sockaddr *, socklen_t, char *,
-    socklen_t, char *, socklen_t, int, const char*));
-#else
-static int getnameinfo_inet __P((const struct sockaddr *, socklen_t, char *,
-    socklen_t, char *, socklen_t, int));
-#endif
-
-=======
 static int getnameinfo_inet(const struct sockaddr *, socklen_t, char *,
-    socklen_t, char *, socklen_t, int);
->>>>>>> 62727429
+    socklen_t, char *, socklen_t, int, const char*);
 #ifdef INET6
 static int ip6_parsenumeric(const struct sockaddr *, const char *, char *,
 				 socklen_t, int);
@@ -123,33 +108,19 @@
  */
 int getnameinfo(const struct sockaddr* sa, socklen_t salen, char* host, size_t hostlen, char* serv, size_t servlen, int flags)
 {
-#ifdef ANDROID_CHANGES
 	return android_getnameinfoforiface(sa, salen, host, hostlen, serv, servlen, flags, NULL);
 }
 
 int android_getnameinfoforiface(const struct sockaddr* sa, socklen_t salen, char* host, size_t hostlen, char* serv, size_t servlen, int flags, const char* iface)
 {
-#endif /* ANDROID_CHANGES */
 	switch (sa->sa_family) {
 	case AF_INET:
 	case AF_INET6:
 		return getnameinfo_inet(sa, salen, host, hostlen,
-#ifdef ANDROID_CHANGES
 				serv, servlen, flags, iface);
-#else
-		    serv, servlen, flags);
-<<<<<<< HEAD
-#endif
-#if defined(ANDROID_CHANGES) && defined(AF_LINK)
-	case AF_LINK:
-		return getnameinfo_link(sa, salen, host, hostlen,
-				serv, servlen, flags);
-#endif
-=======
 	case AF_LOCAL:
 		return getnameinfo_local(sa, salen, host, hostlen,
 		    serv, servlen, flags);
->>>>>>> 62727429
 	default:
 		return EAI_FAMILY;
 	}
@@ -182,108 +153,15 @@
        return 0;
 }
 
-#ifdef ANDROID_CHANGES
 /* On success length of the host name is returned. A return
  * value of 0 means there's no host name associated with
  * the address. On failure -1 is returned in which case
  * normal execution flow shall continue. */
 static int
-<<<<<<< HEAD
 android_gethostbyaddr_proxy(char* nameBuf, size_t nameBufLen, const void *addr, socklen_t addrLen, int addrFamily, const char* iface)
 {
 	struct hostent *hostResult =
 			android_gethostbyaddrforiface_proxy(addr, addrLen, addrFamily, iface);
-=======
-android_gethostbyaddr_proxy(char* nameBuf, size_t nameBufLen, const void *addr, socklen_t addrLen, int addrFamily) {
-
-	int sock;
-	const int one = 1;
-	struct sockaddr_un proxy_addr;
-	const char* cache_mode = getenv("ANDROID_DNS_MODE");
-	FILE* proxy = NULL;
-	int result = -1;
-
-	if (cache_mode != NULL && strcmp(cache_mode, "local") == 0) {
-		// Don't use the proxy in local mode.  This is used by the
-		// proxy itself.
-		return -1;
-	}
-
-	// Temporary cautious hack to disable the DNS proxy for processes
-	// requesting special treatment.  Ideally the DNS proxy should
-	// accomodate these apps, though.
-	char propname[PROP_NAME_MAX];
-	char propvalue[PROP_VALUE_MAX];
-	snprintf(propname, sizeof(propname), "net.dns1.%d", getpid());
-	if (__system_property_get(propname, propvalue) > 0) {
-		return -1;
-	}
-	// create socket
-	sock = socket(AF_UNIX, SOCK_STREAM, 0);
-	if (sock < 0) {
-		return -1;
-	}
-
-	setsockopt(sock, SOL_SOCKET, SO_REUSEADDR, &one, sizeof(one));
-	memset(&proxy_addr, 0, sizeof(proxy_addr));
-	proxy_addr.sun_family = AF_UNIX;
-	strlcpy(proxy_addr.sun_path, "/dev/socket/dnsproxyd",
-			sizeof(proxy_addr.sun_path));
-	if (TEMP_FAILURE_RETRY(connect(sock, (const struct sockaddr*) (void*) &proxy_addr,
-							sizeof(proxy_addr))) != 0) {
-		close(sock);
-		return -1;
-	}
-
-	// send request to DnsProxyListener
-	proxy = fdopen(sock,"r+");
-	if (proxy == NULL) {
-		goto exit;
-	}
-
-	char buf[INET6_ADDRSTRLEN]; // big enough for IPv4 and IPv6
-	const char* addrStr = inet_ntop(addrFamily, addr, buf, sizeof(buf));
-	if (addrStr == NULL) {
-		goto exit;
-	}
-	if (fprintf(proxy, "gethostbyaddr %s %d %d", addrStr, addrLen, addrFamily) < 0) {
-		goto exit;
-	}
-
-	// literal NULL byte at end, required by FrameworkListener
-	if (fputc(0, proxy) == EOF || fflush(proxy) != 0) {
-		goto exit;
-	}
-
-	result = 0;
-	char msg_buf[4];
-	// read result code for gethostbyaddr
-	if (fread(msg_buf, 1, sizeof(msg_buf), proxy) != sizeof(msg_buf)) {
-		goto exit;
-	}
-
-	int result_code = (int)strtol(msg_buf, NULL, 10);
-	// verify the code itself
-        // This should be synchronized to ResponseCode.h
-        static const int DnsProxyQueryResult = 222;
-	if (result_code != DnsProxyQueryResult) {
-		goto exit;
-	}
-
-	uint32_t name_len;
-	if (fread(&name_len, sizeof(name_len), 1, proxy) != 1) {
-		goto exit;
-	}
-
-	name_len = ntohl(name_len);
-	if (name_len <= 0 || name_len >= nameBufLen) {
-		goto exit;
-	}
-
-	if (fread(nameBuf, name_len, 1, proxy) != 1) {
-		goto exit;
-	}
->>>>>>> 62727429
 
 	if (hostResult == NULL) return 0;
 
@@ -292,41 +170,16 @@
 	if (nameBuf) strncpy(nameBuf, hostResult->h_name, nameBufLen);
 	return lengthResult;
 }
-#endif
 
 /*
  * getnameinfo_inet():
  * Format an IPv4 or IPv6 sockaddr into a printable string.
  */
-#ifdef ANDROID_CHANGES
 static int
-getnameinfo_inet(sa, salen, host, hostlen, serv, servlen, flags, iface)
-	const struct sockaddr *sa;
-	socklen_t salen;
-	char *host;
-	socklen_t hostlen;
-	char *serv;
-	socklen_t servlen;
-	int flags;
-	const char* iface;
-#else
-static int
-<<<<<<< HEAD
-getnameinfo_inet(sa, salen, host, hostlen, serv, servlen, flags)
-	const struct sockaddr *sa;
-	socklen_t salen;
-	char *host;
-	socklen_t hostlen;
-	char *serv;
-	socklen_t servlen;
-	int flags;
-#endif
-=======
 getnameinfo_inet(const struct sockaddr* sa, socklen_t salen,
        char *host, socklen_t hostlen,
        char *serv, socklen_t servlen,
-       int flags)
->>>>>>> 62727429
+       int flags, const char* iface)
 {
 	const struct afd *afd;
 	struct servent *sp;
@@ -464,7 +317,6 @@
 			break;
 		}
 	} else {
-#ifdef ANDROID_CHANGES
 		struct hostent android_proxy_hostent;
 		char android_proxy_buf[MAXDNAME];
 
@@ -478,9 +330,6 @@
 		} else {
 			hp = android_gethostbyaddrforiface(addr, afd->a_addrlen, afd->a_af, iface);
 		}
-#else
-		hp = gethostbyaddr(addr, afd->a_addrlen, afd->a_af);
-#endif
 
 		if (hp) {
 #if 0
