--- conflicted
+++ resolved
@@ -46,13 +46,9 @@
     void**                      tls;         /* thread-local storage area */
 } pthread_internal_t;
 
-<<<<<<< HEAD
-extern void _init_thread(pthread_internal_t * thread, pid_t kernel_id, pthread_attr_t * attr, void * stack_base);
+extern int _init_thread(pthread_internal_t * thread, pid_t kernel_id, pthread_attr_t * attr, void * stack_base);
 void _pthread_internal_add( pthread_internal_t*  thread );
 pthread_internal_t* __get_thread(void);
-=======
-extern int _init_thread(pthread_internal_t * thread, pid_t kernel_id, pthread_attr_t * attr, void * stack_base);
->>>>>>> 6cf3c7c5
 
 /* needed by posix-timers.c */
 
