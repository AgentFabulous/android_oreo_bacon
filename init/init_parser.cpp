--- conflicted
+++ resolved
@@ -30,186 +30,9 @@
 Parser::Parser() {
 }
 
-<<<<<<< HEAD
-static int lookup_keyword(const char *s)
-{
-    switch (*s++) {
-    case 'b':
-        if (!strcmp(s, "ootchart_init")) return K_bootchart_init;
-        break;
-    case 'c':
-        if (!strcmp(s, "opy")) return K_copy;
-        if (!strcmp(s, "lass")) return K_class;
-        if (!strcmp(s, "lass_start")) return K_class_start;
-        if (!strcmp(s, "lass_stop")) return K_class_stop;
-        if (!strcmp(s, "lass_reset")) return K_class_reset;
-        if (!strcmp(s, "onsole")) return K_console;
-        if (!strcmp(s, "hown")) return K_chown;
-        if (!strcmp(s, "hmod")) return K_chmod;
-        if (!strcmp(s, "ritical")) return K_critical;
-        break;
-    case 'd':
-        if (!strcmp(s, "isabled")) return K_disabled;
-        if (!strcmp(s, "omainname")) return K_domainname;
-        break;
-    case 'e':
-        if (!strcmp(s, "nable")) return K_enable;
-        if (!strcmp(s, "xec")) return K_exec;
-        if (!strcmp(s, "xport")) return K_export;
-        break;
-    case 'g':
-        if (!strcmp(s, "roup")) return K_group;
-        break;
-    case 'h':
-        if (!strcmp(s, "ostname")) return K_hostname;
-        break;
-    case 'i':
-        if (!strcmp(s, "oprio")) return K_ioprio;
-        if (!strcmp(s, "fup")) return K_ifup;
-        if (!strcmp(s, "nsmod")) return K_insmod;
-        if (!strcmp(s, "mport")) return K_import;
-        if (!strcmp(s, "nstallkey")) return K_installkey;
-        break;
-    case 'k':
-        if (!strcmp(s, "eycodes")) return K_keycodes;
-        break;
-    case 'l':
-        if (!strcmp(s, "oglevel")) return K_loglevel;
-        if (!strcmp(s, "oad_persist_props")) return K_load_persist_props;
-        if (!strcmp(s, "oad_system_props")) return K_load_system_props;
-        break;
-    case 'm':
-        if (!strcmp(s, "kdir")) return K_mkdir;
-        if (!strcmp(s, "ount_all")) return K_mount_all;
-        if (!strcmp(s, "ount")) return K_mount;
-        break;
-    case 'o':
-        if (!strcmp(s, "n")) return K_on;
-        if (!strcmp(s, "neshot")) return K_oneshot;
-        if (!strcmp(s, "nrestart")) return K_onrestart;
-        break;
-    case 'p':
-        if (!strcmp(s, "owerctl")) return K_powerctl;
-        break;
-    case 'r':
-        if (!strcmp(s, "estart")) return K_restart;
-        if (!strcmp(s, "estorecon")) return K_restorecon;
-        if (!strcmp(s, "estorecon_recursive")) return K_restorecon_recursive;
-        if (!strcmp(s, "mdir")) return K_rmdir;
-        if (!strcmp(s, "m")) return K_rm;
-        break;
-    case 's':
-        if (!strcmp(s, "eclabel")) return K_seclabel;
-        if (!strcmp(s, "ervice")) return K_service;
-        if (!strcmp(s, "etenv")) return K_setenv;
-        if (!strcmp(s, "etprop")) return K_setprop;
-        if (!strcmp(s, "etrlimit")) return K_setrlimit;
-        if (!strcmp(s, "etusercryptopolicies")) return K_setusercryptopolicies;
-        if (!strcmp(s, "ocket")) return K_socket;
-        if (!strcmp(s, "tart")) return K_start;
-        if (!strcmp(s, "top")) return K_stop;
-        if (!strcmp(s, "wapon_all")) return K_swapon_all;
-        if (!strcmp(s, "ymlink")) return K_symlink;
-        if (!strcmp(s, "ysclktz")) return K_sysclktz;
-        break;
-    case 't':
-        if (!strcmp(s, "rigger")) return K_trigger;
-        break;
-    case 'u':
-        if (!strcmp(s, "ser")) return K_user;
-        break;
-    case 'v':
-        if (!strcmp(s, "erity_load_state")) return K_verity_load_state;
-        if (!strcmp(s, "erity_update_state")) return K_verity_update_state;
-        break;
-    case 'w':
-        if (!strcmp(s, "rite")) return K_write;
-        if (!strcmp(s, "ritepid")) return K_writepid;
-        if (!strcmp(s, "ait")) return K_wait;
-        break;
-    }
-    return K_UNKNOWN;
-}
-
-static void parse_line_no_op(struct parse_state*, int, char**) {
-}
-
-int expand_props(const std::string& src, std::string* dst) {
-    const char *src_ptr = src.c_str();
-
-    if (!dst) {
-        return -1;
-    }
-
-    /* - variables can either be $x.y or ${x.y}, in case they are only part
-     *   of the string.
-     * - will accept $$ as a literal $.
-     * - no nested property expansion, i.e. ${foo.${bar}} is not supported,
-     *   bad things will happen
-     */
-    while (*src_ptr) {
-        const char *c;
-
-        c = strchr(src_ptr, '$');
-        if (!c) {
-            dst->append(src_ptr);
-            break;
-        }
-
-        dst->append(src_ptr, c);
-        c++;
-
-        if (*c == '$') {
-            dst->push_back(*(c++));
-            src_ptr = c;
-            continue;
-        } else if (*c == '\0') {
-            break;
-        }
-
-        std::string prop_name;
-        if (*c == '{') {
-            c++;
-            const char* end = strchr(c, '}');
-            if (!end) {
-                // failed to find closing brace, abort.
-                ERROR("unexpected end of string in '%s', looking for }\n", src.c_str());
-                goto err;
-            }
-            prop_name = std::string(c, end);
-            c = end + 1;
-        } else {
-            prop_name = c;
-            ERROR("using deprecated syntax for specifying property '%s', use ${name} instead\n",
-                  c);
-            c += prop_name.size();
-        }
-
-        if (prop_name.empty()) {
-            ERROR("invalid zero-length prop name in '%s'\n", src.c_str());
-            goto err;
-        }
-
-        std::string prop_val = property_get(prop_name.c_str());
-        if (prop_val.empty()) {
-            ERROR("property '%s' doesn't exist while expanding '%s'\n",
-                  prop_name.c_str(), src.c_str());
-            goto err;
-        }
-
-        dst->append(prop_val);
-        src_ptr = c;
-        continue;
-    }
-
-    return 0;
-err:
-    return -1;
-=======
 Parser& Parser::GetInstance() {
     static Parser instance;
     return instance;
->>>>>>> cda81d01
 }
 
 void Parser::AddSectionParser(const std::string& name,
