/*
 * Copyright (C) 2007 The Android Open Source Project
 *
 * Licensed under the Apache License, Version 2.0 (the "License");
 * you may not use this file except in compliance with the License.
 * You may obtain a copy of the License at
 *
 *      http://www.apache.org/licenses/LICENSE-2.0
 *
 * Unless required by applicable law or agreed to in writing, software
 * distributed under the License is distributed on an "AS IS" BASIS,
 * WITHOUT WARRANTIES OR CONDITIONS OF ANY KIND, either express or implied.
 * See the License for the specific language governing permissions and
 * limitations under the License.
 */

#include <errno.h>
#include <stdio.h>
#include <stdlib.h>
#include <sys/stat.h>
#include <sys/types.h>

#include <fcntl.h>
#include <dirent.h>
#include <unistd.h>
#include <string.h>

#include <sys/socket.h>
#include <sys/un.h>
#include <linux/netlink.h>
#include <private/android_filesystem_config.h>
#include <sys/time.h>
#include <asm/page.h>

#include "init.h"
#include "devices.h"

#define CMDLINE_PREFIX  "/dev"
#define SYSFS_PREFIX    "/sys"
#define FIRMWARE_DIR    "/etc/firmware"
#define MAX_QEMU_PERM 6

struct uevent {
    const char *action;
    const char *path;
    const char *subsystem;
    const char *firmware;
    int major;
    int minor;
};

static int open_uevent_socket(void)
{
    struct sockaddr_nl addr;
    int sz = 64*1024; // XXX larger? udev uses 16MB!
    int s;

    memset(&addr, 0, sizeof(addr));
    addr.nl_family = AF_NETLINK;
    addr.nl_pid = getpid();
    addr.nl_groups = 0xffffffff;

    s = socket(PF_NETLINK, SOCK_DGRAM, NETLINK_KOBJECT_UEVENT);
    if(s < 0)
        return -1;

    setsockopt(s, SOL_SOCKET, SO_RCVBUFFORCE, &sz, sizeof(sz));

    if(bind(s, (struct sockaddr *) &addr, sizeof(addr)) < 0) {
        close(s);
        return -1;
    }

    return s;
}

struct perms_ {
    char *name;
    mode_t perm;
    unsigned int uid;
    unsigned int gid;
    unsigned short prefix;
};
static struct perms_ devperms[] = {
    { "/dev/null",          0666,   AID_ROOT,       AID_ROOT,       0 },
    { "/dev/zero",          0666,   AID_ROOT,       AID_ROOT,       0 },
    { "/dev/full",          0666,   AID_ROOT,       AID_ROOT,       0 },
    { "/dev/ptmx",          0666,   AID_ROOT,       AID_ROOT,       0 },
    { "/dev/tty",           0666,   AID_ROOT,       AID_ROOT,       0 },
    { "/dev/random",        0666,   AID_ROOT,       AID_ROOT,       0 },
    { "/dev/urandom",       0666,   AID_ROOT,       AID_ROOT,       0 },
    { "/dev/ashmem",        0666,   AID_ROOT,       AID_ROOT,       0 },
    { "/dev/binder",        0666,   AID_ROOT,       AID_ROOT,       0 },

	    /* logger should be world writable (for logging) but not readable */
    { "/dev/log/",          0662,   AID_ROOT,       AID_LOG,        1 },

        /* these should not be world writable */
    { "/dev/android_adb",   0660,   AID_ADB,        AID_ADB,        0 },
    { "/dev/android_adb_enable",   0660,   AID_ADB,        AID_ADB,        0 },
    { "/dev/ttyMSM0",       0600,   AID_BLUETOOTH,  AID_BLUETOOTH,  0 },
    { "/dev/ttyHS0",        0600,   AID_BLUETOOTH,  AID_BLUETOOTH,  0 },
    { "/dev/uinput",        0600,   AID_BLUETOOTH,  AID_BLUETOOTH,  0 },
    { "/dev/alarm",         0664,   AID_SYSTEM,     AID_RADIO,      0 },
    { "/dev/tty0",          0660,   AID_ROOT,       AID_SYSTEM,     0 },
    { "/dev/graphics/",     0660,   AID_ROOT,       AID_GRAPHICS,   1 },
    { "/dev/hw3d",          0660,   AID_SYSTEM,     AID_GRAPHICS,   0 },
    { "/dev/input/",        0660,   AID_ROOT,       AID_INPUT,      1 },
    { "/dev/eac",           0660,   AID_ROOT,       AID_AUDIO,      0 },
    { "/dev/cam",           0660,   AID_ROOT,       AID_CAMERA,     0 },
    { "/dev/pmem",          0660,   AID_SYSTEM,     AID_GRAPHICS,   0 },
    { "/dev/pmem_gpu",      0660,   AID_SYSTEM,     AID_GRAPHICS,   1 },
    { "/dev/pmem_adsp",     0660,   AID_SYSTEM,     AID_AUDIO,      1 },
    { "/dev/pmem_camera",   0660,   AID_SYSTEM,     AID_CAMERA,     1 },
    { "/dev/oncrpc/",       0660,   AID_ROOT,       AID_SYSTEM,     1 },
    { "/dev/adsp/",         0660,   AID_SYSTEM,     AID_AUDIO,      1 },
    { "/dev/mt9t013",       0660,   AID_SYSTEM,     AID_SYSTEM,     0 },
    { "/dev/akm8976_daemon",0640,   AID_COMPASS,    AID_SYSTEM,     0 },
    { "/dev/akm8976_aot",   0640,   AID_COMPASS,    AID_SYSTEM,     0 },
    { "/dev/akm8976_pffd",  0640,   AID_COMPASS,    AID_SYSTEM,     0 },
    { "/dev/msm_pcm_out",   0660,   AID_SYSTEM,     AID_AUDIO,      1 },
    { "/dev/msm_pcm_in",    0660,   AID_SYSTEM,     AID_AUDIO,      1 },
    { "/dev/msm_pcm_ctl",   0660,   AID_SYSTEM,     AID_AUDIO,      1 },
    { "/dev/msm_snd",       0660,   AID_SYSTEM,     AID_AUDIO,      1 },
    { "/dev/msm_mp3",       0660,   AID_SYSTEM,     AID_AUDIO,      1 },
    { "/dev/msm_audpre",    0660,   AID_SYSTEM,     AID_AUDIO,      0 },
    { "/dev/htc-acoustic",  0660,   AID_SYSTEM,     AID_AUDIO,      0 },
    { "/dev/smd0",          0640,   AID_RADIO,      AID_RADIO,      0 },
    { "/dev/qemu_trace",    0666,   AID_SYSTEM,     AID_SYSTEM,     0 },
    { "/dev/qmi",           0640,   AID_RADIO,      AID_RADIO,      0 },
    { "/dev/qmi0",          0640,   AID_RADIO,      AID_RADIO,      0 },
    { "/dev/qmi1",          0640,   AID_RADIO,      AID_RADIO,      0 },
    { "/dev/qmi2",          0640,   AID_RADIO,      AID_RADIO,      0 },
<<<<<<< HEAD

        /* CDMA radio interface MUX */
    { "/dev/ts0710mux",     0640,   AID_RADIO,      AID_RADIO,      1 },
=======
    { "/dev/tun",           0640,   AID_VPN  ,      AID_VPN,        0 },
>>>>>>> b415390e
    { NULL, 0, 0, 0, 0 },
};

/* devperms_partners list and perm_node are for hardware specific /dev entries */
struct perm_node {
    struct perms_ dp;
    struct listnode plist;
};
list_declare(devperms_partners);

/*
 * Permission override when in emulator mode, must be parsed before
 * system properties is initalized.
 */
static int qemu_perm_count;
static struct perms_ qemu_perms[MAX_QEMU_PERM + 1];

int add_devperms_partners(const char *name, mode_t perm, unsigned int uid,
                        unsigned int gid, unsigned short prefix) {
    int size;
    struct perm_node *node = malloc(sizeof (struct perm_node));
    if (!node)
        return -ENOMEM;

    size = strlen(name) + 1;
    if ((node->dp.name = malloc(size)) == NULL)
        return -ENOMEM;

    memcpy(node->dp.name, name, size);
    node->dp.perm = perm;
    node->dp.uid = uid;
    node->dp.gid = gid;
    node->dp.prefix = prefix;

    list_add_tail(&devperms_partners, &node->plist);
    return 0;
}

void qemu_init(void) {
    qemu_perm_count = 0;
    memset(&qemu_perms, 0, sizeof(qemu_perms));
}

static int qemu_perm(const char* name, mode_t perm, unsigned int uid,
                         unsigned int gid, unsigned short prefix)
{
    char *buf;
    if (qemu_perm_count == MAX_QEMU_PERM)
        return -ENOSPC;

    buf = malloc(strlen(name) + 1);
    if (!buf)
        return -errno;

    strlcpy(buf, name, strlen(name) + 1);
    qemu_perms[qemu_perm_count].name = buf;
    qemu_perms[qemu_perm_count].perm = perm;
    qemu_perms[qemu_perm_count].uid = uid;
    qemu_perms[qemu_perm_count].gid = gid;
    qemu_perms[qemu_perm_count].prefix = prefix;

    qemu_perm_count++;
    return 0;
}

/* Permission overrides for emulator that are parsed from /proc/cmdline. */
void qemu_cmdline(const char* name, const char *value)
{
    char *buf;
    if (!strcmp(name, "android.ril")) {
        /* cmd line params currently assume /dev/ prefix */
        if (asprintf(&buf, CMDLINE_PREFIX"/%s", value) == -1) {
            return;
        }
        INFO("nani- buf:: %s\n", buf);
        qemu_perm(buf, 0660, AID_RADIO, AID_ROOT, 0);
    }
}

static int get_device_perm_inner(struct perms_ *perms, const char *path,
                                    unsigned *uid, unsigned *gid, mode_t *perm)
{
    int i;
    for(i = 0; perms[i].name; i++) {

        if(perms[i].prefix) {
            if(strncmp(path, perms[i].name, strlen(perms[i].name)))
                continue;
        } else {
            if(strcmp(path, perms[i].name))
                continue;
        }
        *uid = perms[i].uid;
        *gid = perms[i].gid;
        *perm = perms[i].perm;
        return 0;
    }
    return -1;
}

/* First checks for emulator specific permissions specified in /proc/cmdline. */
static mode_t get_device_perm(const char *path, unsigned *uid, unsigned *gid)
{
    mode_t perm;

    if (get_device_perm_inner(qemu_perms, path, uid, gid, &perm) == 0) {
        return perm;
    } else if (get_device_perm_inner(devperms, path, uid, gid, &perm) == 0) {
        return perm;
    } else {
        struct listnode *node;
        struct perm_node *perm_node;
        struct perms_ *dp;

        /* Check partners list. */
        list_for_each(node, &devperms_partners) {
            perm_node = node_to_item(node, struct perm_node, plist);
            dp = &perm_node->dp;

            if (dp->prefix) {
                if (strncmp(path, dp->name, strlen(dp->name)))
                    continue;
            } else {
                if (strcmp(path, dp->name))
                    continue;
            }
            /* Found perm in partner list. */
            *uid = dp->uid;
            *gid = dp->gid;
            return dp->perm;
        }
        /* Default if nothing found. */
        *uid = 0;
        *gid = 0;
        return 0600;
    }
}

static void make_device(const char *path, int block, int major, int minor)
{
    unsigned uid;
    unsigned gid;
    mode_t mode;
    dev_t dev;

    if(major > 255 || minor > 255)
        return;

    mode = get_device_perm(path, &uid, &gid) | (block ? S_IFBLK : S_IFCHR);
    dev = (major << 8) | minor;
    mknod(path, mode, dev);
    chown(path, uid, gid);
}

#ifdef LOG_UEVENTS

static inline suseconds_t get_usecs(void)
{
    struct timeval tv;
    gettimeofday(&tv, 0);
    return tv.tv_sec * (suseconds_t) 1000000 + tv.tv_usec;
}

#define log_event_print(x...) INFO(x)

#else

#define log_event_print(fmt, args...)   do { } while (0)
#define get_usecs()                     0

#endif

static void parse_event(const char *msg, struct uevent *uevent)
{
    uevent->action = "";
    uevent->path = "";
    uevent->subsystem = "";
    uevent->firmware = "";
    uevent->major = -1;
    uevent->minor = -1;

        /* currently ignoring SEQNUM */
    while(*msg) {
        if(!strncmp(msg, "ACTION=", 7)) {
            msg += 7;
            uevent->action = msg;
        } else if(!strncmp(msg, "DEVPATH=", 8)) {
            msg += 8;
            uevent->path = msg;
        } else if(!strncmp(msg, "SUBSYSTEM=", 10)) {
            msg += 10;
            uevent->subsystem = msg;
        } else if(!strncmp(msg, "FIRMWARE=", 9)) {
            msg += 9;
            uevent->firmware = msg;
        } else if(!strncmp(msg, "MAJOR=", 6)) {
            msg += 6;
            uevent->major = atoi(msg);
        } else if(!strncmp(msg, "MINOR=", 6)) {
            msg += 6;
            uevent->minor = atoi(msg);
        }

            /* advance to after the next \0 */
        while(*msg++)
            ;
    }

    log_event_print("event { '%s', '%s', '%s', '%s', %d, %d }\n",
                    uevent->action, uevent->path, uevent->subsystem,
                    uevent->firmware, uevent->major, uevent->minor);
}

static void handle_device_event(struct uevent *uevent)
{
    char devpath[96];
    char *base, *name;
    int block;

        /* if it's not a /dev device, nothing to do */
    if((uevent->major < 0) || (uevent->minor < 0))
        return;

        /* do we have a name? */
    name = strrchr(uevent->path, '/');
    if(!name)
        return;
    name++;

        /* too-long names would overrun our buffer */
    if(strlen(name) > 64)
        return;

        /* are we block or char? where should we live? */
    if(!strncmp(uevent->subsystem, "block", 5)) {
        block = 1;
        base = "/dev/block/";
        mkdir(base, 0755);
    } else {
        block = 0;
            /* this should probably be configurable somehow */
        if(!strncmp(uevent->subsystem, "graphics", 8)) {
            base = "/dev/graphics/";
            mkdir(base, 0755);
        } else if (!strncmp(uevent->subsystem, "oncrpc", 6)) {
            base = "/dev/oncrpc/";
            mkdir(base, 0755);
        } else if (!strncmp(uevent->subsystem, "adsp", 4)) {
            base = "/dev/adsp/";
            mkdir(base, 0755);
      } else if(!strncmp(uevent->subsystem, "input", 5)) {
            base = "/dev/input/";
            mkdir(base, 0755);
        } else if(!strncmp(uevent->subsystem, "mtd", 3)) {
            base = "/dev/mtd/";
            mkdir(base, 0755);
        } else if(!strncmp(uevent->subsystem, "sound", 5)) {
            base = "/dev/snd/";
            mkdir(base, 0755);
        } else if(!strncmp(uevent->subsystem, "misc", 4) &&
                    !strncmp(name, "log_", 4)) {
            base = "/dev/log/";
            mkdir(base, 0755);
            name += 4;
        } else
            base = "/dev/";
    }

    snprintf(devpath, sizeof(devpath), "%s%s", base, name);

    if(!strcmp(uevent->action, "add")) {
        make_device(devpath, block, uevent->major, uevent->minor);
        return;
    }

    if(!strcmp(uevent->action, "remove")) {
        unlink(devpath);
        return;
    }
}

static int load_firmware(int fw_fd, int loading_fd, int data_fd)
{
    struct stat st;
    long len_to_copy;
    int ret = 0;

    if(fstat(fw_fd, &st) < 0)
        return -1;
    len_to_copy = st.st_size;

    write(loading_fd, "1", 1);  /* start transfer */

    while (len_to_copy > 0) {
        char buf[PAGE_SIZE];
        ssize_t nr;

        nr = read(fw_fd, buf, sizeof(buf));
        if(!nr)
            break;
        if(nr < 0) {
            ret = -1;
            break;
        }

        len_to_copy -= nr;
        while (nr > 0) {
            ssize_t nw = 0;

            nw = write(data_fd, buf + nw, nr);
            if(nw <= 0) {
                ret = -1;
                goto out;
            }
            nr -= nw;
        }
    }

out:
    if(!ret)
        write(loading_fd, "0", 1);  /* successful end of transfer */
    else
        write(loading_fd, "-1", 2); /* abort transfer */

    return ret;
}

static void process_firmware_event(struct uevent *uevent)
{
    char *root, *loading, *data, *file;
    int l, loading_fd, data_fd, fw_fd;

    log_event_print("firmware event { '%s', '%s' }\n",
                    uevent->path, uevent->firmware);

    l = asprintf(&root, SYSFS_PREFIX"%s/", uevent->path);
    if (l == -1)
        return;

    l = asprintf(&loading, "%sloading", root);
    if (l == -1)
        goto root_free_out;

    l = asprintf(&data, "%sdata", root);
    if (l == -1)
        goto loading_free_out;

    l = asprintf(&file, FIRMWARE_DIR"/%s", uevent->firmware);
    if (l == -1)
        goto data_free_out;

    loading_fd = open(loading, O_WRONLY);
    if(loading_fd < 0)
        goto file_free_out;

    data_fd = open(data, O_WRONLY);
    if(data_fd < 0)
        goto loading_close_out;

    fw_fd = open(file, O_RDONLY);
    if(fw_fd < 0)
        goto data_close_out;

    if(!load_firmware(fw_fd, loading_fd, data_fd))
        log_event_print("firmware copy success { '%s', '%s' }\n", root, file);
    else
        log_event_print("firmware copy failure { '%s', '%s' }\n", root, file);

    close(fw_fd);
data_close_out:
    close(data_fd);
loading_close_out:
    close(loading_fd);
file_free_out:
    free(file);
data_free_out:
    free(data);
loading_free_out:
    free(loading);
root_free_out:
    free(root);
}

static void handle_firmware_event(struct uevent *uevent)
{
    pid_t pid;

    if(strcmp(uevent->subsystem, "firmware"))
        return;

    if(strcmp(uevent->action, "add"))
        return;

    /* we fork, to avoid making large memory allocations in init proper */
    pid = fork();
    if (!pid) {
        process_firmware_event(uevent);
        exit(EXIT_SUCCESS);
    }
}

#define UEVENT_MSG_LEN  1024
void handle_device_fd(int fd)
{
    char msg[UEVENT_MSG_LEN+2];
    int n;

    while((n = recv(fd, msg, UEVENT_MSG_LEN, 0)) > 0) {
        struct uevent uevent;

        if(n == UEVENT_MSG_LEN)   /* overflow -- discard */
            continue;

        msg[n] = '\0';
        msg[n+1] = '\0';

        parse_event(msg, &uevent);

        handle_device_event(&uevent);
        handle_firmware_event(&uevent);
    }
}

/* Coldboot walks parts of the /sys tree and pokes the uevent files
** to cause the kernel to regenerate device add events that happened
** before init's device manager was started
**
** We drain any pending events from the netlink socket every time
** we poke another uevent file to make sure we don't overrun the
** socket's buffer.  
*/

static void do_coldboot(int event_fd, DIR *d)
{
    struct dirent *de;
    int dfd, fd;

    dfd = dirfd(d);

    fd = openat(dfd, "uevent", O_WRONLY);
    if(fd >= 0) {
        write(fd, "add\n", 4);
        close(fd);
        handle_device_fd(event_fd);
    }

    while((de = readdir(d))) {
        DIR *d2;

        if(de->d_type != DT_DIR || de->d_name[0] == '.')
            continue;

        fd = openat(dfd, de->d_name, O_RDONLY | O_DIRECTORY);
        if(fd < 0)
            continue;

        d2 = fdopendir(fd);
        if(d2 == 0)
            close(fd);
        else {
            do_coldboot(event_fd, d2);
            closedir(d2);
        }
    }
}

static void coldboot(int event_fd, const char *path)
{
    DIR *d = opendir(path);
    if(d) {
        do_coldboot(event_fd, d);
        closedir(d);
    }
}

int device_init(void)
{
    suseconds_t t0, t1;
    int fd;

    fd = open_uevent_socket();
    if(fd < 0)
        return -1;

    fcntl(fd, F_SETFD, FD_CLOEXEC);
    fcntl(fd, F_SETFL, O_NONBLOCK);

    t0 = get_usecs();
    coldboot(fd, "/sys/class");
    coldboot(fd, "/sys/block");
    coldboot(fd, "/sys/devices");
    t1 = get_usecs();

    log_event_print("coldboot %ld uS\n", ((long) (t1 - t0)));

    return fd;
}<|MERGE_RESOLUTION|>--- conflicted
+++ resolved
@@ -131,13 +131,9 @@
     { "/dev/qmi0",          0640,   AID_RADIO,      AID_RADIO,      0 },
     { "/dev/qmi1",          0640,   AID_RADIO,      AID_RADIO,      0 },
     { "/dev/qmi2",          0640,   AID_RADIO,      AID_RADIO,      0 },
-<<<<<<< HEAD
-
         /* CDMA radio interface MUX */
     { "/dev/ts0710mux",     0640,   AID_RADIO,      AID_RADIO,      1 },
-=======
     { "/dev/tun",           0640,   AID_VPN  ,      AID_VPN,        0 },
->>>>>>> b415390e
     { NULL, 0, 0, 0, 0 },
 };
 
