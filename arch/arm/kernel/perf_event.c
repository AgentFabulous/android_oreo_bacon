--- conflicted
+++ resolved
@@ -119,11 +119,7 @@
 	int mapping;
 
 	if (config >= PERF_COUNT_HW_MAX)
-<<<<<<< HEAD
-		return -EINVAL;
-=======
 		return -ENOENT;
->>>>>>> 10a793e6
 
 	mapping = (*event_map)[config];
 	return mapping == HW_OP_UNSUPPORTED ? -ENOENT : mapping;
@@ -356,14 +352,10 @@
 	if (is_software_event(event))
 		return 1;
 
-<<<<<<< HEAD
-	if (event->pmu != leader_pmu || event->state <= PERF_EVENT_STATE_OFF)
-=======
 	if (event->pmu != leader_pmu || event->state < PERF_EVENT_STATE_OFF)
 		return 1;
 
 	if (event->state == PERF_EVENT_STATE_OFF && !event->attr.enable_on_exec)
->>>>>>> 10a793e6
 		return 1;
 
 	return armpmu->get_event_idx(hw_events, &fake_event) >= 0;
