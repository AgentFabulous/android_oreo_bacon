/*
 *  arch/arm/include/asm/thread_info.h
 *
 *  Copyright (C) 2002 Russell King.
 *
 * This program is free software; you can redistribute it and/or modify
 * it under the terms of the GNU General Public License version 2 as
 * published by the Free Software Foundation.
 */
#ifndef __ASM_ARM_THREAD_INFO_H
#define __ASM_ARM_THREAD_INFO_H

#ifdef __KERNEL__

#include <linux/compiler.h>
#include <asm/fpstate.h>

#define THREAD_SIZE_ORDER	1
#define THREAD_SIZE		8192
#define THREAD_START_SP		(THREAD_SIZE - 8)

#ifndef __ASSEMBLY__

struct task_struct;
struct exec_domain;

#include <asm/types.h>
#include <asm/domain.h>

typedef unsigned long mm_segment_t;

struct cpu_context_save {
	__u32	r4;
	__u32	r5;
	__u32	r6;
	__u32	r7;
	__u32	r8;
	__u32	r9;
	__u32	sl;
	__u32	fp;
	__u32	sp;
	__u32	pc;
	__u32	extra[2];		/* Xscale 'acc' register, etc */
};

/*
 * low level task data that entry.S needs immediate access to.
 * __switch_to() assumes cpu_context follows immediately after cpu_domain.
 */
struct thread_info {
	unsigned long		flags;		/* low level flags */
	int			preempt_count;	/* 0 => preemptable, <0 => bug */
	mm_segment_t		addr_limit;	/* address limit */
	struct task_struct	*task;		/* main task structure */
	struct exec_domain	*exec_domain;	/* execution domain */
	__u32			cpu;		/* cpu */
	__u32			cpu_domain;	/* cpu domain */
	struct cpu_context_save	cpu_context;	/* cpu context */
	__u32			syscall;	/* syscall number */
	__u8			used_cp[16];	/* thread used copro */
	unsigned long		tp_value[2];	/* TLS registers */
	struct crunch_state	crunchstate;
	union fp_state		fpstate __attribute__((aligned(8)));
	union vfp_state		vfpstate;
#ifdef CONFIG_ARM_THUMBEE
	unsigned long		thumbee_state;	/* ThumbEE Handler Base register */
#endif
	struct restart_block	restart_block;
};

#define INIT_THREAD_INFO(tsk)						\
{									\
	.task		= &tsk,						\
	.exec_domain	= &default_exec_domain,				\
	.flags		= 0,						\
	.preempt_count	= INIT_PREEMPT_COUNT,				\
	.addr_limit	= KERNEL_DS,					\
	.cpu_domain	= domain_val(DOMAIN_USER, DOMAIN_MANAGER) |	\
			  domain_val(DOMAIN_KERNEL, DOMAIN_MANAGER) |	\
			  domain_val(DOMAIN_IO, DOMAIN_CLIENT),		\
	.restart_block	= {						\
		.fn	= do_no_restart_syscall,			\
	},								\
}

#define init_thread_info	(init_thread_union.thread_info)
#define init_stack		(init_thread_union.stack)

/*
 * how to get the thread information struct from C
 */
static inline struct thread_info *current_thread_info(void) __attribute_const__;

static inline struct thread_info *current_thread_info(void)
{
	register unsigned long sp asm ("sp");
	return (struct thread_info *)(sp & ~(THREAD_SIZE - 1));
}

#define thread_saved_pc(tsk)	\
	((unsigned long)(task_thread_info(tsk)->cpu_context.pc))
#define thread_saved_sp(tsk)	\
	((unsigned long)(task_thread_info(tsk)->cpu_context.sp))
#define thread_saved_fp(tsk)	\
	((unsigned long)(task_thread_info(tsk)->cpu_context.fp))

extern void crunch_task_disable(struct thread_info *);
extern void crunch_task_copy(struct thread_info *, void *);
extern void crunch_task_restore(struct thread_info *, void *);
extern void crunch_task_release(struct thread_info *);

extern void iwmmxt_task_disable(struct thread_info *);
extern void iwmmxt_task_copy(struct thread_info *, void *);
extern void iwmmxt_task_restore(struct thread_info *, void *);
extern void iwmmxt_task_release(struct thread_info *);
extern void iwmmxt_task_switch(struct thread_info *);

extern void vfp_sync_hwstate(struct thread_info *);
extern void vfp_flush_hwstate(struct thread_info *);

struct user_vfp;
struct user_vfp_exc;

extern int vfp_preserve_user_clear_hwstate(struct user_vfp __user *,
					   struct user_vfp_exc __user *);
extern int vfp_restore_user_hwstate(struct user_vfp __user *,
				    struct user_vfp_exc __user *);
#endif

/*
 * We use bit 30 of the preempt_count to indicate that kernel
 * preemption is occurring.  See <asm/hardirq.h>.
 */
#define PREEMPT_ACTIVE	0x40000000

/*
 * thread information flags:
 *  TIF_SYSCALL_TRACE	- syscall trace active
 *  TIF_SYSCAL_AUDIT	- syscall auditing active
 *  TIF_SIGPENDING	- signal pending
 *  TIF_NEED_RESCHED	- rescheduling necessary
 *  TIF_NOTIFY_RESUME	- callback before returning to user
 *  TIF_USEDFPU		- FPU was used by this task this quantum (SMP)
 *  TIF_POLLING_NRFLAG	- true if poll_idle() is polling TIF_NEED_RESCHED
 */
#define TIF_SIGPENDING		0
#define TIF_NEED_RESCHED	1
#define TIF_NOTIFY_RESUME	2	/* callback before returning to user */
#define TIF_SYSCALL_TRACE	8
#define TIF_SYSCALL_AUDIT	9
#define TIF_SYSCALL_RESTARTSYS	10
#define TIF_POLLING_NRFLAG	16
#define TIF_USING_IWMMXT	17
#define TIF_MEMDIE		18	/* is terminating due to OOM killer */
#define TIF_RESTORE_SIGMASK	20
#define TIF_SECCOMP		21
<<<<<<< HEAD
#define TIF_MM_RELEASED		22	/* task MM has been released */
=======
#define TIF_SWITCH_MM		22	/* deferred switch_mm */

>>>>>>> 10a793e6
#define _TIF_SIGPENDING		(1 << TIF_SIGPENDING)
#define _TIF_NEED_RESCHED	(1 << TIF_NEED_RESCHED)
#define _TIF_NOTIFY_RESUME	(1 << TIF_NOTIFY_RESUME)
#define _TIF_SYSCALL_TRACE	(1 << TIF_SYSCALL_TRACE)
#define _TIF_SYSCALL_AUDIT	(1 << TIF_SYSCALL_AUDIT)
#define _TIF_POLLING_NRFLAG	(1 << TIF_POLLING_NRFLAG)
#define _TIF_USING_IWMMXT	(1 << TIF_USING_IWMMXT)
#define _TIF_RESTORE_SIGMASK	(1 << TIF_RESTORE_SIGMASK)
#define _TIF_SECCOMP		(1 << TIF_SECCOMP)
#define _TIF_SYSCALL_RESTARTSYS	(1 << TIF_SYSCALL_RESTARTSYS)

/* Checks for any syscall work in entry-common.S */
#define _TIF_SYSCALL_WORK (_TIF_SYSCALL_TRACE | _TIF_SYSCALL_AUDIT | \
			   _TIF_SYSCALL_RESTARTSYS)

/*
 * Change these and you break ASM code in entry-common.S
 */
#define _TIF_WORK_MASK		0x000000ff

#endif /* __KERNEL__ */
#endif /* __ASM_ARM_THREAD_INFO_H */<|MERGE_RESOLUTION|>--- conflicted
+++ resolved
@@ -154,12 +154,9 @@
 #define TIF_MEMDIE		18	/* is terminating due to OOM killer */
 #define TIF_RESTORE_SIGMASK	20
 #define TIF_SECCOMP		21
-<<<<<<< HEAD
-#define TIF_MM_RELEASED		22	/* task MM has been released */
-=======
 #define TIF_SWITCH_MM		22	/* deferred switch_mm */
+#define TIF_MM_RELEASED		23	/* task MM has been released */
 
->>>>>>> 10a793e6
 #define _TIF_SIGPENDING		(1 << TIF_SIGPENDING)
 #define _TIF_NEED_RESCHED	(1 << TIF_NEED_RESCHED)
 #define _TIF_NOTIFY_RESUME	(1 << TIF_NOTIFY_RESUME)
