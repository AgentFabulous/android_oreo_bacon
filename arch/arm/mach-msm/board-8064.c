/* Copyright (c) 2011-2013, The Linux Foundation. All rights reserved.
 *
 * This program is free software; you can redistribute it and/or modify
 * it under the terms of the GNU General Public License version 2 and
 * only version 2 as published by the Free Software Foundation.
 *
 * This program is distributed in the hope that it will be useful,
 * but WITHOUT ANY WARRANTY; without even the implied warranty of
 * MERCHANTABILITY or FITNESS FOR A PARTICULAR PURPOSE.  See the
 * GNU General Public License for more details.
 *
 */
#include <linux/err.h>
#include <linux/kernel.h>
#include <linux/bitops.h>
#include <linux/platform_device.h>
#include <linux/gpio.h>
#include <linux/io.h>
#include <linux/irq.h>
#include <linux/i2c.h>
#include <linux/i2c/smb349.h>
#include <linux/i2c/sx150x.h>
#include <linux/slimbus/slimbus.h>
#include <linux/mfd/wcd9xxx/core.h>
#include <linux/mfd/wcd9xxx/pdata.h>
#include <linux/mfd/pm8xxx/misc.h>
#include <linux/msm_ssbi.h>
#include <linux/spi/spi.h>
#include <linux/dma-contiguous.h>
#include <linux/dma-mapping.h>
#include <linux/platform_data/qcom_crypto_device.h>
#include <linux/msm_ion.h>
#include <linux/memory.h>
#include <linux/memblock.h>
#include <linux/msm_thermal.h>
#include <linux/i2c/atmel_mxt_ts.h>
#include <linux/cyttsp-qc.h>
#include <linux/i2c/isa1200.h>
#include <linux/gpio_keys.h>
#include <linux/epm_adc.h>
#include <linux/i2c/sx150x.h>
#include <asm/mach-types.h>
#include <asm/mach/arch.h>
#include <asm/hardware/gic.h>
#include <asm/mach/mmc.h>
#include <linux/platform_data/qcom_wcnss_device.h>
#include <linux/ci-bridge-spi.h>

#include <mach/board.h>
#include <mach/msm_iomap.h>
#include <mach/ion.h>
#include <linux/usb/msm_hsusb.h>
#include <linux/usb/android.h>
#include <mach/socinfo.h>
#include <mach/msm_spi.h>
#include "timer.h"
#include "devices.h"
#include <mach/gpiomux.h>
#include <mach/rpm.h>
#ifdef CONFIG_ANDROID_PMEM
#include <linux/android_pmem.h>
#endif
#include <mach/msm_memtypes.h>
#include <linux/bootmem.h>
#include <asm/setup.h>
#include <mach/dma.h>
#include <mach/msm_dsps.h>
#include <mach/msm_bus_board.h>
#include <mach/cpuidle.h>
#include <mach/mdm2.h>
#include <linux/msm_tsens.h>
#include <mach/msm_xo.h>
#include <mach/msm_rtb.h>
#include <mach/msm_serial_hs.h>
#include <sound/cs8427.h>
#include <media/gpio-ir-recv.h>
#include <linux/fmem.h>
#include <mach/msm_pcie.h>
#include <mach/restart.h>
#include <mach/msm_iomap.h>

#include "msm_watchdog.h"
#include "board-8064.h"
#include "clock.h"
#include "spm.h"
#include <mach/mpm.h>
#include "rpm_resources.h"
#include "pm.h"
#include "pm-boot.h"
#include "devices-msm8x60.h"
#include "smd_private.h"
#include "platsmp.h"

#define MHL_GPIO_INT           30
#define MHL_GPIO_RESET         35

#define MSM_PMEM_ADSP_SIZE         0x7800000
#define MSM_PMEM_AUDIO_SIZE        0x4CF000
#ifdef CONFIG_FB_MSM_HDMI_AS_PRIMARY
#define MSM_PMEM_SIZE 0x4000000 /* 64 Mbytes */
#else
#define MSM_PMEM_SIZE 0x4000000 /* 64 Mbytes */
#endif

#ifdef CONFIG_MSM_MULTIMEDIA_USE_ION
#define HOLE_SIZE		0x20000
#define MSM_ION_MFC_META_SIZE  0x40000 /* 256 Kbytes */
#define MSM_CONTIG_MEM_SIZE  0x65000
#ifdef CONFIG_MSM_IOMMU
#define MSM_ION_MM_SIZE		0x3800000
#define MSM_ION_SF_SIZE		0
#define MSM_ION_QSECOM_SIZE	0x780000 /* (7.5MB) */
#define MSM_ION_HEAP_NUM	7
#else
#define MSM_ION_MM_SIZE		MSM_PMEM_ADSP_SIZE
#define MSM_ION_SF_SIZE		MSM_PMEM_SIZE
#define MSM_ION_QSECOM_SIZE	0x600000 /* (6MB) */
#define MSM_ION_HEAP_NUM	8
#endif
#define MSM_ION_MM_FW_SIZE	(0x200000 - HOLE_SIZE) /* (2MB - 128KB) */
#define MSM_ION_MFC_SIZE	(SZ_8K + MSM_ION_MFC_META_SIZE)
#define MSM_ION_AUDIO_SIZE	MSM_PMEM_AUDIO_SIZE
#else
#define MSM_CONTIG_MEM_SIZE  0x110C000
#define MSM_ION_HEAP_NUM	1
#endif

#define APQ8064_FIXED_AREA_START (0xa0000000 - (MSM_ION_MM_FW_SIZE + \
							HOLE_SIZE))
#define MAX_FIXED_AREA_SIZE	0x10000000
#define MSM_MM_FW_SIZE		(0x200000 - HOLE_SIZE)
#define APQ8064_FW_START	APQ8064_FIXED_AREA_START

#define QFPROM_RAW_FEAT_CONFIG_ROW0_MSB     (MSM_QFPROM_BASE + 0x23c)
#define QFPROM_RAW_OEM_CONFIG_ROW0_LSB      (MSM_QFPROM_BASE + 0x220)

/* PCIE AXI address space */
#define PCIE_AXI_BAR_PHYS   0x08000000
#define PCIE_AXI_BAR_SIZE   SZ_128M

/* PCIe pmic gpios */
#define PCIE_WAKE_N_PMIC_GPIO 12
#define PCIE_PWR_EN_PMIC_GPIO 13
#define PCIE_RST_N_PMIC_MPP 1

/* PCIe pmic gpios for fsm8064_ep */
/* Unused pin. The WAKE feature is not supported on fsm8064_ep */
#define PCIE_EP_WAKE_N_PMIC_GPIO	11
#define PCIE_EP_RST_N_PMIC_GPIO		37

#ifdef CONFIG_KERNEL_MSM_CONTIG_MEM_REGION
static unsigned msm_contig_mem_size = MSM_CONTIG_MEM_SIZE;
static int __init msm_contig_mem_size_setup(char *p)
{
	msm_contig_mem_size = memparse(p, NULL);
	return 0;
}
early_param("msm_contig_mem_size", msm_contig_mem_size_setup);
#endif

#ifdef CONFIG_ANDROID_PMEM
static unsigned pmem_size = MSM_PMEM_SIZE;
static int __init pmem_size_setup(char *p)
{
	pmem_size = memparse(p, NULL);
	return 0;
}
early_param("pmem_size", pmem_size_setup);

static unsigned pmem_adsp_size = MSM_PMEM_ADSP_SIZE;

static int __init pmem_adsp_size_setup(char *p)
{
	pmem_adsp_size = memparse(p, NULL);
	return 0;
}
early_param("pmem_adsp_size", pmem_adsp_size_setup);

static unsigned pmem_audio_size = MSM_PMEM_AUDIO_SIZE;

static int __init pmem_audio_size_setup(char *p)
{
	pmem_audio_size = memparse(p, NULL);
	return 0;
}
early_param("pmem_audio_size", pmem_audio_size_setup);
#endif

#ifdef CONFIG_ANDROID_PMEM
#ifndef CONFIG_MSM_MULTIMEDIA_USE_ION
static struct android_pmem_platform_data android_pmem_pdata = {
	.name = "pmem",
	.allocator_type = PMEM_ALLOCATORTYPE_ALLORNOTHING,
	.cached = 1,
	.memory_type = MEMTYPE_EBI1,
};

static struct platform_device apq8064_android_pmem_device = {
	.name = "android_pmem",
	.id = 0,
	.dev = {.platform_data = &android_pmem_pdata},
};

static struct android_pmem_platform_data android_pmem_adsp_pdata = {
	.name = "pmem_adsp",
	.allocator_type = PMEM_ALLOCATORTYPE_BITMAP,
	.cached = 0,
	.memory_type = MEMTYPE_EBI1,
};
static struct platform_device apq8064_android_pmem_adsp_device = {
	.name = "android_pmem",
	.id = 2,
	.dev = { .platform_data = &android_pmem_adsp_pdata },
};

static struct android_pmem_platform_data android_pmem_audio_pdata = {
	.name = "pmem_audio",
	.allocator_type = PMEM_ALLOCATORTYPE_BITMAP,
	.cached = 0,
	.memory_type = MEMTYPE_EBI1,
};

static struct platform_device apq8064_android_pmem_audio_device = {
	.name = "android_pmem",
	.id = 4,
	.dev = { .platform_data = &android_pmem_audio_pdata },
};
#endif /* CONFIG_MSM_MULTIMEDIA_USE_ION */
#endif /* CONFIG_ANDROID_PMEM */

#ifdef CONFIG_BATTERY_BCL
static struct platform_device battery_bcl_device = {
	.name = "battery_current_limit",
	.id = -1,
};
#endif

struct fmem_platform_data apq8064_fmem_pdata = {
};

static struct memtype_reserve apq8064_reserve_table[] __initdata = {
	[MEMTYPE_SMI] = {
	},
	[MEMTYPE_EBI0] = {
		.flags	=	MEMTYPE_FLAGS_1M_ALIGN,
	},
	[MEMTYPE_EBI1] = {
		.flags	=	MEMTYPE_FLAGS_1M_ALIGN,
	},
};

static void __init reserve_rtb_memory(void)
{
#if defined(CONFIG_MSM_RTB)
	apq8064_reserve_table[MEMTYPE_EBI1].size += apq8064_rtb_pdata.size;
#endif
}


static void __init size_pmem_devices(void)
{
#ifdef CONFIG_ANDROID_PMEM
#ifndef CONFIG_MSM_MULTIMEDIA_USE_ION
	android_pmem_adsp_pdata.size = pmem_adsp_size;
	android_pmem_pdata.size = pmem_size;
	android_pmem_audio_pdata.size = MSM_PMEM_AUDIO_SIZE;
#endif /*CONFIG_MSM_MULTIMEDIA_USE_ION*/
#endif /*CONFIG_ANDROID_PMEM*/
}

#ifdef CONFIG_ANDROID_PMEM
#ifndef CONFIG_MSM_MULTIMEDIA_USE_ION
static void __init reserve_memory_for(struct android_pmem_platform_data *p)
{
	apq8064_reserve_table[p->memory_type].size += p->size;
}
#endif /*CONFIG_MSM_MULTIMEDIA_USE_ION*/
#endif /*CONFIG_ANDROID_PMEM*/

static void __init reserve_pmem_memory(void)
{
#ifdef CONFIG_ANDROID_PMEM
#ifndef CONFIG_MSM_MULTIMEDIA_USE_ION
	reserve_memory_for(&android_pmem_adsp_pdata);
	reserve_memory_for(&android_pmem_pdata);
	reserve_memory_for(&android_pmem_audio_pdata);
#endif /*CONFIG_MSM_MULTIMEDIA_USE_ION*/
	apq8064_reserve_table[MEMTYPE_EBI1].size += msm_contig_mem_size;
#endif /*CONFIG_ANDROID_PMEM*/
}

static int apq8064_paddr_to_memtype(unsigned int paddr)
{
	return MEMTYPE_EBI1;
}

#define FMEM_ENABLED 0

#ifdef CONFIG_ION_MSM
#ifdef CONFIG_MSM_MULTIMEDIA_USE_ION
static struct ion_cp_heap_pdata cp_mm_apq8064_ion_pdata = {
	.permission_type = IPT_TYPE_MM_CARVEOUT,
	.align = PAGE_SIZE,
	.reusable = FMEM_ENABLED,
	.mem_is_fmem = FMEM_ENABLED,
	.fixed_position = FIXED_MIDDLE,
	.no_nonsecure_alloc = 1,
};

static struct ion_cp_heap_pdata cp_mfc_apq8064_ion_pdata = {
	.permission_type = IPT_TYPE_MFC_SHAREDMEM,
	.align = PAGE_SIZE,
	.reusable = 0,
	.mem_is_fmem = FMEM_ENABLED,
	.fixed_position = FIXED_HIGH,
	.no_nonsecure_alloc = 1,
};

static struct ion_co_heap_pdata co_apq8064_ion_pdata = {
	.adjacent_mem_id = INVALID_HEAP_ID,
	.align = PAGE_SIZE,
	.mem_is_fmem = 0,
};

static struct ion_co_heap_pdata fw_co_apq8064_ion_pdata = {
	.adjacent_mem_id = ION_CP_MM_HEAP_ID,
	.align = SZ_128K,
	.mem_is_fmem = FMEM_ENABLED,
	.fixed_position = FIXED_LOW,
};
#endif

static u64 msm_dmamask = DMA_BIT_MASK(32);

static struct platform_device ion_mm_heap_device = {
	.name = "ion-mm-heap-device",
	.id = -1,
	.dev = {
		.dma_mask = &msm_dmamask,
		.coherent_dma_mask = DMA_BIT_MASK(32),
	}
};

/**
 * These heaps are listed in the order they will be allocated. Due to
 * video hardware restrictions and content protection the FW heap has to
 * be allocated adjacent (below) the MM heap and the MFC heap has to be
 * allocated after the MM heap to ensure MFC heap is not more than 256MB
 * away from the base address of the FW heap.
 * However, the order of FW heap and MM heap doesn't matter since these
 * two heaps are taken care of by separate code to ensure they are adjacent
 * to each other.
 * Don't swap the order unless you know what you are doing!
 */
struct ion_platform_heap apq8064_heaps[] = {
		{
			.id	= ION_SYSTEM_HEAP_ID,
			.type	= ION_HEAP_TYPE_SYSTEM,
			.name	= ION_VMALLOC_HEAP_NAME,
		},
#ifdef CONFIG_MSM_MULTIMEDIA_USE_ION
		{
			.id	= ION_CP_MM_HEAP_ID,
			.type	= ION_HEAP_TYPE_CP,
			.name	= ION_MM_HEAP_NAME,
			.size	= MSM_ION_MM_SIZE,
			.memory_type = ION_EBI_TYPE,
			.extra_data = (void *) &cp_mm_apq8064_ion_pdata,
			.priv	= &ion_mm_heap_device.dev
		},
		{
			.id	= ION_MM_FIRMWARE_HEAP_ID,
			.type	= ION_HEAP_TYPE_CARVEOUT,
			.name	= ION_MM_FIRMWARE_HEAP_NAME,
			.size	= MSM_ION_MM_FW_SIZE,
			.memory_type = ION_EBI_TYPE,
			.extra_data = (void *) &fw_co_apq8064_ion_pdata,
		},
		{
			.id	= ION_CP_MFC_HEAP_ID,
			.type	= ION_HEAP_TYPE_CP,
			.name	= ION_MFC_HEAP_NAME,
			.size	= MSM_ION_MFC_SIZE,
			.memory_type = ION_EBI_TYPE,
			.extra_data = (void *) &cp_mfc_apq8064_ion_pdata,
		},
#ifndef CONFIG_MSM_IOMMU
		{
			.id	= ION_SF_HEAP_ID,
			.type	= ION_HEAP_TYPE_CARVEOUT,
			.name	= ION_SF_HEAP_NAME,
			.size	= MSM_ION_SF_SIZE,
			.memory_type = ION_EBI_TYPE,
			.extra_data = (void *) &co_apq8064_ion_pdata,
		},
#endif
		{
			.id	= ION_IOMMU_HEAP_ID,
			.type	= ION_HEAP_TYPE_IOMMU,
			.name	= ION_IOMMU_HEAP_NAME,
		},
		{
			.id	= ION_QSECOM_HEAP_ID,
			.type	= ION_HEAP_TYPE_CARVEOUT,
			.name	= ION_QSECOM_HEAP_NAME,
			.size	= MSM_ION_QSECOM_SIZE,
			.memory_type = ION_EBI_TYPE,
			.extra_data = (void *) &co_apq8064_ion_pdata,
		},
		{
			.id	= ION_AUDIO_HEAP_ID,
			.type	= ION_HEAP_TYPE_CARVEOUT,
			.name	= ION_AUDIO_HEAP_NAME,
			.size	= MSM_ION_AUDIO_SIZE,
			.memory_type = ION_EBI_TYPE,
			.extra_data = (void *) &co_apq8064_ion_pdata,
		},
#endif
};

static struct ion_platform_data apq8064_ion_pdata = {
	.nr = MSM_ION_HEAP_NUM,
	.heaps = apq8064_heaps,
};

static struct platform_device apq8064_ion_dev = {
	.name = "ion-msm",
	.id = 1,
	.dev = { .platform_data = &apq8064_ion_pdata },
};
#endif

static struct platform_device apq8064_fmem_device = {
	.name = "fmem",
	.id = 1,
	.dev = { .platform_data = &apq8064_fmem_pdata },
};

static void __init reserve_mem_for_ion(enum ion_memory_types mem_type,
				      unsigned long size)
{
	apq8064_reserve_table[mem_type].size += size;
}

static void __init apq8064_reserve_fixed_area(unsigned long fixed_area_size)
{
#if defined(CONFIG_ION_MSM) && defined(CONFIG_MSM_MULTIMEDIA_USE_ION)
	int ret;

	if (fixed_area_size > MAX_FIXED_AREA_SIZE)
		panic("fixed area size is larger than %dM\n",
			MAX_FIXED_AREA_SIZE >> 20);

	reserve_info->fixed_area_size = fixed_area_size;
	reserve_info->fixed_area_start = APQ8064_FW_START;

	ret = memblock_remove(reserve_info->fixed_area_start,
		reserve_info->fixed_area_size);
	BUG_ON(ret);
#endif
}

/**
 * Reserve memory for ION and calculate amount of reusable memory for fmem.
 * We only reserve memory for heaps that are not reusable. However, we only
 * support one reusable heap at the moment so we ignore the reusable flag for
 * other than the first heap with reusable flag set. Also handle special case
 * for video heaps (MM,FW, and MFC). Video requires heaps MM and MFC to be
 * at a higher address than FW in addition to not more than 256MB away from the
 * base address of the firmware. This means that if MM is reusable the other
 * two heaps must be allocated in the same region as FW. This is handled by the
 * mem_is_fmem flag in the platform data. In addition the MM heap must be
 * adjacent to the FW heap for content protection purposes.
 */
static void __init reserve_ion_memory(void)
{
#if defined(CONFIG_ION_MSM) && defined(CONFIG_MSM_MULTIMEDIA_USE_ION)
	unsigned int i;
	unsigned int ret;
	unsigned int fixed_size = 0;
	unsigned int fixed_low_size, fixed_middle_size, fixed_high_size;
	unsigned long fixed_low_start, fixed_middle_start, fixed_high_start;
	unsigned long cma_alignment;
	unsigned int low_use_cma = 0;
	unsigned int middle_use_cma = 0;
	unsigned int high_use_cma = 0;


	fixed_low_size = 0;
	fixed_middle_size = 0;
	fixed_high_size = 0;

	cma_alignment = PAGE_SIZE << max(MAX_ORDER, pageblock_order);

	for (i = 0; i < apq8064_ion_pdata.nr; ++i) {
		struct ion_platform_heap *heap =
			&(apq8064_ion_pdata.heaps[i]);
		int use_cma = 0;


		if (heap->extra_data) {
			int fixed_position = NOT_FIXED;

			switch ((int)heap->type) {
			case ION_HEAP_TYPE_CP:
				if (((struct ion_cp_heap_pdata *)
					heap->extra_data)->is_cma) {
					heap->size = ALIGN(heap->size,
						cma_alignment);
					use_cma = 1;
				}
				fixed_position = ((struct ion_cp_heap_pdata *)
					heap->extra_data)->fixed_position;
				break;
			case ION_HEAP_TYPE_DMA:
				use_cma = 1;
				/* Purposely fall through here */
			case ION_HEAP_TYPE_CARVEOUT:
				fixed_position = ((struct ion_co_heap_pdata *)
					heap->extra_data)->fixed_position;
				break;
			default:
				break;
			}

			if (fixed_position != NOT_FIXED)
				fixed_size += heap->size;
			else
				reserve_mem_for_ion(MEMTYPE_EBI1, heap->size);

			if (fixed_position == FIXED_LOW) {
				fixed_low_size += heap->size;
				low_use_cma = use_cma;
			} else if (fixed_position == FIXED_MIDDLE) {
				fixed_middle_size += heap->size;
				middle_use_cma = use_cma;
			} else if (fixed_position == FIXED_HIGH) {
				fixed_high_size += heap->size;
				high_use_cma = use_cma;
			} else if (use_cma) {
				/*
				 * Heaps that use CMA but are not part of the
				 * fixed set. Create wherever.
				 */
				dma_declare_contiguous(
					heap->priv,
					heap->size,
					0,
					0xb0000000);

			}
		}
	}

	if (!fixed_size)
		return;

	/*
	 * Given the setup for the fixed area, we can't round up all sizes.
	 * Some sizes must be set up exactly and aligned correctly. Incorrect
	 * alignments are considered a configuration issue
	 */

	fixed_low_start = APQ8064_FIXED_AREA_START;
	if (low_use_cma) {
		BUG_ON(!IS_ALIGNED(fixed_low_size + HOLE_SIZE, cma_alignment));
		BUG_ON(!IS_ALIGNED(fixed_low_start, cma_alignment));
	} else {
		BUG_ON(!IS_ALIGNED(fixed_low_size + HOLE_SIZE, SECTION_SIZE));
		ret = memblock_remove(fixed_low_start,
				      fixed_low_size + HOLE_SIZE);
		BUG_ON(ret);
	}

	fixed_middle_start = fixed_low_start + fixed_low_size + HOLE_SIZE;
	if (middle_use_cma) {
		BUG_ON(!IS_ALIGNED(fixed_middle_start, cma_alignment));
		BUG_ON(!IS_ALIGNED(fixed_middle_size, cma_alignment));
	} else {
		BUG_ON(!IS_ALIGNED(fixed_middle_size, SECTION_SIZE));
		ret = memblock_remove(fixed_middle_start, fixed_middle_size);
		BUG_ON(ret);
	}

	fixed_high_start = fixed_middle_start + fixed_middle_size;
	if (high_use_cma) {
		fixed_high_size = ALIGN(fixed_high_size, cma_alignment);
		BUG_ON(!IS_ALIGNED(fixed_high_start, cma_alignment));
	} else {
		/* This is the end of the fixed area so it's okay to round up */
		fixed_high_size = ALIGN(fixed_high_size, SECTION_SIZE);
		ret = memblock_remove(fixed_high_start, fixed_high_size);
		BUG_ON(ret);
	}

	for (i = 0; i < apq8064_ion_pdata.nr; ++i) {
		struct ion_platform_heap *heap = &(apq8064_ion_pdata.heaps[i]);

		if (heap->extra_data) {
			int fixed_position = NOT_FIXED;
			struct ion_cp_heap_pdata *pdata = NULL;

			switch ((int) heap->type) {
			case ION_HEAP_TYPE_CP:
				pdata =
				(struct ion_cp_heap_pdata *)heap->extra_data;
				fixed_position = pdata->fixed_position;
				break;
			case ION_HEAP_TYPE_CARVEOUT:
			case ION_HEAP_TYPE_DMA:
				fixed_position = ((struct ion_co_heap_pdata *)
					heap->extra_data)->fixed_position;
				break;
			default:
				break;
			}

			switch (fixed_position) {
			case FIXED_LOW:
				heap->base = fixed_low_start;
				break;
			case FIXED_MIDDLE:
				heap->base = fixed_middle_start;
				if (middle_use_cma) {
					ret = dma_declare_contiguous(
						heap->priv,
						heap->size,
						fixed_middle_start,
						0xa0000000);
					WARN_ON(ret);
				}
				pdata->secure_base = fixed_middle_start
								- HOLE_SIZE;
				pdata->secure_size = HOLE_SIZE + heap->size;
				break;
			case FIXED_HIGH:
				heap->base = fixed_high_start;
				break;
			default:
				break;
			}
		}
	}
#endif
}

static void __init reserve_mdp_memory(void)
{
	apq8064_mdp_writeback(apq8064_reserve_table);
}

static void __init reserve_cache_dump_memory(void)
{
#ifdef CONFIG_MSM_CACHE_DUMP
	unsigned int total;

	total = apq8064_cache_dump_pdata.l1_size +
		apq8064_cache_dump_pdata.l2_size;
	apq8064_reserve_table[MEMTYPE_EBI1].size += total;
#endif
}

static void __init reserve_mpdcvs_memory(void)
{
	apq8064_reserve_table[MEMTYPE_EBI1].size += SZ_32K;
}

static void __init apq8064_calculate_reserve_sizes(void)
{
	size_pmem_devices();
	reserve_pmem_memory();
	reserve_ion_memory();
	reserve_mdp_memory();
	reserve_rtb_memory();
	reserve_cache_dump_memory();
	reserve_mpdcvs_memory();
}

static struct reserve_info apq8064_reserve_info __initdata = {
	.memtype_reserve_table = apq8064_reserve_table,
	.calculate_reserve_sizes = apq8064_calculate_reserve_sizes,
	.reserve_fixed_area = apq8064_reserve_fixed_area,
	.paddr_to_memtype = apq8064_paddr_to_memtype,
};

static int apq8064_memory_bank_size(void)
{
	return 1<<29;
}

static void __init locate_unstable_memory(void)
{
	struct membank *mb = &meminfo.bank[meminfo.nr_banks - 1];
	unsigned long bank_size;
	unsigned long low, high;

	bank_size = apq8064_memory_bank_size();
	low = meminfo.bank[0].start;
	high = mb->start + mb->size;

	/* Check if 32 bit overflow occured */
	if (high < mb->start)
		high = -PAGE_SIZE;

	low &= ~(bank_size - 1);

	if (high - low <= bank_size)
		goto no_dmm;

#ifdef CONFIG_ENABLE_DMM
	apq8064_reserve_info.low_unstable_address = mb->start -
					MIN_MEMORY_BLOCK_SIZE + mb->size;
	apq8064_reserve_info.max_unstable_size = MIN_MEMORY_BLOCK_SIZE;

	apq8064_reserve_info.bank_size = bank_size;
	pr_info("low unstable address %lx max size %lx bank size %lx\n",
		apq8064_reserve_info.low_unstable_address,
		apq8064_reserve_info.max_unstable_size,
		apq8064_reserve_info.bank_size);
	return;
#endif
no_dmm:
	apq8064_reserve_info.low_unstable_address = high;
	apq8064_reserve_info.max_unstable_size = 0;
}

static int apq8064_change_memory_power(u64 start, u64 size,
	int change_type)
{
	return soc_change_memory_power(start, size, change_type);
}

static char prim_panel_name[PANEL_NAME_MAX_LEN];
static char ext_panel_name[PANEL_NAME_MAX_LEN];

static int ext_resolution;

static int __init prim_display_setup(char *param)
{
	if (strnlen(param, PANEL_NAME_MAX_LEN))
		strlcpy(prim_panel_name, param, PANEL_NAME_MAX_LEN);
	return 0;
}
early_param("prim_display", prim_display_setup);

static int __init ext_display_setup(char *param)
{
	if (strnlen(param, PANEL_NAME_MAX_LEN))
		strlcpy(ext_panel_name, param, PANEL_NAME_MAX_LEN);
	return 0;
}
early_param("ext_display", ext_display_setup);

static int __init hdmi_resulution_setup(char *param)
{
	int ret;
	ret = kstrtoint(param, 10, &ext_resolution);
	return ret;
}
early_param("ext_resolution", hdmi_resulution_setup);

static void __init apq8064_reserve(void)
{
	apq8064_set_display_params(prim_panel_name, ext_panel_name,
		ext_resolution);
	msm_reserve();
}

static void __init place_movable_zone(void)
{
#ifdef CONFIG_ENABLE_DMM
	movable_reserved_start = apq8064_reserve_info.low_unstable_address;
	movable_reserved_size = apq8064_reserve_info.max_unstable_size;
	pr_info("movable zone start %lx size %lx\n",
		movable_reserved_start, movable_reserved_size);
#endif
}

static void __init apq8064_early_reserve(void)
{
	reserve_info = &apq8064_reserve_info;
	locate_unstable_memory();
	place_movable_zone();

}
#ifdef CONFIG_USB_EHCI_MSM_HSIC
/* Bandwidth requests (zero) if no vote placed */
static struct msm_bus_vectors hsic_init_vectors[] = {
	{
		.src = MSM_BUS_MASTER_SPS,
		.dst = MSM_BUS_SLAVE_SPS,
		.ab = 0,
		.ib = 0,
	},
};

/* Bus bandwidth requests in Bytes/sec */
static struct msm_bus_vectors hsic_max_vectors[] = {
	{
		.src = MSM_BUS_MASTER_SPS,
		.dst = MSM_BUS_SLAVE_SPS,
		.ab = 0,
		.ib = 256000000, /*vote for 32Mhz dfab clk rate*/
	},
};

static struct msm_bus_paths hsic_bus_scale_usecases[] = {
	{
		ARRAY_SIZE(hsic_init_vectors),
		hsic_init_vectors,
	},
	{
		ARRAY_SIZE(hsic_max_vectors),
		hsic_max_vectors,
	},
};

static struct msm_bus_scale_pdata hsic_bus_scale_pdata = {
	hsic_bus_scale_usecases,
	ARRAY_SIZE(hsic_bus_scale_usecases),
	.name = "hsic",
};

static struct msm_hsic_host_platform_data msm_hsic_pdata = {
	.strobe			= 88,
	.data			= 89,
	.bus_scale_table	= &hsic_bus_scale_pdata,
};
#else
static struct msm_hsic_host_platform_data msm_hsic_pdata;
#endif

#define PID_MAGIC_ID		0x71432909
#define SERIAL_NUM_MAGIC_ID	0x61945374
#define SERIAL_NUMBER_LENGTH	127
#define DLOAD_USB_BASE_ADD	0x2A03F0C8

struct magic_num_struct {
	uint32_t pid;
	uint32_t serial_num;
};

struct dload_struct {
	uint32_t	reserved1;
	uint32_t	reserved2;
	uint32_t	reserved3;
	uint16_t	reserved4;
	uint16_t	pid;
	char		serial_number[SERIAL_NUMBER_LENGTH];
	uint16_t	reserved5;
	struct magic_num_struct magic_struct;
};

static int usb_diag_update_pid_and_serial_num(uint32_t pid, const char *snum)
{
	struct dload_struct __iomem *dload = 0;

	dload = ioremap(DLOAD_USB_BASE_ADD, sizeof(*dload));
	if (!dload) {
		pr_err("%s: cannot remap I/O memory region: %08x\n",
					__func__, DLOAD_USB_BASE_ADD);
		return -ENXIO;
	}

	pr_debug("%s: dload:%p pid:%x serial_num:%s\n",
				__func__, dload, pid, snum);
	/* update pid */
	dload->magic_struct.pid = PID_MAGIC_ID;
	dload->pid = pid;

	/* update serial number */
	dload->magic_struct.serial_num = 0;
	if (!snum) {
		memset(dload->serial_number, 0, SERIAL_NUMBER_LENGTH);
		goto out;
	}

	dload->magic_struct.serial_num = SERIAL_NUM_MAGIC_ID;
	strlcpy(dload->serial_number, snum, SERIAL_NUMBER_LENGTH);
out:
	iounmap(dload);
	return 0;
}

static struct android_usb_platform_data android_usb_pdata = {
	.update_pid_and_serial_num = usb_diag_update_pid_and_serial_num,
};

static struct platform_device android_usb_device = {
	.name	= "android_usb",
	.id	= -1,
	.dev	= {
		.platform_data = &android_usb_pdata,
	},
};

/* Bandwidth requests (zero) if no vote placed */
static struct msm_bus_vectors usb_init_vectors[] = {
	{
		.src = MSM_BUS_MASTER_SPS,
		.dst = MSM_BUS_SLAVE_EBI_CH0,
		.ab = 0,
		.ib = 0,
	},
};

/* Bus bandwidth requests in Bytes/sec */
static struct msm_bus_vectors usb_max_vectors[] = {
	{
		.src = MSM_BUS_MASTER_SPS,
		.dst = MSM_BUS_SLAVE_EBI_CH0,
		.ab = 60000000,		/* At least 480Mbps on bus. */
		.ib = 960000000,	/* MAX bursts rate */
	},
};

static struct msm_bus_paths usb_bus_scale_usecases[] = {
	{
		ARRAY_SIZE(usb_init_vectors),
		usb_init_vectors,
	},
	{
		ARRAY_SIZE(usb_max_vectors),
		usb_max_vectors,
	},
};

static struct msm_bus_scale_pdata usb_bus_scale_pdata = {
	usb_bus_scale_usecases,
	ARRAY_SIZE(usb_bus_scale_usecases),
	.name = "usb",
};

static int phy_init_seq[] = {
	0x68, 0x81, /* update DC voltage level */
	0x24, 0x82, /* set pre-emphasis and rise/fall time */
	-1
};

#define PMIC_GPIO_DP		27    /* PMIC GPIO for D+ change */
#define PMIC_GPIO_DP_IRQ	PM8921_GPIO_IRQ(PM8921_IRQ_BASE, PMIC_GPIO_DP)
#define MSM_MPM_PIN_USB1_OTGSESSVLD	40

static struct msm_otg_platform_data msm_otg_pdata = {
	.mode			= USB_OTG,
	.otg_control		= OTG_PMIC_CONTROL,
	.phy_type		= SNPS_28NM_INTEGRATED_PHY,
	.pmic_id_irq		= PM8921_USB_ID_IN_IRQ(PM8921_IRQ_BASE),
	.power_budget		= 750,
	.bus_scale_table	= &usb_bus_scale_pdata,
	.phy_init_seq		= phy_init_seq,
	.mpm_otgsessvld_int	= MSM_MPM_PIN_USB1_OTGSESSVLD,
};

static struct msm_usb_host_platform_data msm_ehci_host_pdata3 = {
	.power_budget = 500,
};

#ifdef CONFIG_USB_EHCI_MSM_HOST4
static struct msm_usb_host_platform_data msm_ehci_host_pdata4;
#endif

static void __init apq8064_ehci_host_init(void)
{
	if (machine_is_apq8064_liquid() || machine_is_mpq8064_cdp() ||
		machine_is_mpq8064_hrd() || machine_is_mpq8064_dtv() ||
			machine_is_apq8064_cdp() || machine_is_fsm8064_ep()) {
		if (machine_is_apq8064_liquid())
			msm_ehci_host_pdata3.dock_connect_irq =
					PM8921_MPP_IRQ(PM8921_IRQ_BASE, 9);
		else
			msm_ehci_host_pdata3.pmic_gpio_dp_irq =
							PMIC_GPIO_DP_IRQ;

		apq8064_device_ehci_host3.dev.platform_data =
				&msm_ehci_host_pdata3;
		platform_device_register(&apq8064_device_ehci_host3);

#ifdef CONFIG_USB_EHCI_MSM_HOST4
		apq8064_device_ehci_host4.dev.platform_data =
				&msm_ehci_host_pdata4;
		platform_device_register(&apq8064_device_ehci_host4);
#endif
	}
}

static struct smb349_platform_data smb349_data __initdata = {
	.en_n_gpio		= PM8921_GPIO_PM_TO_SYS(37),
	.chg_susp_gpio		= PM8921_GPIO_PM_TO_SYS(30),
	.chg_current_ma		= 2200,
};

static struct i2c_board_info smb349_charger_i2c_info[] __initdata = {
	{
		I2C_BOARD_INFO(SMB349_NAME, 0x1B),
		.platform_data	= &smb349_data,
	},
};

struct sx150x_platform_data apq8064_sx150x_data[] = {
	[SX150X_EPM] = {
		.gpio_base	= GPIO_EPM_EXPANDER_BASE,
		.oscio_is_gpo	= false,
		.io_pullup_ena	= 0x0,
		.io_pulldn_ena	= 0x0,
		.io_open_drain_ena = 0x0,
		.io_polarity	= 0,
		.irq_summary	= -1,
	},
};

static struct epm_chan_properties ads_adc_channel_data[] = {
	{10, 100}, {1000, 1}, {10, 100}, {1000, 1},
	{10, 100}, {1000, 1}, {10, 100}, {1000, 1},
	{10, 100}, {20, 100}, {500, 100}, {5, 100},
	{1000, 1}, {200, 100}, {50, 100}, {10, 100},
	{510, 100}, {50, 100}, {20, 100}, {100, 100},
	{510, 100}, {20, 100}, {50, 100}, {200, 100},
	{10, 100}, {20, 100}, {1000, 1}, {10, 100},
	{200, 100}, {510, 100}, {1000, 100}, {200, 100},
};

static struct epm_adc_platform_data epm_adc_pdata = {
	.channel		= ads_adc_channel_data,
	.bus_id	= 0x0,
	.epm_i2c_board_info = {
		.type	= "sx1509q",
		.addr = 0x3e,
		.platform_data = &apq8064_sx150x_data[SX150X_EPM],
	},
	.gpio_expander_base_addr = GPIO_EPM_EXPANDER_BASE,
};

static struct platform_device epm_adc_device = {
	.name   = "epm_adc",
	.id = -1,
	.dev = {
		.platform_data = &epm_adc_pdata,
	},
};

static void __init apq8064_epm_adc_init(void)
{
	epm_adc_pdata.num_channels = 32;
	epm_adc_pdata.num_adc = 2;
	epm_adc_pdata.chan_per_adc = 16;
	epm_adc_pdata.chan_per_mux = 8;
};

/* Micbias setting is based on 8660 CDP/MTP/FLUID requirement
 * 4 micbiases are used to power various analog and digital
 * microphones operating at 1800 mV. Technically, all micbiases
 * can source from single cfilter since all microphones operate
 * at the same voltage level. The arrangement below is to make
 * sure all cfilters are exercised. LDO_H regulator ouput level
 * does not need to be as high as 2.85V. It is choosen for
 * microphone sensitivity purpose.
 */
static struct wcd9xxx_pdata apq8064_tabla_platform_data = {
	.slimbus_slave_device = {
		.name = "tabla-slave",
		.e_addr = {0, 0, 0x10, 0, 0x17, 2},
	},
	.irq = MSM_GPIO_TO_INT(42),
	.irq_base = TABLA_INTERRUPT_BASE,
	.num_irqs = NR_WCD9XXX_IRQS,
	.reset_gpio = PM8921_GPIO_PM_TO_SYS(34),
	.micbias = {
		.ldoh_v = TABLA_LDOH_2P85_V,
		.cfilt1_mv = 1800,
		.cfilt2_mv = 2700,
		.cfilt3_mv = 1800,
		.bias1_cfilt_sel = TABLA_CFILT1_SEL,
		.bias2_cfilt_sel = TABLA_CFILT2_SEL,
		.bias3_cfilt_sel = TABLA_CFILT3_SEL,
		.bias4_cfilt_sel = TABLA_CFILT3_SEL,
	},
	.regulator = {
	{
		.name = "CDC_VDD_CP",
		.min_uV = 1800000,
		.max_uV = 1800000,
		.optimum_uA = WCD9XXX_CDC_VDDA_CP_CUR_MAX,
	},
	{
		.name = "CDC_VDDA_RX",
		.min_uV = 1800000,
		.max_uV = 1800000,
		.optimum_uA = WCD9XXX_CDC_VDDA_RX_CUR_MAX,
	},
	{
		.name = "CDC_VDDA_TX",
		.min_uV = 1800000,
		.max_uV = 1800000,
		.optimum_uA = WCD9XXX_CDC_VDDA_TX_CUR_MAX,
	},
	{
		.name = "VDDIO_CDC",
		.min_uV = 1800000,
		.max_uV = 1800000,
		.optimum_uA = WCD9XXX_VDDIO_CDC_CUR_MAX,
	},
	{
		.name = "VDDD_CDC_D",
		.min_uV = 1225000,
		.max_uV = 1250000,
		.optimum_uA = WCD9XXX_VDDD_CDC_D_CUR_MAX,
	},
	{
		.name = "CDC_VDDA_A_1P2V",
		.min_uV = 1225000,
		.max_uV = 1250000,
		.optimum_uA = WCD9XXX_VDDD_CDC_A_CUR_MAX,
	},
	},
};

static struct slim_device apq8064_slim_tabla = {
	.name = "tabla-slim",
	.e_addr = {0, 1, 0x10, 0, 0x17, 2},
	.dev = {
		.platform_data = &apq8064_tabla_platform_data,
	},
};

static struct wcd9xxx_pdata apq8064_tabla20_platform_data = {
	.slimbus_slave_device = {
		.name = "tabla-slave",
		.e_addr = {0, 0, 0x60, 0, 0x17, 2},
	},
	.irq = MSM_GPIO_TO_INT(42),
	.irq_base = TABLA_INTERRUPT_BASE,
	.num_irqs = NR_WCD9XXX_IRQS,
	.reset_gpio = PM8921_GPIO_PM_TO_SYS(34),
	.micbias = {
		.ldoh_v = TABLA_LDOH_2P85_V,
		.cfilt1_mv = 1800,
		.cfilt2_mv = 2700,
		.cfilt3_mv = 1800,
		.bias1_cfilt_sel = TABLA_CFILT1_SEL,
		.bias2_cfilt_sel = TABLA_CFILT2_SEL,
		.bias3_cfilt_sel = TABLA_CFILT3_SEL,
		.bias4_cfilt_sel = TABLA_CFILT3_SEL,
	},
	.regulator = {
	{
		.name = "CDC_VDD_CP",
		.min_uV = 1800000,
		.max_uV = 1800000,
		.optimum_uA = WCD9XXX_CDC_VDDA_CP_CUR_MAX,
	},
	{
		.name = "CDC_VDDA_RX",
		.min_uV = 1800000,
		.max_uV = 1800000,
		.optimum_uA = WCD9XXX_CDC_VDDA_RX_CUR_MAX,
	},
	{
		.name = "CDC_VDDA_TX",
		.min_uV = 1800000,
		.max_uV = 1800000,
		.optimum_uA = WCD9XXX_CDC_VDDA_TX_CUR_MAX,
	},
	{
		.name = "VDDIO_CDC",
		.min_uV = 1800000,
		.max_uV = 1800000,
		.optimum_uA = WCD9XXX_VDDIO_CDC_CUR_MAX,
	},
	{
		.name = "VDDD_CDC_D",
		.min_uV = 1225000,
		.max_uV = 1250000,
		.optimum_uA = WCD9XXX_VDDD_CDC_D_CUR_MAX,
	},
	{
		.name = "CDC_VDDA_A_1P2V",
		.min_uV = 1225000,
		.max_uV = 1250000,
		.optimum_uA = WCD9XXX_VDDD_CDC_A_CUR_MAX,
	},
	},
};

static struct slim_device apq8064_slim_tabla20 = {
	.name = "tabla2x-slim",
	.e_addr = {0, 1, 0x60, 0, 0x17, 2},
	.dev = {
		.platform_data = &apq8064_tabla20_platform_data,
	},
};

static struct wcd9xxx_pdata apq8064_tabla_i2c_platform_data = {
	.irq = MSM_GPIO_TO_INT(77),
	.irq_base = TABLA_INTERRUPT_BASE,
	.num_irqs = NR_WCD9XXX_IRQS,
	.reset_gpio = PM8921_GPIO_PM_TO_SYS(34),
	.micbias = {
		.ldoh_v = TABLA_LDOH_2P85_V,
		.cfilt1_mv = 1800,
		.cfilt2_mv = 1800,
		.cfilt3_mv = 1800,
		.bias1_cfilt_sel = TABLA_CFILT1_SEL,
		.bias2_cfilt_sel = TABLA_CFILT2_SEL,
		.bias3_cfilt_sel = TABLA_CFILT3_SEL,
		.bias4_cfilt_sel = TABLA_CFILT3_SEL,
	},
	.regulator = {
	{
		.name = "CDC_VDD_CP",
		.min_uV = 1800000,
		.max_uV = 1800000,
		.optimum_uA = WCD9XXX_CDC_VDDA_CP_CUR_MAX,
	},
	{
		.name = "CDC_VDDA_RX",
		.min_uV = 1800000,
		.max_uV = 1800000,
		.optimum_uA = WCD9XXX_CDC_VDDA_RX_CUR_MAX,
	},
	{
		.name = "CDC_VDDA_TX",
		.min_uV = 1800000,
		.max_uV = 1800000,
		.optimum_uA = WCD9XXX_CDC_VDDA_TX_CUR_MAX,
	},
	{
		.name = "VDDIO_CDC",
		.min_uV = 1800000,
		.max_uV = 1800000,
		.optimum_uA = WCD9XXX_VDDIO_CDC_CUR_MAX,
	},
	{
		.name = "VDDD_CDC_D",
		.min_uV = 1225000,
		.max_uV = 1250000,
		.optimum_uA = WCD9XXX_VDDD_CDC_D_CUR_MAX,
	},
	{
		.name = "CDC_VDDA_A_1P2V",
		.min_uV = 1225000,
		.max_uV = 1250000,
		.optimum_uA = WCD9XXX_VDDD_CDC_A_CUR_MAX,
	},
	},
};

static struct i2c_board_info apq8064_tabla_i2c_device_info[] __initdata = {
	{
		I2C_BOARD_INFO("tabla top level",
				APQ_8064_TABLA_I2C_SLAVE_ADDR),
		.platform_data = &apq8064_tabla_i2c_platform_data,
	},
	{
		I2C_BOARD_INFO("tabla analog",
				APQ_8064_TABLA_ANALOG_I2C_SLAVE_ADDR),
		.platform_data = &apq8064_tabla_i2c_platform_data,
	},
	{
		I2C_BOARD_INFO("tabla digital1",
				APQ_8064_TABLA_DIGITAL1_I2C_SLAVE_ADDR),
		.platform_data = &apq8064_tabla_i2c_platform_data,
	},
	{
		I2C_BOARD_INFO("tabla digital2",
				APQ_8064_TABLA_DIGITAL2_I2C_SLAVE_ADDR),
		.platform_data = &apq8064_tabla_i2c_platform_data,
	},
};

static struct wcd9xxx_pdata mpq8064_ashiko20_platform_data = {
	.slimbus_slave_device = {
		.name = "tabla-slave",
		.e_addr = {0, 0, 0x60, 0, 0x17, 2},
	},
	.irq = MSM_GPIO_TO_INT(42),
	.irq_base = TABLA_INTERRUPT_BASE,
	.num_irqs = NR_WCD9XXX_IRQS,
	.reset_gpio = PM8921_GPIO_PM_TO_SYS(34),
	.micbias = {
		.ldoh_v = TABLA_LDOH_2P85_V,
		.cfilt1_mv = 1800,
		.cfilt2_mv = 1800,
		.cfilt3_mv = 1800,
		.bias1_cfilt_sel = TABLA_CFILT1_SEL,
		.bias2_cfilt_sel = TABLA_CFILT2_SEL,
		.bias3_cfilt_sel = TABLA_CFILT3_SEL,
		.bias4_cfilt_sel = TABLA_CFILT3_SEL,
	},
	.regulator = {
	{
		.name = "CDC_VDD_CP",
		.min_uV = 1800000,
		.max_uV = 1800000,
		.optimum_uA = WCD9XXX_CDC_VDDA_CP_CUR_MAX,
	},
	{
		.name = "CDC_VDDA_RX",
		.min_uV = 1800000,
		.max_uV = 1800000,
		.optimum_uA = WCD9XXX_CDC_VDDA_RX_CUR_MAX,
	},
	{
		.name = "CDC_VDDA_TX",
		.min_uV = 1800000,
		.max_uV = 1800000,
		.optimum_uA = WCD9XXX_CDC_VDDA_TX_CUR_MAX,
	},
	{
		.name = "VDDIO_CDC",
		.min_uV = 1800000,
		.max_uV = 1800000,
		.optimum_uA = WCD9XXX_VDDIO_CDC_CUR_MAX,
	},
	{
		.name = "HRD_VDDD_CDC_D",
		.min_uV = 1200000,
		.max_uV = 1200000,
		.optimum_uA = WCD9XXX_VDDD_CDC_D_CUR_MAX,
	},
	{
		.name = "HRD_CDC_VDDA_A_1P2V",
		.min_uV = 1200000,
		.max_uV = 1200000,
		.optimum_uA = WCD9XXX_VDDD_CDC_A_CUR_MAX,
	},
	},
};

static struct slim_device mpq8064_slim_ashiko20 = {
	.name = "tabla2x-slim",
	.e_addr = {0, 1, 0x60, 0, 0x17, 2},
	.dev = {
		.platform_data = &mpq8064_ashiko20_platform_data,
	},
};


/* enable the level shifter for cs8427 to make sure the I2C
 * clock is running at 100KHz and voltage levels are at 3.3
 * and 5 volts
 */
static int enable_100KHz_ls(int enable, int gpio)
{
	if (enable)
		gpio_direction_output(gpio, 1);
	else
		gpio_direction_output(gpio, 0);
	return 0;
}

static struct cs8427_platform_data cs8427_i2c_platform_data = {
	.irq = SX150X_GPIO(1, 4),
	.reset_gpio = SX150X_GPIO(1, 6),
	.enable = enable_100KHz_ls,
	.ls_gpio = SX150X_GPIO(1, 10),
};

static struct i2c_board_info cs8427_device_info[] __initdata = {
	{
		I2C_BOARD_INFO("cs8427", CS8427_ADDR4),
		.platform_data = &cs8427_i2c_platform_data,
	},
};

#define HAP_SHIFT_LVL_OE_GPIO		PM8921_MPP_PM_TO_SYS(8)
#define ISA1200_HAP_EN_GPIO		PM8921_GPIO_PM_TO_SYS(33)
#define ISA1200_HAP_LEN_GPIO		PM8921_GPIO_PM_TO_SYS(20)
#define ISA1200_HAP_CLK_PM8921		PM8921_GPIO_PM_TO_SYS(44)
#define ISA1200_HAP_CLK_PM8917		PM8921_GPIO_PM_TO_SYS(38)

static int isa1200_clk_enable(bool on)
{
	unsigned int gpio = ISA1200_HAP_CLK_PM8921;
	int rc = 0;

	if (socinfo_get_pmic_model() == PMIC_MODEL_PM8917)
		gpio = ISA1200_HAP_CLK_PM8917;

	gpio_set_value_cansleep(gpio, on);

	if (on) {
		rc = pm8xxx_aux_clk_control(CLK_MP3_2, XO_DIV_1, true);
		if (rc) {
			pr_err("%s: unable to write aux clock register(%d)\n",
				__func__, rc);
			goto err_gpio_dis;
		}
	} else {
		rc = pm8xxx_aux_clk_control(CLK_MP3_2, XO_DIV_NONE, true);
		if (rc)
			pr_err("%s: unable to write aux clock register(%d)\n",
				__func__, rc);
	}

	return rc;

err_gpio_dis:
	gpio_set_value_cansleep(gpio, !on);
	return rc;
}

static int isa1200_dev_setup(bool enable)
{
	unsigned int gpio = ISA1200_HAP_CLK_PM8921;
	int rc = 0;

	if (socinfo_get_pmic_model() == PMIC_MODEL_PM8917)
		gpio = ISA1200_HAP_CLK_PM8917;

	if (!enable)
		goto free_gpio;

	rc = gpio_request(gpio, "haptics_clk");
	if (rc) {
		pr_err("%s: unable to request gpio %d config(%d)\n",
			__func__, gpio, rc);
		return rc;
	}

	rc = gpio_direction_output(gpio, 0);
	if (rc) {
		pr_err("%s: unable to set direction\n", __func__);
		goto free_gpio;
	}

	return 0;

free_gpio:
	gpio_free(gpio);
	return rc;
}

static struct isa1200_regulator isa1200_reg_data[] = {
	{
		.name = "vddp",
		.min_uV = ISA_I2C_VTG_MIN_UV,
		.max_uV = ISA_I2C_VTG_MAX_UV,
		.load_uA = ISA_I2C_CURR_UA,
	},
};

static struct isa1200_platform_data isa1200_1_pdata = {
	.name = "vibrator",
	.dev_setup = isa1200_dev_setup,
	.clk_enable = isa1200_clk_enable,
	.need_pwm_clk = true,
	.hap_en_gpio = ISA1200_HAP_EN_GPIO,
	.hap_len_gpio = ISA1200_HAP_LEN_GPIO,
	.max_timeout = 15000,
	.mode_ctrl = PWM_GEN_MODE,
	.pwm_fd = {
		.pwm_div = 256,
	},
	.is_erm = false,
	.smart_en = true,
	.ext_clk_en = true,
	.chip_en = 1,
	.regulator_info = isa1200_reg_data,
	.num_regulators = ARRAY_SIZE(isa1200_reg_data),
};

static struct i2c_board_info isa1200_board_info[] __initdata = {
	{
		I2C_BOARD_INFO("isa1200_1", 0x90>>1),
		.platform_data = &isa1200_1_pdata,
	},
};
/* configuration data for mxt1386e using V2.1 firmware */
static const u8 mxt1386e_config_data_v2_1[] = {
	/* T6 Object */
	0, 0, 0, 0, 0, 0,
	/* T38 Object */
	14, 4, 0, 5, 11, 12, 0, 0, 0, 0,
	0, 0, 0, 0, 0, 0, 0, 0, 0, 0,
	0, 0, 0, 0, 0, 0, 0, 0, 0, 0,
	0, 0, 0, 0, 0, 0, 0, 0, 0, 0,
	0, 0, 0, 0, 0, 0, 0, 0, 0, 0,
	0, 0, 0, 0, 0, 0, 0, 0, 0, 0,
	0, 0, 0, 0,
	/* T7 Object */
	32, 8, 50,
	/* T8 Object */
	25, 0, 20, 20, 0, 0, 0, 0, 0, 0,
	/* T9 Object */
	139, 0, 0, 26, 42, 0, 32, 80, 2, 5,
	0, 5, 5, 79, 10, 30, 10, 10, 255, 2,
	85, 5, 0, 5, 9, 5, 12, 35, 70, 40,
	20, 5, 0, 0, 0,
	/* T18 Object */
	0, 0,
	/* T24 Object */
	0, 0, 0, 0, 0, 0, 0, 0, 0, 0,
	0, 0, 0, 0, 0, 0, 0, 0, 0,
	/* T25 Object */
	1, 0, 60, 115, 156, 99,
	/* T27 Object */
	0, 0, 0, 0, 0, 0, 0,
	/* T40 Object */
	0, 0, 0, 0, 0,
	/* T42 Object */
	0, 0, 255, 0, 255, 0, 0, 0, 0, 0,
	/* T43 Object */
	0, 0, 0, 0, 0, 0, 0, 64, 0, 8,
	16,
	/* T46 Object */
	68, 0, 16, 16, 0, 0, 0, 0, 0,
	/* T47 Object */
	0, 0, 0, 0, 0, 0, 3, 64, 66, 0,
	/* T48 Object */
	1, 64, 64, 0, 0, 0, 0, 0, 0, 0,
	32, 40, 0, 10, 10, 0, 0, 100, 10, 90,
	0, 0, 0, 0, 0, 0, 0, 10, 1, 10,
	52, 10, 12, 0, 33, 0, 1, 0, 0, 0,
	0, 0, 0, 0, 0, 0, 0, 0, 0, 0,
	0, 0, 0, 0,
	/* T56 Object */
	0, 0, 0, 0, 0, 0, 0, 0, 0, 0,
	0, 0, 0, 0, 0, 0, 0, 0, 0, 0,
	0, 0, 0, 0, 0, 0, 0, 0, 0, 0,
	0, 0, 0, 0, 0, 0, 0, 0, 0, 0,
	0, 0, 0, 0, 0, 0, 0, 0, 0, 0,
	0,
};

/* configuration data for mxt1386e using V2.4.AB firmware */
static const u8 mxt1386e_config_data_v2_4_AB[] = {
	/* T6 Object */
	0, 0, 0, 0, 0, 0,
	/* Object 38, Instance = 0 */
	14, 5, 0, 0,
	/* Object 7, Instance = 0 */
	32, 8, 50, 0,
	/* Object 8, Instance = 0 */
	25, 0, 20, 20, 0, 0, 0, 0, 0, 0,
	/* Object 9, Instance = 0 */
	139, 0, 0, 26, 42, 0, 32, 80, 2, 5,
	0, 5, 5, 79, 10, 30, 10, 10, 255, 2,
	85, 5, 0, 5, 9, 5, 12, 35, 70, 40,
	20, 5, 0, 0, 0, 0,
	/* Object 18, Instance = 0 */
	0, 0,
	/* Object 24, Instance = 0 */
	0, 0, 0, 0, 0, 0, 0, 0, 0, 0,
	0, 0, 0, 0, 0, 0, 0, 0, 0,
	/* Object 25, Instance = 0 */
	1, 0, 60, 115, 156, 99,
	/* Object 27, Instance = 0 */
	0, 0, 0, 0, 0, 0, 0,
	/* Object 40, Instance = 0 */
	0, 0, 0, 0, 0,
	/* Object 42, Instance = 0 */
	0, 0, 0, 0, 0, 0, 0, 0, 0, 0,
	/* Object 43, Instance = 0 */
	0, 0, 0, 0, 0, 0, 0, 0, 0, 0,
	0, 0,
	/* Object 46, Instance = 0 */
	68, 0, 16, 16, 0, 0, 0, 0, 0,
	/* Object 47, Instance = 0 */
	0, 0, 0, 0, 0, 0, 0, 0, 0, 0,
	/* Object 56, Instance = 0 */
	0, 0, 0, 0, 0, 0, 0, 0, 0, 0,
	0, 0, 0, 0, 0, 0, 0, 0, 0, 0,
	0, 0, 0, 0, 0, 0, 0, 0, 0, 0,
	0, 0, 0, 0, 0, 0, 0, 0, 0, 0,
	0, 0, 0, 0, 0, 0, 0, 0, 0, 0,
	0, 0,
	/* Object 62, Instance = 0 */
	1, 0, 0, 2, 0, 0, 0, 0, 10, 0,
	0, 0, 0, 0, 0, 0, 0, 0, 0, 32,
	40, 10, 52, 10, 100, 10, 10, 10, 90, 0,
	0, 0, 0, 0, 33, 0, 1, 0, 0, 0,
	0, 0, 0, 0, 0, 0, 0, 0, 0, 0,
	0, 0, 0, 0,
};

#define MXT_TS_GPIO_IRQ			6
#define MXT_TS_PWR_EN_GPIO		PM8921_GPIO_PM_TO_SYS(23)
#define MXT_TS_RESET_GPIO		33

static struct mxt_config_info mxt_config_array[] = {
	{
		.config		= mxt1386e_config_data_v2_1,
		.config_length	= ARRAY_SIZE(mxt1386e_config_data_v2_1),
		.family_id	= 0xA0,
		.variant_id	= 0x7,
		.version	= 0x21,
		.build		= 0xAA,
		.bootldr_id	= MXT_BOOTLOADER_ID_1386E,
		.fw_name	= "atmel_8064_liquid_v2_4_AB.hex",
	},
	{
		/* The config data for V2.2.AA is the same as for V2.1.AA */
		.config		= mxt1386e_config_data_v2_1,
		.config_length	= ARRAY_SIZE(mxt1386e_config_data_v2_1),
		.family_id	= 0xA0,
		.variant_id	= 0x7,
		.version	= 0x22,
		.build		= 0xAA,
		.bootldr_id	= MXT_BOOTLOADER_ID_1386E,
		.fw_name	= "atmel_8064_liquid_v2_4_AB.hex",
	},
	{
		.config		= mxt1386e_config_data_v2_4_AB,
		.config_length	= ARRAY_SIZE(mxt1386e_config_data_v2_4_AB),
		.family_id	= 0xA0,
		.variant_id	= 0x7,
		.version	= 0x24,
		.build		= 0xAB,
		.bootldr_id	= MXT_BOOTLOADER_ID_1386E,
	},
};

static struct mxt_platform_data mxt_platform_data = {
	.config_array		= mxt_config_array,
	.config_array_size	= ARRAY_SIZE(mxt_config_array),
	.panel_minx		= 0,
	.panel_maxx		= 1365,
	.panel_miny		= 0,
	.panel_maxy		= 767,
	.disp_minx		= 0,
	.disp_maxx		= 1365,
	.disp_miny		= 0,
	.disp_maxy		= 767,
	.irqflags		= IRQF_TRIGGER_FALLING | IRQF_ONESHOT,
	.i2c_pull_up		= true,
	.reset_gpio		= MXT_TS_RESET_GPIO,
	.irq_gpio		= MXT_TS_GPIO_IRQ,
};

static struct i2c_board_info mxt_device_info[] __initdata = {
	{
		I2C_BOARD_INFO("atmel_mxt_ts", 0x5b),
		.platform_data = &mxt_platform_data,
		.irq = MSM_GPIO_TO_INT(MXT_TS_GPIO_IRQ),
	},
};
#define CYTTSP_TS_GPIO_IRQ		6
#define CYTTSP_TS_GPIO_SLEEP		33
#define CYTTSP_TS_GPIO_SLEEP_ALT	12

static ssize_t tma340_vkeys_show(struct kobject *kobj,
			struct kobj_attribute *attr, char *buf)
{
	return snprintf(buf, 200,
	__stringify(EV_KEY) ":" __stringify(KEY_BACK) ":73:1120:97:97"
	":" __stringify(EV_KEY) ":" __stringify(KEY_MENU) ":230:1120:97:97"
	":" __stringify(EV_KEY) ":" __stringify(KEY_HOME) ":389:1120:97:97"
	":" __stringify(EV_KEY) ":" __stringify(KEY_SEARCH) ":544:1120:97:97"
	"\n");
}

static struct kobj_attribute tma340_vkeys_attr = {
	.attr = {
		.mode = S_IRUGO,
	},
	.show = &tma340_vkeys_show,
};

static struct attribute *tma340_properties_attrs[] = {
	&tma340_vkeys_attr.attr,
	NULL
};

static struct attribute_group tma340_properties_attr_group = {
	.attrs = tma340_properties_attrs,
};

static int cyttsp_platform_init(struct i2c_client *client)
{
	int rc = 0;
	static struct kobject *tma340_properties_kobj;

	tma340_vkeys_attr.attr.name = "virtualkeys.cyttsp-i2c";
	tma340_properties_kobj = kobject_create_and_add("board_properties",
								NULL);
	if (tma340_properties_kobj)
		rc = sysfs_create_group(tma340_properties_kobj,
					&tma340_properties_attr_group);
	if (!tma340_properties_kobj || rc)
		pr_err("%s: failed to create board_properties\n",
				__func__);

	return 0;
}

static struct cyttsp_regulator cyttsp_regulator_data[] = {
	{
		.name = "vdd",
		.min_uV = CY_TMA300_VTG_MIN_UV,
		.max_uV = CY_TMA300_VTG_MAX_UV,
		.hpm_load_uA = CY_TMA300_CURR_24HZ_UA,
		.lpm_load_uA = CY_TMA300_CURR_24HZ_UA,
	},
	{
		.name = "vcc_i2c",
		.min_uV = CY_I2C_VTG_MIN_UV,
		.max_uV = CY_I2C_VTG_MAX_UV,
		.hpm_load_uA = CY_I2C_CURR_UA,
		.lpm_load_uA = CY_I2C_CURR_UA,
	},
};

static struct cyttsp_platform_data cyttsp_pdata = {
	.panel_maxx = 634,
	.panel_maxy = 1166,
	.disp_minx = 18,
	.disp_maxx = 617,
	.disp_miny = 18,
	.disp_maxy = 1041,
	.flags = 0x01,
	.gen = CY_GEN3,
	.use_st = CY_USE_ST,
	.use_mt = CY_USE_MT,
	.use_hndshk = CY_SEND_HNDSHK,
	.use_trk_id = CY_USE_TRACKING_ID,
	.use_sleep = CY_USE_DEEP_SLEEP_SEL,
	.use_gestures = CY_USE_GESTURES,
	.fw_fname = "cyttsp_8064_mtp.hex",
	/* change act_intrvl to customize the Active power state
	 * scanning/processing refresh interval for Operating mode
	 */
	.act_intrvl = CY_ACT_INTRVL_DFLT,
	/* change tch_tmout to customize the touch timeout for the
	 * Active power state for Operating mode
	 */
	.tch_tmout = CY_TCH_TMOUT_DFLT,
	/* change lp_intrvl to customize the Low Power power state
	 * scanning/processing refresh interval for Operating mode
	 */
	.lp_intrvl = CY_LP_INTRVL_DFLT,
	.sleep_gpio = CYTTSP_TS_GPIO_SLEEP,
	.resout_gpio = -1,
	.irq_gpio = CYTTSP_TS_GPIO_IRQ,
	.regulator_info = cyttsp_regulator_data,
	.num_regulators = ARRAY_SIZE(cyttsp_regulator_data),
	.init = cyttsp_platform_init,
	.correct_fw_ver = 17,
};

static struct i2c_board_info cyttsp_info[] __initdata = {
	{
		I2C_BOARD_INFO(CY_I2C_NAME, 0x24),
		.platform_data = &cyttsp_pdata,
		.irq = MSM_GPIO_TO_INT(CYTTSP_TS_GPIO_IRQ),
	},
};

#define MSM_WCNSS_PHYS	0x03000000
#define MSM_WCNSS_SIZE	0x280000

static struct resource resources_wcnss_wlan[] = {
	{
		.start	= RIVA_APPS_WLAN_RX_DATA_AVAIL_IRQ,
		.end	= RIVA_APPS_WLAN_RX_DATA_AVAIL_IRQ,
		.name	= "wcnss_wlanrx_irq",
		.flags	= IORESOURCE_IRQ,
	},
	{
		.start	= RIVA_APPS_WLAN_DATA_XFER_DONE_IRQ,
		.end	= RIVA_APPS_WLAN_DATA_XFER_DONE_IRQ,
		.name	= "wcnss_wlantx_irq",
		.flags	= IORESOURCE_IRQ,
	},
	{
		.start	= MSM_WCNSS_PHYS,
		.end	= MSM_WCNSS_PHYS + MSM_WCNSS_SIZE - 1,
		.name	= "wcnss_mmio",
		.flags	= IORESOURCE_MEM,
	},
	{
		.start	= 64,
		.end	= 68,
		.name	= "wcnss_gpios_5wire",
		.flags	= IORESOURCE_IO,
	},
};

static struct qcom_wcnss_opts qcom_wcnss_pdata = {
	.has_48mhz_xo	= 1,
};

static struct platform_device msm_device_wcnss_wlan = {
	.name		= "wcnss_wlan",
	.id		= 0,
	.num_resources	= ARRAY_SIZE(resources_wcnss_wlan),
	.resource	= resources_wcnss_wlan,
	.dev		= {.platform_data = &qcom_wcnss_pdata},
};

static struct platform_device msm_device_iris_fm __devinitdata = {
	.name = "iris_fm",
	.id   = -1,
};

#ifdef CONFIG_QSEECOM
/* qseecom bus scaling */
static struct msm_bus_vectors qseecom_clks_init_vectors[] = {
	{
		.src = MSM_BUS_MASTER_ADM_PORT0,
		.dst = MSM_BUS_SLAVE_EBI_CH0,
		.ab = 0,
		.ib = 0,
	},
	{
		.src = MSM_BUS_MASTER_ADM_PORT1,
		.dst = MSM_BUS_SLAVE_GSBI1_UART,
		.ab = 0,
		.ib = 0,
	},
	{
		.src = MSM_BUS_MASTER_SPDM,
		.dst = MSM_BUS_SLAVE_SPDM,
		.ib = 0,
		.ab = 0,
	},
};

static struct msm_bus_vectors qseecom_enable_dfab_vectors[] = {
	{
		.src = MSM_BUS_MASTER_ADM_PORT0,
		.dst = MSM_BUS_SLAVE_EBI_CH0,
		.ab = 70000000UL,
		.ib = 70000000UL,
	},
	{
		.src = MSM_BUS_MASTER_ADM_PORT1,
		.dst = MSM_BUS_SLAVE_GSBI1_UART,
		.ab = 2480000000UL,
		.ib = 2480000000UL,
	},
	{
		.src = MSM_BUS_MASTER_SPDM,
		.dst = MSM_BUS_SLAVE_SPDM,
		.ib = 0,
		.ab = 0,
	},
};

static struct msm_bus_vectors qseecom_enable_sfpb_vectors[] = {
	{
		.src = MSM_BUS_MASTER_ADM_PORT0,
		.dst = MSM_BUS_SLAVE_EBI_CH0,
		.ab = 0,
		.ib = 0,
	},
	{
		.src = MSM_BUS_MASTER_ADM_PORT1,
		.dst = MSM_BUS_SLAVE_GSBI1_UART,
		.ab = 0,
		.ib = 0,
	},
	{
		.src = MSM_BUS_MASTER_SPDM,
		.dst = MSM_BUS_SLAVE_SPDM,
		.ib = (64 * 8) * 1000000UL,
		.ab = (64 * 8) *  100000UL,
	},
};

static struct msm_bus_vectors qseecom_enable_dfab_sfpb_vectors[] = {
	{
		.src = MSM_BUS_MASTER_ADM_PORT0,
		.dst = MSM_BUS_SLAVE_EBI_CH0,
		.ab = 70000000UL,
		.ib = 70000000UL,
	},
	{
		.src = MSM_BUS_MASTER_ADM_PORT1,
		.dst = MSM_BUS_SLAVE_GSBI1_UART,
		.ab = 2480000000UL,
		.ib = 2480000000UL,
	},
	{
		.src = MSM_BUS_MASTER_SPDM,
		.dst = MSM_BUS_SLAVE_SPDM,
		.ib = (64 * 8) * 1000000UL,
		.ab = (64 * 8) *  100000UL,
	},
};

static struct msm_bus_paths qseecom_hw_bus_scale_usecases[] = {
	{
		ARRAY_SIZE(qseecom_clks_init_vectors),
		qseecom_clks_init_vectors,
	},
	{
		ARRAY_SIZE(qseecom_enable_dfab_vectors),
		qseecom_enable_dfab_vectors,
	},
	{
		ARRAY_SIZE(qseecom_enable_sfpb_vectors),
		qseecom_enable_sfpb_vectors,
	},
	{
		ARRAY_SIZE(qseecom_enable_dfab_sfpb_vectors),
		qseecom_enable_dfab_sfpb_vectors,
	},
};

static struct msm_bus_scale_pdata qseecom_bus_pdata = {
	qseecom_hw_bus_scale_usecases,
	ARRAY_SIZE(qseecom_hw_bus_scale_usecases),
	.name = "qsee",
};

static struct platform_device qseecom_device = {
	.name		= "qseecom",
	.id		= 0,
	.dev		= {
		.platform_data = &qseecom_bus_pdata,
	},
};
#endif

#if defined(CONFIG_CRYPTO_DEV_QCRYPTO) || \
		defined(CONFIG_CRYPTO_DEV_QCRYPTO_MODULE) || \
		defined(CONFIG_CRYPTO_DEV_QCEDEV) || \
		defined(CONFIG_CRYPTO_DEV_QCEDEV_MODULE)

#define QCE_SIZE		0x10000
#define QCE_0_BASE		0x11000000

#define QCE_HW_KEY_SUPPORT	0
#define QCE_SHA_HMAC_SUPPORT	1
#define QCE_SHARE_CE_RESOURCE	3
#define QCE_CE_SHARED		0

static struct resource qcrypto_resources[] = {
	[0] = {
		.start = QCE_0_BASE,
		.end = QCE_0_BASE + QCE_SIZE - 1,
		.flags = IORESOURCE_MEM,
	},
	[1] = {
		.name = "crypto_channels",
		.start = DMOV8064_CE_IN_CHAN,
		.end = DMOV8064_CE_OUT_CHAN,
		.flags = IORESOURCE_DMA,
	},
	[2] = {
		.name = "crypto_crci_in",
		.start = DMOV8064_CE_IN_CRCI,
		.end = DMOV8064_CE_IN_CRCI,
		.flags = IORESOURCE_DMA,
	},
	[3] = {
		.name = "crypto_crci_out",
		.start = DMOV8064_CE_OUT_CRCI,
		.end = DMOV8064_CE_OUT_CRCI,
		.flags = IORESOURCE_DMA,
	},
};

static struct resource qcedev_resources[] = {
	[0] = {
		.start = QCE_0_BASE,
		.end = QCE_0_BASE + QCE_SIZE - 1,
		.flags = IORESOURCE_MEM,
	},
	[1] = {
		.name = "crypto_channels",
		.start = DMOV8064_CE_IN_CHAN,
		.end = DMOV8064_CE_OUT_CHAN,
		.flags = IORESOURCE_DMA,
	},
	[2] = {
		.name = "crypto_crci_in",
		.start = DMOV8064_CE_IN_CRCI,
		.end = DMOV8064_CE_IN_CRCI,
		.flags = IORESOURCE_DMA,
	},
	[3] = {
		.name = "crypto_crci_out",
		.start = DMOV8064_CE_OUT_CRCI,
		.end = DMOV8064_CE_OUT_CRCI,
		.flags = IORESOURCE_DMA,
	},
};

#endif

#if defined(CONFIG_CRYPTO_DEV_QCRYPTO) || \
		defined(CONFIG_CRYPTO_DEV_QCRYPTO_MODULE)

static struct msm_ce_hw_support qcrypto_ce_hw_suppport = {
	.ce_shared = QCE_CE_SHARED,
	.shared_ce_resource = QCE_SHARE_CE_RESOURCE,
	.hw_key_support = QCE_HW_KEY_SUPPORT,
	.sha_hmac = QCE_SHA_HMAC_SUPPORT,
	.bus_scale_table = NULL,
};

static struct platform_device qcrypto_device = {
	.name		= "qcrypto",
	.id		= 0,
	.num_resources	= ARRAY_SIZE(qcrypto_resources),
	.resource	= qcrypto_resources,
	.dev		= {
		.coherent_dma_mask = DMA_BIT_MASK(32),
		.platform_data = &qcrypto_ce_hw_suppport,
	},
};
#endif

#if defined(CONFIG_CRYPTO_DEV_QCEDEV) || \
		defined(CONFIG_CRYPTO_DEV_QCEDEV_MODULE)

static struct msm_ce_hw_support qcedev_ce_hw_suppport = {
	.ce_shared = QCE_CE_SHARED,
	.shared_ce_resource = QCE_SHARE_CE_RESOURCE,
	.hw_key_support = QCE_HW_KEY_SUPPORT,
	.sha_hmac = QCE_SHA_HMAC_SUPPORT,
	.bus_scale_table = NULL,
};

static struct platform_device qcedev_device = {
	.name		= "qce",
	.id		= 0,
	.num_resources	= ARRAY_SIZE(qcedev_resources),
	.resource	= qcedev_resources,
	.dev		= {
		.coherent_dma_mask = DMA_BIT_MASK(32),
		.platform_data = &qcedev_ce_hw_suppport,
	},
};
#endif

static struct mdm_vddmin_resource mdm_vddmin_rscs = {
	.rpm_id = MSM_RPM_ID_VDDMIN_GPIO,
	.ap2mdm_vddmin_gpio = 30,
	.modes  = 0x03,
	.drive_strength = 8,
	.mdm2ap_vddmin_gpio = 80,
};

static struct gpiomux_setting mdm2ap_status_gpio_run_cfg = {
	.func = GPIOMUX_FUNC_GPIO,
	.drv = GPIOMUX_DRV_8MA,
	.pull = GPIOMUX_PULL_NONE,
};

static struct mdm_platform_data mdm_platform_data = {
	.mdm_version = "3.0",
	.ramdump_delay_ms = 2000,
	.early_power_on = 1,
	.sfr_query = 1,
	.send_shdn = 1,
	.vddmin_resource = &mdm_vddmin_rscs,
	.peripheral_platform_device = &apq8064_device_hsic_host,
	.ramdump_timeout_ms = 120000,
	.mdm2ap_status_gpio_run_cfg = &mdm2ap_status_gpio_run_cfg,
};

static struct tsens_platform_data apq_tsens_pdata  = {
		.tsens_factor		= 1000,
		.hw_type		= APQ_8064,
		.tsens_num_sensor	= 11,
		.slope = {1176, 1176, 1154, 1176, 1111,
			1132, 1132, 1199, 1132, 1199, 1132},
};

static struct platform_device msm_tsens_device = {
	.name   = "tsens8960-tm",
	.id = -1,
};

static struct msm_thermal_data msm_thermal_pdata = {
	.sensor_id = 7,
	.poll_ms = 250,
	.limit_temp_degC = 60,
	.temp_hysteresis_degC = 10,
	.freq_step = 2,
};

#define MSM_SHARED_RAM_PHYS 0x80000000
static void __init apq8064_map_io(void)
{
	msm_shared_ram_phys = MSM_SHARED_RAM_PHYS;
	msm_map_apq8064_io();
	if (socinfo_init() < 0)
		pr_err("%s: socinfo_init() failed\n", __func__);
}

static void __init apq8064_init_irq(void)
{
	struct msm_mpm_device_data *data = NULL;

#ifdef CONFIG_MSM_MPM
	data = &apq8064_mpm_dev_data;
#endif

	msm_mpm_irq_extn_init(data);
	gic_init(0, GIC_PPI_START, MSM_QGIC_DIST_BASE,
						(void *)MSM_QGIC_CPU_BASE);
}

static struct msm_mhl_platform_data mhl_platform_data = {
	.irq = MSM_GPIO_TO_INT(MHL_GPIO_INT),
	.gpio_mhl_int = MHL_GPIO_INT,
	.gpio_mhl_reset = MHL_GPIO_RESET,
	.gpio_mhl_power = 0,
	.gpio_hdmi_mhl_mux = 0,
};

static struct i2c_board_info sii_device_info[] __initdata = {
	{
		/*
		 * keeps SI 8334 as the default
		 * MHL TX
		 */
		I2C_BOARD_INFO("sii8334", 0x39),
		.platform_data = &mhl_platform_data,
		.flags = I2C_CLIENT_WAKE,
	},
};

static struct platform_device msm8064_device_saw_regulator_core0 = {
	.name	= "saw-regulator",
	.id	= 0,
	.dev	= {
		.platform_data = &msm8064_saw_regulator_pdata_8921_s5,
	},
};

static struct platform_device msm8064_device_saw_regulator_core1 = {
	.name	= "saw-regulator",
	.id	= 1,
	.dev	= {
		.platform_data = &msm8064_saw_regulator_pdata_8921_s6,
	},
};

static struct platform_device msm8064_device_saw_regulator_core2 = {
	.name	= "saw-regulator",
	.id	= 2,
	.dev	= {
		.platform_data = &msm8064_saw_regulator_pdata_8821_s0,
	},
};

static struct platform_device msm8064_device_saw_regulator_core3 = {
	.name	= "saw-regulator",
	.id	= 3,
	.dev	= {
		.platform_data = &msm8064_saw_regulator_pdata_8821_s1,

	},
};

static struct msm_rpmrs_level msm_rpmrs_levels[] = {
	{
		MSM_PM_SLEEP_MODE_WAIT_FOR_INTERRUPT,
		MSM_RPMRS_LIMITS(ON, ACTIVE, MAX, ACTIVE),
		true,
		1, 784, 180000, 100,
	},

	{
		MSM_PM_SLEEP_MODE_RETENTION,
		MSM_RPMRS_LIMITS(ON, ACTIVE, MAX, ACTIVE),
		true,
		415, 715, 340827, 475,
	},

	{
		MSM_PM_SLEEP_MODE_POWER_COLLAPSE_STANDALONE,
		MSM_RPMRS_LIMITS(ON, ACTIVE, MAX, ACTIVE),
		true,
		1300, 228, 1200000, 2000,
	},

	{
		MSM_PM_SLEEP_MODE_POWER_COLLAPSE,
		MSM_RPMRS_LIMITS(ON, GDHS, MAX, ACTIVE),
		false,
		2000, 138, 1208400, 3200,
	},

	{
		MSM_PM_SLEEP_MODE_POWER_COLLAPSE,
		MSM_RPMRS_LIMITS(ON, HSFS_OPEN, ACTIVE, RET_HIGH),
		false,
		6000, 119, 1850300, 9000,
	},

	{
		MSM_PM_SLEEP_MODE_POWER_COLLAPSE,
		MSM_RPMRS_LIMITS(OFF, GDHS, MAX, ACTIVE),
		false,
		9200, 68, 2839200, 16400,
	},

	{
		MSM_PM_SLEEP_MODE_POWER_COLLAPSE,
		MSM_RPMRS_LIMITS(OFF, HSFS_OPEN, MAX, ACTIVE),
		false,
		10300, 63, 3128000, 18200,
	},

	{
		MSM_PM_SLEEP_MODE_POWER_COLLAPSE,
		MSM_RPMRS_LIMITS(OFF, HSFS_OPEN, ACTIVE, RET_HIGH),
		false,
		18000, 10, 4602600, 27000,
	},

	{
		MSM_PM_SLEEP_MODE_POWER_COLLAPSE,
		MSM_RPMRS_LIMITS(OFF, HSFS_OPEN, RET_HIGH, RET_LOW),
		false,
		20000, 2, 5752000, 32000,
	},
};

static struct msm_pm_boot_platform_data msm_pm_boot_pdata __initdata = {
	.mode = MSM_PM_BOOT_CONFIG_TZ,
};

static struct msm_rpmrs_platform_data msm_rpmrs_data __initdata = {
	.levels = &msm_rpmrs_levels[0],
	.num_levels = ARRAY_SIZE(msm_rpmrs_levels),
	.vdd_mem_levels  = {
		[MSM_RPMRS_VDD_MEM_RET_LOW]	= 750000,
		[MSM_RPMRS_VDD_MEM_RET_HIGH]	= 750000,
		[MSM_RPMRS_VDD_MEM_ACTIVE]	= 1050000,
		[MSM_RPMRS_VDD_MEM_MAX]		= 1150000,
	},
	.vdd_dig_levels = {
		[MSM_RPMRS_VDD_DIG_RET_LOW]	= 500000,
		[MSM_RPMRS_VDD_DIG_RET_HIGH]	= 750000,
		[MSM_RPMRS_VDD_DIG_ACTIVE]	= 950000,
		[MSM_RPMRS_VDD_DIG_MAX]		= 1150000,
	},
	.vdd_mask = 0x7FFFFF,
	.rpmrs_target_id = {
		[MSM_RPMRS_ID_PXO_CLK]		= MSM_RPM_ID_PXO_CLK,
		[MSM_RPMRS_ID_L2_CACHE_CTL]	= MSM_RPM_ID_LAST,
		[MSM_RPMRS_ID_VDD_DIG_0]	= MSM_RPM_ID_PM8921_S3_0,
		[MSM_RPMRS_ID_VDD_DIG_1]	= MSM_RPM_ID_PM8921_S3_1,
		[MSM_RPMRS_ID_VDD_MEM_0]	= MSM_RPM_ID_PM8921_L24_0,
		[MSM_RPMRS_ID_VDD_MEM_1]	= MSM_RPM_ID_PM8921_L24_1,
		[MSM_RPMRS_ID_RPM_CTL]		= MSM_RPM_ID_RPM_CTL,
	},
};

static uint8_t spm_wfi_cmd_sequence[] __initdata = {
	0x03, 0x0f,
};

static uint8_t spm_power_collapse_without_rpm[] __initdata = {
	0x00, 0x24, 0x54, 0x10,
	0x09, 0x03, 0x01,
	0x10, 0x54, 0x30, 0x0C,
	0x24, 0x30, 0x0f,
};

static uint8_t spm_retention_cmd_sequence[] __initdata = {
	0x00, 0x05, 0x03, 0x0D,
	0x0B, 0x00, 0x0f,
};

static uint8_t spm_power_collapse_with_rpm[] __initdata = {
	0x00, 0x24, 0x54, 0x10,
	0x09, 0x07, 0x01, 0x0B,
	0x10, 0x54, 0x30, 0x0C,
	0x24, 0x30, 0x0f,
};

/* 8064AB has a different command to assert apc_pdn */
static uint8_t spm_power_collapse_without_rpm_krait_v3[] __initdata = {
	0x00, 0x24, 0x84, 0x10,
	0x09, 0x03, 0x01,
	0x10, 0x84, 0x30, 0x0C,
	0x24, 0x30, 0x0f,
};

static uint8_t spm_power_collapse_with_rpm_krait_v3[] __initdata = {
	0x00, 0x24, 0x84, 0x10,
	0x09, 0x07, 0x01, 0x0B,
	0x10, 0x84, 0x30, 0x0C,
	0x24, 0x30, 0x0f,
};

static struct msm_spm_seq_entry msm_spm_boot_cpu_seq_list[] __initdata = {
	[0] = {
		.mode = MSM_SPM_MODE_CLOCK_GATING,
		.notify_rpm = false,
		.cmd = spm_wfi_cmd_sequence,
	},
	[1] = {
		.mode = MSM_SPM_MODE_POWER_RETENTION,
		.notify_rpm = false,
		.cmd = spm_retention_cmd_sequence,
	},
	[2] = {
		.mode = MSM_SPM_MODE_POWER_COLLAPSE,
		.notify_rpm = false,
		.cmd = spm_power_collapse_without_rpm,
	},
	[3] = {
		.mode = MSM_SPM_MODE_POWER_COLLAPSE,
		.notify_rpm = true,
		.cmd = spm_power_collapse_with_rpm,
	},
};
static struct msm_spm_seq_entry msm_spm_nonboot_cpu_seq_list[] __initdata = {
	[0] = {
		.mode = MSM_SPM_MODE_CLOCK_GATING,
		.notify_rpm = false,
		.cmd = spm_wfi_cmd_sequence,
	},
	[1] = {
		.mode = MSM_SPM_MODE_POWER_COLLAPSE,
		.notify_rpm = false,
		.cmd = spm_power_collapse_without_rpm,
	},
	[2] = {
		.mode = MSM_SPM_MODE_POWER_COLLAPSE,
		.notify_rpm = true,
		.cmd = spm_power_collapse_with_rpm,
	},
};

static uint8_t l2_spm_wfi_cmd_sequence[] __initdata = {
	0x00, 0x20, 0x03, 0x20,
	0x00, 0x0f,
};

static uint8_t l2_spm_gdhs_cmd_sequence[] __initdata = {
	0x00, 0x20, 0x34, 0x64,
	0x48, 0x07, 0x48, 0x20,
	0x50, 0x64, 0x04, 0x34,
	0x50, 0x0f,
};
static uint8_t l2_spm_power_off_cmd_sequence[] __initdata = {
	0x00, 0x10, 0x34, 0x64,
	0x48, 0x07, 0x48, 0x10,
	0x50, 0x64, 0x04, 0x34,
	0x50, 0x0F,
};

static struct msm_spm_seq_entry msm_spm_l2_seq_list[] __initdata = {
	[0] = {
		.mode = MSM_SPM_L2_MODE_RETENTION,
		.notify_rpm = false,
		.cmd = l2_spm_wfi_cmd_sequence,
	},
	[1] = {
		.mode = MSM_SPM_L2_MODE_GDHS,
		.notify_rpm = true,
		.cmd = l2_spm_gdhs_cmd_sequence,
	},
	[2] = {
		.mode = MSM_SPM_L2_MODE_POWER_COLLAPSE,
		.notify_rpm = true,
		.cmd = l2_spm_power_off_cmd_sequence,
	},
};


static struct msm_spm_platform_data msm_spm_l2_data[] __initdata = {
	[0] = {
		.reg_base_addr = MSM_SAW_L2_BASE,
		.reg_init_values[MSM_SPM_REG_SAW2_SPM_CTL] = 0x00,
		.reg_init_values[MSM_SPM_REG_SAW2_PMIC_DLY] = 0x02020204,
		.reg_init_values[MSM_SPM_REG_SAW2_PMIC_DATA_0] = 0x00A000AE,
		.reg_init_values[MSM_SPM_REG_SAW2_PMIC_DATA_1] = 0x00A00020,
		.modes = msm_spm_l2_seq_list,
		.num_modes = ARRAY_SIZE(msm_spm_l2_seq_list),
	},
};

static struct msm_spm_platform_data msm_spm_data[] __initdata = {
	[0] = {
		.reg_base_addr = MSM_SAW0_BASE,
		.reg_init_values[MSM_SPM_REG_SAW2_CFG] = 0x1F,
#if defined(CONFIG_MSM_AVS_HW)
		.reg_init_values[MSM_SPM_REG_SAW2_AVS_CTL] = 0x00,
		.reg_init_values[MSM_SPM_REG_SAW2_AVS_HYSTERESIS] = 0x00,
#endif
		.reg_init_values[MSM_SPM_REG_SAW2_SPM_CTL] = 0x01,
		.reg_init_values[MSM_SPM_REG_SAW2_PMIC_DLY] = 0x03020004,
		.reg_init_values[MSM_SPM_REG_SAW2_PMIC_DATA_0] = 0x0084009C,
		.reg_init_values[MSM_SPM_REG_SAW2_PMIC_DATA_1] = 0x00A4001C,
		.vctl_timeout_us = 50,
		.num_modes = ARRAY_SIZE(msm_spm_boot_cpu_seq_list),
		.modes = msm_spm_boot_cpu_seq_list,
	},
	[1] = {
		.reg_base_addr = MSM_SAW1_BASE,
		.reg_init_values[MSM_SPM_REG_SAW2_CFG] = 0x1F,
#if defined(CONFIG_MSM_AVS_HW)
		.reg_init_values[MSM_SPM_REG_SAW2_AVS_CTL] = 0x00,
		.reg_init_values[MSM_SPM_REG_SAW2_AVS_HYSTERESIS] = 0x00,
#endif
		.reg_init_values[MSM_SPM_REG_SAW2_SPM_CTL] = 0x01,
		.reg_init_values[MSM_SPM_REG_SAW2_PMIC_DLY] = 0x02020204,
		.reg_init_values[MSM_SPM_REG_SAW2_PMIC_DATA_0] = 0x0060009C,
		.reg_init_values[MSM_SPM_REG_SAW2_PMIC_DATA_1] = 0x0000001C,
		.vctl_timeout_us = 50,
		.num_modes = ARRAY_SIZE(msm_spm_nonboot_cpu_seq_list),
		.modes = msm_spm_nonboot_cpu_seq_list,
	},
	[2] = {
		.reg_base_addr = MSM_SAW2_BASE,
		.reg_init_values[MSM_SPM_REG_SAW2_CFG] = 0x1F,
#if defined(CONFIG_MSM_AVS_HW)
		.reg_init_values[MSM_SPM_REG_SAW2_AVS_CTL] = 0x00,
		.reg_init_values[MSM_SPM_REG_SAW2_AVS_HYSTERESIS] = 0x00,
#endif
		.reg_init_values[MSM_SPM_REG_SAW2_SPM_CTL] = 0x01,
		.reg_init_values[MSM_SPM_REG_SAW2_PMIC_DLY] = 0x02020204,
		.reg_init_values[MSM_SPM_REG_SAW2_PMIC_DATA_0] = 0x0060009C,
		.reg_init_values[MSM_SPM_REG_SAW2_PMIC_DATA_1] = 0x0000001C,
		.vctl_timeout_us = 50,
		.num_modes = ARRAY_SIZE(msm_spm_nonboot_cpu_seq_list),
		.modes = msm_spm_nonboot_cpu_seq_list,
	},
	[3] = {
		.reg_base_addr = MSM_SAW3_BASE,
		.reg_init_values[MSM_SPM_REG_SAW2_CFG] = 0x1F,
#if defined(CONFIG_MSM_AVS_HW)
		.reg_init_values[MSM_SPM_REG_SAW2_AVS_CTL] = 0x00,
		.reg_init_values[MSM_SPM_REG_SAW2_AVS_HYSTERESIS] = 0x00,
#endif
		.reg_init_values[MSM_SPM_REG_SAW2_SPM_CTL] = 0x01,
		.reg_init_values[MSM_SPM_REG_SAW2_PMIC_DLY] = 0x02020204,
		.reg_init_values[MSM_SPM_REG_SAW2_PMIC_DATA_0] = 0x0060009C,
		.reg_init_values[MSM_SPM_REG_SAW2_PMIC_DATA_1] = 0x0000001C,
		.vctl_timeout_us = 50,
		.num_modes = ARRAY_SIZE(msm_spm_nonboot_cpu_seq_list),
		.modes = msm_spm_nonboot_cpu_seq_list,
	},
};

static void __init apq8064ab_update_krait_spm(void)
{
	int i;

	/* Update the SPM sequences for SPC and PC */
	for (i = 0; i < ARRAY_SIZE(msm_spm_data); i++) {
		int j;
		struct msm_spm_platform_data *pdata = &msm_spm_data[i];
		for (j = 0; j < pdata->num_modes; j++) {
			if (pdata->modes[j].cmd ==
					spm_power_collapse_without_rpm)
				pdata->modes[j].cmd =
				spm_power_collapse_without_rpm_krait_v3;
			else if (pdata->modes[j].cmd ==
					spm_power_collapse_with_rpm)
				pdata->modes[j].cmd =
				spm_power_collapse_with_rpm_krait_v3;
		}
	}
}

static void __init apq8064_init_buses(void)
{
	msm_bus_rpm_set_mt_mask();
	msm_bus_8064_apps_fabric_pdata.rpm_enabled = 1;
	msm_bus_8064_sys_fabric_pdata.rpm_enabled = 1;
	msm_bus_8064_mm_fabric_pdata.rpm_enabled = 1;
	msm_bus_8064_apps_fabric.dev.platform_data =
		&msm_bus_8064_apps_fabric_pdata;
	msm_bus_8064_sys_fabric.dev.platform_data =
		&msm_bus_8064_sys_fabric_pdata;
	msm_bus_8064_mm_fabric.dev.platform_data =
		&msm_bus_8064_mm_fabric_pdata;
	msm_bus_8064_sys_fpb.dev.platform_data = &msm_bus_8064_sys_fpb_pdata;
	msm_bus_8064_cpss_fpb.dev.platform_data = &msm_bus_8064_cpss_fpb_pdata;
}

/* PCIe gpios */
static struct msm_pcie_gpio_info_t msm_pcie_gpio_info[MSM_PCIE_MAX_GPIO] = {
	{"rst_n", PM8921_MPP_PM_TO_SYS(PCIE_RST_N_PMIC_MPP), 0},
	{"pwr_en", PM8921_GPIO_PM_TO_SYS(PCIE_PWR_EN_PMIC_GPIO), 1},
};

static struct msm_pcie_platform msm_pcie_platform_data = {
	.gpio = msm_pcie_gpio_info,
	.axi_addr = PCIE_AXI_BAR_PHYS,
	.axi_size = PCIE_AXI_BAR_SIZE,
	.wake_n = PM8921_GPIO_IRQ(PM8921_IRQ_BASE, PCIE_WAKE_N_PMIC_GPIO),
};

/* FSM8064_EP PCIe gpios */
static struct msm_pcie_gpio_info_t ep_pcie_gpio_info[MSM_PCIE_MAX_GPIO] = {
	{"rst_n", PM8921_GPIO_PM_TO_SYS(PCIE_EP_RST_N_PMIC_GPIO), 0},
	{"pwr_en", PM8921_GPIO_PM_TO_SYS(PCIE_PWR_EN_PMIC_GPIO), 1},
};

static struct msm_pcie_platform ep_pcie_platform_data = {
	.gpio = ep_pcie_gpio_info,
	.axi_addr = PCIE_AXI_BAR_PHYS,
	.axi_size = PCIE_AXI_BAR_SIZE,
	.wake_n = PM8921_GPIO_IRQ(PM8921_IRQ_BASE, PCIE_EP_WAKE_N_PMIC_GPIO),
};

static int __init mpq8064_pcie_enabled(void)
{
	return !((readl_relaxed(QFPROM_RAW_FEAT_CONFIG_ROW0_MSB) & BIT(21)) ||
		(readl_relaxed(QFPROM_RAW_OEM_CONFIG_ROW0_LSB) & BIT(4)));
}

static void __init mpq8064_pcie_init(void)
{
	if (mpq8064_pcie_enabled()) {
		msm_device_pcie.dev.platform_data = &msm_pcie_platform_data;
		platform_device_register(&msm_device_pcie);
	}
}

<<<<<<< HEAD
static struct platform_device mpq8064_device_ext_3p3v_vreg = {
	.name			= "reg-fixed-voltage",
	.dev			= {
		.platform_data	= &mpq8064_3p3_regulator_pdata,
	},
};
=======
static void __init fsm8064_ep_pcie_init(void)
{
	msm_device_pcie.dev.platform_data = &ep_pcie_platform_data;
	platform_device_register(&msm_device_pcie);
}
>>>>>>> 4375c80c

static struct platform_device apq8064_device_ext_5v_vreg __devinitdata = {
	.name	= GPIO_REGULATOR_DEV_NAME,
	.id	= PM8921_MPP_PM_TO_SYS(7),
	.dev	= {
		.platform_data
			= &apq8064_gpio_regulator_pdata[GPIO_VREG_ID_EXT_5V],
	},
};

static struct platform_device apq8064_device_ext_mpp8_vreg __devinitdata = {
	.name	= GPIO_REGULATOR_DEV_NAME,
	.id	= PM8921_MPP_PM_TO_SYS(8),
	.dev	= {
		.platform_data
			= &apq8064_gpio_regulator_pdata[GPIO_VREG_ID_EXT_MPP8],
	},
};

static struct platform_device apq8064_device_ext_3p3v_vreg __devinitdata = {
	.name	= GPIO_REGULATOR_DEV_NAME,
	.id	= APQ8064_EXT_3P3V_REG_EN_GPIO,
	.dev	= {
		.platform_data =
			&apq8064_gpio_regulator_pdata[GPIO_VREG_ID_EXT_3P3V],
	},
};

static struct platform_device apq8064_device_ext_ts_sw_vreg __devinitdata = {
	.name	= GPIO_REGULATOR_DEV_NAME,
	.id	= PM8921_GPIO_PM_TO_SYS(23),
	.dev	= {
		.platform_data
			= &apq8064_gpio_regulator_pdata[GPIO_VREG_ID_EXT_TS_SW],
	},
};

static struct platform_device
apq8064_device_ext_3p3v_mpp4_vreg __devinitdata = {
	.name	= GPIO_REGULATOR_DEV_NAME,
	.id	= PM8921_MPP_PM_TO_SYS(4),
	.dev	= {
		.platform_data =
		&apq8064_gpio_regulator_pdata[GPIO_VREG_ID_EXT_SATA_PWR],
	},
};

static struct platform_device apq8064_device_rpm_regulator __devinitdata = {
	.name	= "rpm-regulator",
	.id	= 0,
	.dev	= {
		.platform_data = &apq8064_rpm_regulator_pdata,
	},
};

static struct platform_device
apq8064_pm8921_device_rpm_regulator __devinitdata = {
	.name	= "rpm-regulator",
	.id	= 1,
	.dev	= {
		.platform_data = &apq8064_rpm_regulator_pm8921_pdata,
	},
};

static struct gpio_ir_recv_platform_data gpio_ir_recv_pdata = {
	.gpio_nr = 88,
	.active_low = 1,
	.can_wakeup = true,
};

static struct platform_device gpio_ir_recv_pdev = {
	.name = "gpio-rc-recv",
	.dev = {
		.platform_data = &gpio_ir_recv_pdata,
	},
};

static struct platform_device *common_not_mpq_devices[] __initdata = {
	&apq8064_device_qup_i2c_gsbi1,
	&apq8064_device_qup_i2c_gsbi3,
	&apq8064_device_qup_i2c_gsbi4,
};

static struct platform_device *common_mpq_devices[] __initdata = {
	&mpq_cpudai_sec_i2s_rx,
	&mpq_cpudai_mi2s_tx,
	&mpq_cpudai_pseudo,
};

static struct platform_device *ep_devices[] __initdata = {
	&msm_device_smd_apq8064,
	&apq8064_device_gadget_peripheral,
	&apq8064_device_hsusb_host,
	&android_usb_device,
	&msm_device_wcnss_wlan,
	&msm_device_iris_fm,
	&apq8064_fmem_device,
#ifdef CONFIG_ANDROID_PMEM
#ifndef CONFIG_MSM_MULTIMEDIA_USE_ION
	&apq8064_android_pmem_device,
	&apq8064_android_pmem_adsp_device,
	&apq8064_android_pmem_audio_device,
#endif /*CONFIG_MSM_MULTIMEDIA_USE_ION*/
#endif /*CONFIG_ANDROID_PMEM*/
#ifdef CONFIG_ION_MSM
	&apq8064_ion_dev,
#endif
	&msm8064_device_watchdog,
	&msm8064_device_saw_regulator_core0,
	&msm8064_device_saw_regulator_core1,
	&msm8064_device_saw_regulator_core2,
	&msm8064_device_saw_regulator_core3,
#if defined(CONFIG_QSEECOM)
	&qseecom_device,
#endif

	&msm_8064_device_tsif[0],
	&msm_8064_device_tsif[1],

#if defined(CONFIG_CRYPTO_DEV_QCRYPTO) || \
		defined(CONFIG_CRYPTO_DEV_QCRYPTO_MODULE)
	&qcrypto_device,
#endif

#if defined(CONFIG_CRYPTO_DEV_QCEDEV) || \
		defined(CONFIG_CRYPTO_DEV_QCEDEV_MODULE)
	&qcedev_device,
#endif

#ifdef CONFIG_HW_RANDOM_MSM
	&apq8064_device_rng,
#endif
	&apq_pcm,
	&apq_pcm_routing,
	&apq8064_rpm_device,
	&apq8064_rpm_log_device,
	&apq8064_rpm_stat_device,
	&apq8064_rpm_master_stat_device,
	&apq_device_tz_log,
	&msm_bus_8064_apps_fabric,
	&msm_bus_8064_sys_fabric,
	&msm_bus_8064_mm_fabric,
	&msm_bus_8064_sys_fpb,
	&msm_bus_8064_cpss_fpb,
	&msm_pil_dsps,
	&msm_8960_q6_lpass,
	&msm_pil_vidc,
	&msm_gss,
	&apq8064_rtb_device,
	&apq8064_dcvs_device,
	&apq8064_msm_gov_device,
	&apq8064_device_cache_erp,
	&msm8960_device_ebi1_ch0_erp,
	&msm8960_device_ebi1_ch1_erp,
	&epm_adc_device,
	&coresight_tpiu_device,
	&coresight_etb_device,
	&apq8064_coresight_funnel_device,
	&coresight_etm0_device,
	&coresight_etm1_device,
	&coresight_etm2_device,
	&coresight_etm3_device,
#ifdef CONFIG_MSM_GEMINI
	&msm8960_gemini_device,
#endif
	&msm_tsens_device,
	&apq8064_cache_dump_device,
	&msm_8064_device_tspp,
#ifdef CONFIG_BATTERY_BCL
	&battery_bcl_device,
#endif
	&apq8064_msm_mpd_device,
	&apq8064_device_qup_i2c_gsbi1,
	&apq8064_device_uart_gsbi2,
	&apq8064_device_uart_gsbi1,
	&apq8064_device_uart_gsbi4,
	&msm_device_sps_apq8064,
#ifdef CONFIG_MSM_ROTATOR
	&msm_rotator_device,
#endif
	&msm8064_pc_cntr,
};

static struct platform_device *common_i2s_devices[] __initdata = {
	&apq_cpudai_mi2s,
	&apq_cpudai_i2s_rx,
	&apq_cpudai_i2s_tx,
};

static struct platform_device *early_common_devices[] __initdata = {
	&apq8064_device_acpuclk,
	&apq8064_device_dmov,
	&apq8064_device_qup_spi_gsbi5,
};

static struct platform_device *pm8921_common_devices[] __initdata = {
	&apq8064_device_ext_5v_vreg,
	&apq8064_device_ext_mpp8_vreg,
	&apq8064_device_ext_3p3v_vreg,
	&apq8064_device_ssbi_pmic1,
	&apq8064_device_ssbi_pmic2,
};

static struct platform_device *pm8921_mpq_hrd_common_devices[] __initdata = {
	&apq8064_device_ext_5v_vreg,
	&apq8064_device_ext_mpp8_vreg,
	&mpq8064_device_ext_3p3v_vreg,
	&apq8064_device_ssbi_pmic1,
	&apq8064_device_ssbi_pmic2,
};

static struct platform_device *pm8917_common_devices[] __initdata = {
	&apq8064_device_ext_mpp8_vreg,
	&apq8064_device_ext_3p3v_vreg,
	&apq8064_device_ssbi_pmic1,
	&apq8064_device_ssbi_pmic2,
};

static struct platform_device *common_devices[] __initdata = {
	&msm_device_smd_apq8064,
	&apq8064_device_otg,
	&apq8064_device_gadget_peripheral,
	&apq8064_device_hsusb_host,
	&android_usb_device,
	&msm_device_wcnss_wlan,
	&msm_device_iris_fm,
	&apq8064_fmem_device,
#ifdef CONFIG_ANDROID_PMEM
#ifndef CONFIG_MSM_MULTIMEDIA_USE_ION
	&apq8064_android_pmem_device,
	&apq8064_android_pmem_adsp_device,
	&apq8064_android_pmem_audio_device,
#endif /*CONFIG_MSM_MULTIMEDIA_USE_ION*/
#endif /*CONFIG_ANDROID_PMEM*/
#ifdef CONFIG_ION_MSM
	&apq8064_ion_dev,
#endif
	&msm8064_device_watchdog,
	&msm8064_device_saw_regulator_core0,
	&msm8064_device_saw_regulator_core1,
	&msm8064_device_saw_regulator_core2,
	&msm8064_device_saw_regulator_core3,
#if defined(CONFIG_QSEECOM)
	&qseecom_device,
#endif

	&msm_8064_device_tsif[0],
	&msm_8064_device_tsif[1],

#if defined(CONFIG_CRYPTO_DEV_QCRYPTO) || \
		defined(CONFIG_CRYPTO_DEV_QCRYPTO_MODULE)
	&qcrypto_device,
#endif

#if defined(CONFIG_CRYPTO_DEV_QCEDEV) || \
		defined(CONFIG_CRYPTO_DEV_QCEDEV_MODULE)
	&qcedev_device,
#endif

#ifdef CONFIG_HW_RANDOM_MSM
	&apq8064_device_rng,
#endif
	&apq_pcm,
	&apq_pcm_routing,
	&apq_cpudai0,
	&apq_cpudai1,
	&apq_cpudai_hdmi_rx,
	&apq_cpudai_bt_rx,
	&apq_cpudai_bt_tx,
	&apq_cpudai_fm_rx,
	&apq_cpudai_fm_tx,
	&apq_cpu_fe,
	&apq_stub_codec,
	&apq_voice,
	&apq_voip,
	&apq_lpa_pcm,
	&apq_compr_dsp,
	&apq_multi_ch_pcm,
	&apq_lowlatency_pcm,
	&apq_pcm_hostless,
	&apq_cpudai_afe_01_rx,
	&apq_cpudai_afe_01_tx,
	&apq_cpudai_afe_02_rx,
	&apq_cpudai_afe_02_tx,
	&apq_pcm_afe,
	&apq_cpudai_auxpcm_rx,
	&apq_cpudai_auxpcm_tx,
	&apq_cpudai_stub,
	&apq_cpudai_slimbus_1_rx,
	&apq_cpudai_slimbus_1_tx,
	&apq_cpudai_slimbus_2_rx,
	&apq_cpudai_slimbus_2_tx,
	&apq_cpudai_slimbus_3_rx,
	&apq_cpudai_slimbus_3_tx,
	&apq8064_rpm_device,
	&apq8064_rpm_log_device,
	&apq8064_rpm_stat_device,
	&apq8064_rpm_master_stat_device,
	&apq_device_tz_log,
	&msm_bus_8064_apps_fabric,
	&msm_bus_8064_sys_fabric,
	&msm_bus_8064_mm_fabric,
	&msm_bus_8064_sys_fpb,
	&msm_bus_8064_cpss_fpb,
	&apq8064_msm_device_vidc,
	&msm_pil_dsps,
	&msm_8960_q6_lpass,
	&msm_pil_vidc,
	&msm_gss,
	&apq8064_rtb_device,
	&apq8064_dcvs_device,
	&apq8064_msm_gov_device,
	&apq8064_device_cache_erp,
	&msm8960_device_ebi1_ch0_erp,
	&msm8960_device_ebi1_ch1_erp,
	&epm_adc_device,
	&coresight_tpiu_device,
	&coresight_etb_device,
	&apq8064_coresight_funnel_device,
	&coresight_etm0_device,
	&coresight_etm1_device,
	&coresight_etm2_device,
	&coresight_etm3_device,
	&apq_cpudai_slim_4_rx,
	&apq_cpudai_slim_4_tx,
#ifdef CONFIG_MSM_GEMINI
	&msm8960_gemini_device,
#endif
	&apq8064_iommu_domain_device,
	&msm_tsens_device,
	&apq8064_cache_dump_device,
	&msm_8064_device_tspp,
#ifdef CONFIG_BATTERY_BCL
	&battery_bcl_device,
#endif
	&apq8064_msm_mpd_device,
};

static struct platform_device *cdp_devices[] __initdata = {
	&apq8064_device_uart_gsbi1,
	&apq8064_device_uart_gsbi7,
	&msm_device_sps_apq8064,
#ifdef CONFIG_MSM_ROTATOR
	&msm_rotator_device,
#endif
	&msm8064_pc_cntr,
};

static struct platform_device
mpq8064_device_ext_1p2_buck_vreg __devinitdata = {
	.name	= GPIO_REGULATOR_DEV_NAME,
	.id	= SX150X_GPIO(4, 2),
	.dev	= {
		.platform_data =
		 &mpq8064_gpio_regulator_pdata[GPIO_VREG_ID_AVC_1P2V],
	},
};

static struct platform_device
mpq8064_device_ext_1p8_buck_vreg __devinitdata = {
	.name	= GPIO_REGULATOR_DEV_NAME,
	.id	= SX150X_GPIO(4, 4),
	.dev	= {
		.platform_data =
		&mpq8064_gpio_regulator_pdata[GPIO_VREG_ID_AVC_1P8V],
	},
};

static struct platform_device
mpq8064_device_ext_2p2_buck_vreg __devinitdata = {
	.name	= GPIO_REGULATOR_DEV_NAME,
	.id	= SX150X_GPIO(4, 14),
	.dev	= {
		.platform_data =
		&mpq8064_gpio_regulator_pdata[GPIO_VREG_ID_AVC_2P2V],
	},
};

static struct platform_device
mpq8064_device_ext_5v_buck_vreg __devinitdata = {
	.name	= GPIO_REGULATOR_DEV_NAME,
	.id	= SX150X_GPIO(4, 3),
	.dev	= {
		.platform_data =
		 &mpq8064_gpio_regulator_pdata[GPIO_VREG_ID_AVC_5V],
	},
};

static struct platform_device
mpq8064_device_ext_3p3v_ldo_vreg __devinitdata = {
	.name	= GPIO_REGULATOR_DEV_NAME,
	.id	= SX150X_GPIO(4, 15),
	.dev	= {
		.platform_data =
		&mpq8064_gpio_regulator_pdata[GPIO_VREG_ID_AVC_3P3V],
	},
};

static struct platform_device rc_input_loopback_pdev = {
	.name	= "rc-user-input",
	.id	= -1,
};

static struct platform_device sp_input_loopback_pdev = {
	.name	= "sp-user-input",
	.id	= -1,
};

static int rf4ce_gpio_init(void)
{
	if (!machine_is_mpq8064_cdp() &&
		!machine_is_mpq8064_hrd() &&
			!machine_is_mpq8064_dtv())
		return -EINVAL;

	/* CC2533 SRDY Input */
	if (!gpio_request(SX150X_GPIO(4, 6), "rf4ce_srdy")) {
		gpio_direction_input(SX150X_GPIO(4, 6));
		gpio_export(SX150X_GPIO(4, 6), true);
	}

	/* CC2533 MRDY Output */
	if (!gpio_request(SX150X_GPIO(4, 5), "rf4ce_mrdy")) {
		gpio_direction_output(SX150X_GPIO(4, 5), 1);
		gpio_export(SX150X_GPIO(4, 5), true);
	}

	/* CC2533 Reset Output */
	if (!gpio_request(SX150X_GPIO(4, 7), "rf4ce_reset")) {
		gpio_direction_output(SX150X_GPIO(4, 7), 0);
		gpio_export(SX150X_GPIO(4, 7), true);
	}

	return 0;
}
late_initcall(rf4ce_gpio_init);

#ifdef CONFIG_SERIAL_MSM_HS
static int configure_uart_gpios(int on)
{
	int ret = 0, i;
	int uart_gpios[] = {14, 15, 16, 17};

	for (i = 0; i < ARRAY_SIZE(uart_gpios); i++) {
		if (on) {
			ret = gpio_request(uart_gpios[i], NULL);
			if (ret) {
				pr_err("%s:unable to request uart gpio[%d]\n",
						__func__, uart_gpios[i]);
				break;
			}
		} else {
			gpio_free(uart_gpios[i]);
		}
	}

	if (ret && on && i)
		for (; i >= 0; i--)
			gpio_free(uart_gpios[i]);
	return ret;
}

static struct msm_serial_hs_platform_data mpq8064_gsbi6_uartdm_pdata = {
	.inject_rx_on_wakeup	= 1,
	.rx_to_inject		= 0xFD,
	.gpio_config		= configure_uart_gpios,
};
#else
static struct msm_serial_hs_platform_data msm_uart_dm9_pdata;
#endif

static struct platform_device *mpq_devices[] __initdata = {
	&mpq8064_device_uart_gsbi5,
	&msm_device_sps_apq8064,
	&mpq8064_device_qup_i2c_gsbi5,
#ifdef CONFIG_MSM_ROTATOR
	&msm_rotator_device,
#endif
	&gpio_ir_recv_pdev,
	&mpq8064_device_ext_1p2_buck_vreg,
	&mpq8064_device_ext_1p8_buck_vreg,
	&mpq8064_device_ext_2p2_buck_vreg,
	&mpq8064_device_ext_5v_buck_vreg,
	&mpq8064_device_ext_3p3v_ldo_vreg,
#ifdef CONFIG_MSM_VCAP
	&msm8064_device_vcap,
#endif
	&rc_input_loopback_pdev,
	&mpq8064_device_qup_spi_gsbi6,
	&sp_input_loopback_pdev,
};

static struct msm_spi_platform_data apq8064_qup_spi_gsbi5_pdata = {
	.max_clock_speed = 1100000,
};

static struct msm_spi_platform_data mpq8064_qup_spi_gsbi6_pdata = {
	.max_clock_speed = 10800000,
};

static struct ci_bridge_platform_data mpq8064_ci_bridge_pdata = {
	.reset_pin = 260,
	.interrupt_pin = 261,
};

#define KS8851_IRQ_GPIO		43

static struct spi_board_info spi_board_info[] __initdata = {
	{
		.modalias               = "ks8851",
		.irq                    = MSM_GPIO_TO_INT(KS8851_IRQ_GPIO),
		.max_speed_hz           = 19200000,
		.bus_num                = 0,
		.chip_select            = 2,
		.mode                   = SPI_MODE_0,
	},
	{
		.modalias		= "epm_adc",
		.max_speed_hz		= 1100000,
		.bus_num		= 0,
		.chip_select		= 3,
		.mode			= SPI_MODE_0,
	}
};

static struct spi_board_info mpq8064_spi_board_info[] __initdata = {
	{
		.modalias		= "ci_bridge_spi",
		.max_speed_hz		= 1000000,
		.bus_num		= 1,
		.chip_select		= 0,
		.mode			= SPI_MODE_0,
		.platform_data		= &mpq8064_ci_bridge_pdata,
	},
};

static struct slim_boardinfo apq8064_slim_devices[] = {
	{
		.bus_num = 1,
		.slim_slave = &apq8064_slim_tabla,
	},
	{
		.bus_num = 1,
		.slim_slave = &apq8064_slim_tabla20,
	},
	/* add more slimbus slaves as needed */
};

static struct msm_i2c_platform_data apq8064_i2c_qup_gsbi1_pdata = {
	.clk_freq = 100000,
	.src_clk_rate = 24000000,
};

static struct msm_i2c_platform_data apq8064_i2c_qup_gsbi3_pdata = {
	.clk_freq = 384000,
	.src_clk_rate = 24000000,
};

static struct msm_i2c_platform_data apq8064_i2c_qup_gsbi4_pdata = {
	.clk_freq = 100000,
	.src_clk_rate = 24000000,
};

static struct msm_i2c_platform_data mpq8064_i2c_qup_gsbi5_pdata = {
	.clk_freq = 100000,
	.src_clk_rate = 24000000,
};

#define GSBI_DUAL_MODE_CODE 0x60
#define MSM_GSBI1_PHYS		0x12440000
#define MSM_GSBI5_PHYS		0x1A200000
static void __init apq8064_i2c_init(void)
{
	void __iomem *gsbi_mem;
	if (machine_is_mpq8064_cdp() || machine_is_mpq8064_hrd() ||
			machine_is_mpq8064_dtv()) {
		gsbi_mem = ioremap_nocache(MSM_GSBI5_PHYS, 4);
		writel_relaxed(GSBI_DUAL_MODE_CODE, gsbi_mem);
		/* Ensure protocol code is written before proceeding */
		wmb();
		iounmap(gsbi_mem);
		mpq8064_i2c_qup_gsbi5_pdata.use_gsbi_shared_mode = 1;
		mpq8064_device_qup_i2c_gsbi5.dev.platform_data =
					&mpq8064_i2c_qup_gsbi5_pdata;
	}
	apq8064_device_qup_i2c_gsbi1.dev.platform_data =
					&apq8064_i2c_qup_gsbi1_pdata;
	gsbi_mem = ioremap_nocache(MSM_GSBI1_PHYS, 4);
	writel_relaxed(GSBI_DUAL_MODE_CODE, gsbi_mem);
	/* Ensure protocol code is written before proceeding */
	wmb();
	iounmap(gsbi_mem);
	apq8064_i2c_qup_gsbi1_pdata.use_gsbi_shared_mode = 1;
	apq8064_device_qup_i2c_gsbi1.dev.platform_data =
					&apq8064_i2c_qup_gsbi1_pdata;
	if (!machine_is_fsm8064_ep()) {
		apq8064_device_qup_i2c_gsbi3.dev.platform_data =
						&apq8064_i2c_qup_gsbi3_pdata;
		apq8064_device_qup_i2c_gsbi4.dev.platform_data =
						&apq8064_i2c_qup_gsbi4_pdata;
	}
	mpq8064_device_qup_i2c_gsbi5.dev.platform_data =
					&mpq8064_i2c_qup_gsbi5_pdata;
}

#if defined(CONFIG_KS8851) || defined(CONFIG_KS8851_MODULE)
static int ethernet_init(void)
{
	int ret;
	ret = gpio_request(KS8851_IRQ_GPIO, "ks8851_irq");
	if (ret) {
		pr_err("ks8851 gpio_request failed: %d\n", ret);
		goto fail;
	}

	return 0;
fail:
	return ret;
}
#else
static int ethernet_init(void)
{
	return 0;
}
#endif

#define GPIO_KEY_HOME			PM8921_GPIO_PM_TO_SYS(27)
#define GPIO_KEY_VOLUME_UP		PM8921_GPIO_PM_TO_SYS(35)
#define GPIO_KEY_VOLUME_DOWN_PM8921	PM8921_GPIO_PM_TO_SYS(38)
#define GPIO_KEY_VOLUME_DOWN_PM8917	PM8921_GPIO_PM_TO_SYS(30)
#define GPIO_KEY_CAM_FOCUS		PM8921_GPIO_PM_TO_SYS(3)
#define GPIO_KEY_CAM_SNAP		PM8921_GPIO_PM_TO_SYS(4)
#define GPIO_KEY_ROTATION_PM8921	PM8921_GPIO_PM_TO_SYS(42)
#define GPIO_KEY_ROTATION_PM8917	PM8921_GPIO_PM_TO_SYS(8)

static struct gpio_keys_button cdp_keys_pm8921[] = {
	{
		.code           = KEY_HOME,
		.gpio           = GPIO_KEY_HOME,
		.desc           = "home_key",
		.active_low     = 1,
		.type		= EV_KEY,
		.wakeup		= 1,
		.debounce_interval = 15,
	},
	{
		.code           = KEY_VOLUMEUP,
		.gpio           = GPIO_KEY_VOLUME_UP,
		.desc           = "volume_up_key",
		.active_low     = 1,
		.type		= EV_KEY,
		.wakeup		= 1,
		.debounce_interval = 15,
	},
	{
		.code           = KEY_VOLUMEDOWN,
		.gpio           = GPIO_KEY_VOLUME_DOWN_PM8921,
		.desc           = "volume_down_key",
		.active_low     = 1,
		.type		= EV_KEY,
		.wakeup		= 1,
		.debounce_interval = 15,
	},
	{
		.code           = SW_ROTATE_LOCK,
		.gpio           = GPIO_KEY_ROTATION_PM8921,
		.desc           = "rotate_key",
		.active_low     = 1,
		.type		= EV_SW,
		.debounce_interval = 15,
	},
};

static struct gpio_keys_button cdp_keys_pm8917[] = {
	{
		.code           = KEY_HOME,
		.gpio           = GPIO_KEY_HOME,
		.desc           = "home_key",
		.active_low     = 1,
		.type		= EV_KEY,
		.wakeup		= 1,
		.debounce_interval = 15,
	},
	{
		.code           = KEY_VOLUMEUP,
		.gpio           = GPIO_KEY_VOLUME_UP,
		.desc           = "volume_up_key",
		.active_low     = 1,
		.type		= EV_KEY,
		.wakeup		= 1,
		.debounce_interval = 15,
	},
	{
		.code           = KEY_VOLUMEDOWN,
		.gpio           = GPIO_KEY_VOLUME_DOWN_PM8917,
		.desc           = "volume_down_key",
		.active_low     = 1,
		.type		= EV_KEY,
		.wakeup		= 1,
		.debounce_interval = 15,
	},
	{
		.code           = SW_ROTATE_LOCK,
		.gpio           = GPIO_KEY_ROTATION_PM8917,
		.desc           = "rotate_key",
		.active_low     = 1,
		.type		= EV_SW,
		.debounce_interval = 15,
	},
};

static struct gpio_keys_platform_data cdp_keys_data = {
	.buttons        = cdp_keys_pm8921,
	.nbuttons       = ARRAY_SIZE(cdp_keys_pm8921),
};

static struct platform_device cdp_kp_pdev = {
	.name           = "gpio-keys",
	.id             = -1,
	.dev            = {
		.platform_data  = &cdp_keys_data,
	},
};

static struct gpio_keys_button mtp_keys[] = {
	{
		.code           = KEY_CAMERA_FOCUS,
		.gpio           = GPIO_KEY_CAM_FOCUS,
		.desc           = "cam_focus_key",
		.active_low     = 1,
		.type		= EV_KEY,
		.wakeup		= 1,
		.debounce_interval = 15,
	},
	{
		.code           = KEY_VOLUMEUP,
		.gpio           = GPIO_KEY_VOLUME_UP,
		.desc           = "volume_up_key",
		.active_low     = 1,
		.type		= EV_KEY,
		.wakeup		= 1,
		.debounce_interval = 15,
	},
	{
		.code           = KEY_VOLUMEDOWN,
		.gpio           = GPIO_KEY_VOLUME_DOWN_PM8921,
		.desc           = "volume_down_key",
		.active_low     = 1,
		.type		= EV_KEY,
		.wakeup		= 1,
		.debounce_interval = 15,
	},
	{
		.code           = KEY_CAMERA_SNAPSHOT,
		.gpio           = GPIO_KEY_CAM_SNAP,
		.desc           = "cam_snap_key",
		.active_low     = 1,
		.type		= EV_KEY,
		.debounce_interval = 15,
	},
};

static struct gpio_keys_platform_data mtp_keys_data = {
	.buttons        = mtp_keys,
	.nbuttons       = ARRAY_SIZE(mtp_keys),
};

static struct platform_device mtp_kp_pdev = {
	.name           = "gpio-keys",
	.id             = -1,
	.dev            = {
		.platform_data  = &mtp_keys_data,
	},
};

#define MPQ_HRD_HOME_GPIO	SX150X_EXP2_GPIO_BASE
#define MPQ_HRD_VOL_UP_GPIO	(SX150X_EXP2_GPIO_BASE + 1)
#define MPQ_HRD_VOL_DOWN_GPIO	(SX150X_EXP2_GPIO_BASE + 2)
#define MPQ_HRD_RIGHT_GPIO	(SX150X_EXP2_GPIO_BASE + 3)
#define MPQ_HRD_LEFT_GPIO	(SX150X_EXP2_GPIO_BASE + 4)
#define MPQ_HRD_ENTER_GPIO	(SX150X_EXP2_GPIO_BASE + 5)

static struct gpio_keys_button mpq_hrd_keys[] = {
	{
		.code		= KEY_HOME,
		.gpio		= MPQ_HRD_HOME_GPIO,
		.desc		= "home_key",
		.active_low	= 1,
		.type		= EV_KEY,
		.wakeup		= 1,
		.debounce_interval = 15,
	},
	{
		.code		= KEY_VOLUMEUP,
		.gpio		= MPQ_HRD_VOL_UP_GPIO,
		.desc		= "volume_up_key",
		.active_low	= 1,
		.type		= EV_KEY,
		.wakeup		= 1,
		.debounce_interval = 15,
	},
	{
		.code		= KEY_VOLUMEDOWN,
		.gpio		= MPQ_HRD_VOL_DOWN_GPIO,
		.desc		= "volume_down_key",
		.active_low	= 1,
		.type		= EV_KEY,
		.wakeup		= 1,
		.debounce_interval = 15,
	},
	{
		.code		= KEY_RIGHT,
		.gpio		= MPQ_HRD_RIGHT_GPIO,
		.desc		= "right_key",
		.active_low	= 1,
		.type		= EV_KEY,
		.wakeup		= 1,
		.debounce_interval = 15,
	},
	{
		.code		= KEY_LEFT,
		.gpio		= MPQ_HRD_LEFT_GPIO,
		.desc		= "left_key",
		.active_low	= 1,
		.type		= EV_KEY,
		.wakeup		= 1,
		.debounce_interval = 15,
	},
	{
		.code		= KEY_ENTER,
		.gpio		= MPQ_HRD_ENTER_GPIO,
		.desc		= "enter_key",
		.active_low	= 1,
		.type		= EV_KEY,
		.wakeup		= 1,
		.debounce_interval = 15,
	},
};

static struct gpio_keys_platform_data mpq_hrd_keys_pdata = {
		.buttons	= mpq_hrd_keys,
		.nbuttons	= ARRAY_SIZE(mpq_hrd_keys),
};

static struct platform_device mpq_hrd_keys_pdev = {
		.name	= "gpio-keys",
		.id	= -1,
		.dev	= {
			.platform_data = &mpq_hrd_keys_pdata,
		},
};

static struct gpio_keys_button mpq_keys[] = {
	{
		.code           = KEY_VOLUMEDOWN,
		.gpio           = GPIO_KEY_VOLUME_DOWN_PM8921,
		.desc           = "volume_down_key",
		.active_low     = 1,
		.type		= EV_KEY,
		.wakeup		= 1,
		.debounce_interval = 15,
	},
	{
		.code           = KEY_VOLUMEUP,
		.gpio           = GPIO_KEY_VOLUME_UP,
		.desc           = "volume_up_key",
		.active_low     = 1,
		.type		= EV_KEY,
		.wakeup		= 1,
		.debounce_interval = 15,
	},
};

static struct gpio_keys_platform_data mpq_keys_data = {
	.buttons        = mpq_keys,
	.nbuttons       = ARRAY_SIZE(mpq_keys),
};

static struct platform_device mpq_gpio_keys_pdev = {
	.name           = "gpio-keys",
	.id             = -1,
	.dev            = {
		.platform_data  = &mpq_keys_data,
	},
};

#define MPQ_KP_ROW_BASE		SX150X_EXP2_GPIO_BASE
#define MPQ_KP_COL_BASE		(SX150X_EXP2_GPIO_BASE + 4)

static unsigned int mpq_row_gpios[] = {MPQ_KP_ROW_BASE, MPQ_KP_ROW_BASE + 1,
				MPQ_KP_ROW_BASE + 2, MPQ_KP_ROW_BASE + 3};
static unsigned int mpq_col_gpios[] = {MPQ_KP_COL_BASE, MPQ_KP_COL_BASE + 1,
				MPQ_KP_COL_BASE + 2};

static const unsigned int mpq_keymap[] = {
	KEY(0, 0, KEY_UP),
	KEY(0, 1, KEY_ENTER),
	KEY(0, 2, KEY_3),

	KEY(1, 0, KEY_DOWN),
	KEY(1, 1, KEY_EXIT),
	KEY(1, 2, KEY_4),

	KEY(2, 0, KEY_LEFT),
	KEY(2, 1, KEY_1),
	KEY(2, 2, KEY_5),

	KEY(3, 0, KEY_RIGHT),
	KEY(3, 1, KEY_2),
	KEY(3, 2, KEY_6),
};

static struct matrix_keymap_data mpq_keymap_data = {
	.keymap_size	= ARRAY_SIZE(mpq_keymap),
	.keymap		= mpq_keymap,
};

static struct matrix_keypad_platform_data mpq_keypad_data = {
	.keymap_data		= &mpq_keymap_data,
	.row_gpios		= mpq_row_gpios,
	.col_gpios		= mpq_col_gpios,
	.num_row_gpios		= ARRAY_SIZE(mpq_row_gpios),
	.num_col_gpios		= ARRAY_SIZE(mpq_col_gpios),
	.col_scan_delay_us	= 32000,
	.debounce_ms		= 20,
	.wakeup			= 1,
	.active_low		= 1,
	.no_autorepeat		= 1,
};

static struct platform_device mpq_keypad_device = {
	.name           = "matrix-keypad",
	.id             = -1,
	.dev            = {
		.platform_data  = &mpq_keypad_data,
	},
};

static struct platform_device msm_dev_avtimer_device = {
	.name = "dev_avtimer",
	.dev = { .platform_data = &dev_avtimer_pdata },
};

/* Sensors DSPS platform data */
#define DSPS_PIL_GENERIC_NAME		"dsps"
static void __init apq8064_init_dsps(void)
{
	struct msm_dsps_platform_data *pdata =
		msm_dsps_device_8064.dev.platform_data;
	pdata->pil_name = DSPS_PIL_GENERIC_NAME;
	pdata->gpios = NULL;
	pdata->gpios_num = 0;

	platform_device_register(&msm_dsps_device_8064);
}

#define I2C_SURF 1
#define I2C_FFA  (1 << 1)
#define I2C_RUMI (1 << 2)
#define I2C_SIM  (1 << 3)
#define I2C_LIQUID (1 << 4)
#define I2C_MPQ_CDP	BIT(5)
#define I2C_MPQ_HRD	BIT(6)
#define I2C_MPQ_DTV	BIT(7)

struct i2c_registry {
	u8                     machs;
	int                    bus;
	struct i2c_board_info *info;
	int                    len;
};

static struct i2c_registry apq8064_i2c_devices[] __initdata = {
	{
		I2C_LIQUID,
		APQ_8064_GSBI1_QUP_I2C_BUS_ID,
		smb349_charger_i2c_info,
		ARRAY_SIZE(smb349_charger_i2c_info)
	},
	{
		I2C_SURF | I2C_LIQUID,
		APQ_8064_GSBI3_QUP_I2C_BUS_ID,
		mxt_device_info,
		ARRAY_SIZE(mxt_device_info),
	},
	{
		I2C_FFA,
		APQ_8064_GSBI3_QUP_I2C_BUS_ID,
		cyttsp_info,
		ARRAY_SIZE(cyttsp_info),
	},
	{
		I2C_FFA | I2C_LIQUID,
		APQ_8064_GSBI1_QUP_I2C_BUS_ID,
		isa1200_board_info,
		ARRAY_SIZE(isa1200_board_info),
	},
	{
		I2C_MPQ_CDP,
		APQ_8064_GSBI5_QUP_I2C_BUS_ID,
		cs8427_device_info,
		ARRAY_SIZE(cs8427_device_info),
	},
	{
		I2C_SURF | I2C_FFA | I2C_LIQUID,
		APQ_8064_GSBI1_QUP_I2C_BUS_ID,
		sii_device_info,
		ARRAY_SIZE(sii_device_info),
	}
};

static struct i2c_registry apq8064_tabla_i2c_devices[] __initdata = {
	{
		.bus = APQ_8064_GSBI1_QUP_I2C_BUS_ID,
		.info = apq8064_tabla_i2c_device_info,
		.len = ARRAY_SIZE(apq8064_tabla_i2c_device_info),
	},
};

#define SX150X_EXP1_INT_N	PM8921_MPP_IRQ(PM8921_IRQ_BASE, 9)
#define SX150X_EXP2_INT_N	MSM_GPIO_TO_INT(81)

struct sx150x_platform_data mpq8064_sx150x_pdata[] = {
	[SX150X_EXP1] = {
		.gpio_base	= SX150X_EXP1_GPIO_BASE,
		.oscio_is_gpo	= false,
		.io_pullup_ena	= 0x0,
		.io_pulldn_ena	= 0x0,
		.io_open_drain_ena = 0x0,
		.io_polarity	= 0,
		.irq_summary	= SX150X_EXP1_INT_N,
		.irq_base	= SX150X_EXP1_IRQ_BASE,
	},
	[SX150X_EXP2] = {
		.gpio_base	= SX150X_EXP2_GPIO_BASE,
		.oscio_is_gpo	= false,
		.io_pullup_ena	= 0x0f,
		.io_pulldn_ena	= 0x70,
		.io_open_drain_ena = 0x0,
		.io_polarity	= 0,
		.irq_summary	= SX150X_EXP2_INT_N,
		.irq_base	= SX150X_EXP2_IRQ_BASE,
	},
	[SX150X_EXP3] = {
		.gpio_base	= SX150X_EXP3_GPIO_BASE,
		.oscio_is_gpo	= false,
		.io_pullup_ena	= 0x0,
		.io_pulldn_ena	= 0x0,
		.io_open_drain_ena = 0x0,
		.io_polarity	= 0,
		.irq_summary	= -1,
	},
	[SX150X_EXP4] = {
		.gpio_base	= SX150X_EXP4_GPIO_BASE,
		.oscio_is_gpo	= false,
		.io_pullup_ena	= 0x0,
		.io_pulldn_ena	= 0x0,
		.io_open_drain_ena = 0x0,
		.io_polarity	= 0,
		.irq_summary	= -1,
	},
};

static struct i2c_board_info sx150x_gpio_exp_info[] = {
	{
		I2C_BOARD_INFO("sx1509q", 0x70),
		.platform_data = &mpq8064_sx150x_pdata[SX150X_EXP1],
	},
	{
		I2C_BOARD_INFO("sx1508q", 0x23),
		.platform_data = &mpq8064_sx150x_pdata[SX150X_EXP2],
	},
	{
		I2C_BOARD_INFO("sx1508q", 0x22),
		.platform_data = &mpq8064_sx150x_pdata[SX150X_EXP3],
	},
	{
		I2C_BOARD_INFO("sx1509q", 0x3E),
		.platform_data = &mpq8064_sx150x_pdata[SX150X_EXP4],
	},
};

#define MPQ8064_I2C_GSBI5_BUS_ID	5

static struct i2c_registry mpq8064_i2c_devices[] __initdata = {
	{
		I2C_MPQ_CDP,
		MPQ8064_I2C_GSBI5_BUS_ID,
		sx150x_gpio_exp_info,
		ARRAY_SIZE(sx150x_gpio_exp_info),
	},
};

static void __init register_i2c_devices(void)
{
	u8 mach_mask = 0;
	int i;
	u32 version;

#ifdef CONFIG_MSM_CAMERA
	struct i2c_registry apq8064_camera_i2c_devices = {
		I2C_SURF | I2C_FFA | I2C_LIQUID | I2C_RUMI,
		APQ_8064_GSBI4_QUP_I2C_BUS_ID,
		apq8064_camera_board_info.board_info,
		apq8064_camera_board_info.num_i2c_board_info,
	};
#endif
	/* Build the matching 'supported_machs' bitmask */
	if (machine_is_apq8064_cdp())
		mach_mask = I2C_SURF;
	else if (machine_is_apq8064_mtp())
		mach_mask = I2C_FFA;
	else if (machine_is_apq8064_liquid())
		mach_mask = I2C_LIQUID;
	else if (PLATFORM_IS_MPQ8064())
		mach_mask = I2C_MPQ_CDP;
	else if (machine_is_fsm8064_ep())
		mach_mask = I2C_SURF;
	else
		pr_err("unmatched machine ID in register_i2c_devices\n");

	/* Run the array and install devices as appropriate */
	for (i = 0; i < ARRAY_SIZE(apq8064_i2c_devices); ++i) {
		if (apq8064_i2c_devices[i].machs & mach_mask)
			i2c_register_board_info(apq8064_i2c_devices[i].bus,
						apq8064_i2c_devices[i].info,
						apq8064_i2c_devices[i].len);
	}
#ifdef CONFIG_MSM_CAMERA
	if (apq8064_camera_i2c_devices.machs & mach_mask)
		i2c_register_board_info(apq8064_camera_i2c_devices.bus,
			apq8064_camera_i2c_devices.info,
			apq8064_camera_i2c_devices.len);
#endif

	for (i = 0; i < ARRAY_SIZE(mpq8064_i2c_devices); ++i) {
		if (mpq8064_i2c_devices[i].machs & mach_mask)
			i2c_register_board_info(
					mpq8064_i2c_devices[i].bus,
					mpq8064_i2c_devices[i].info,
					mpq8064_i2c_devices[i].len);
	}

	if (machine_is_apq8064_mtp()) {
		version = socinfo_get_platform_version();
		if (SOCINFO_VERSION_MINOR(version) == 1)
			for (i = 0; i < ARRAY_SIZE(apq8064_tabla_i2c_devices);
				 ++i)
				i2c_register_board_info(
				apq8064_tabla_i2c_devices[i].bus,
				apq8064_tabla_i2c_devices[i].info,
				apq8064_tabla_i2c_devices[i].len);
	}

}

static void enable_avc_i2c_bus(void)
{
	int avc_i2c_en_mpp = PM8921_MPP_PM_TO_SYS(8);
	int rc;

	rc = gpio_request(avc_i2c_en_mpp, "avc_i2c_en");
	if (rc)
		pr_err("request for avc_i2c_en mpp failed,"
						 "rc=%d\n", rc);
	else
		gpio_set_value_cansleep(avc_i2c_en_mpp, 1);
}

/* Modify platform data values to match requirements for PM8917. */
static void __init apq8064_pm8917_pdata_fixup(void)
{
	cdp_keys_data.buttons = cdp_keys_pm8917;
	cdp_keys_data.nbuttons = ARRAY_SIZE(cdp_keys_pm8917);
}

static void __init apq8064_common_init(void)
{
	u32 platform_version = socinfo_get_platform_version();
	struct msm_rpmrs_level rpmrs_level;

	if (socinfo_get_pmic_model() == PMIC_MODEL_PM8917)
		apq8064_pm8917_pdata_fixup();
	platform_device_register(&msm_gpio_device);
	msm_tsens_early_init(&apq_tsens_pdata);
	msm_thermal_init(&msm_thermal_pdata);
	if (socinfo_init() < 0)
		pr_err("socinfo_init() failed!\n");
	BUG_ON(msm_rpm_init(&apq8064_rpm_data));
	BUG_ON(msm_rpmrs_levels_init(&msm_rpmrs_data));
	regulator_suppress_info_printing();
	if (socinfo_get_pmic_model() == PMIC_MODEL_PM8917)
		configure_apq8064_pm8917_power_grid();
	platform_device_register(&apq8064_device_rpm_regulator);
	if (socinfo_get_pmic_model() != PMIC_MODEL_PM8917)
		platform_device_register(&apq8064_pm8921_device_rpm_regulator);
	if (msm_xo_init())
		pr_err("Failed to initialize XO votes\n");
	msm_clock_init(&apq8064_clock_init_data);
	apq8064_init_gpiomux();
	apq8064_i2c_init();

	/* configure sx150x parameters for HRD */
	if (machine_is_mpq8064_hrd()) {
		mpq8064_sx150x_pdata[SX150X_EXP2].irq_summary    =
					PM8921_GPIO_IRQ(PM8921_IRQ_BASE, 40);
		mpq8064_sx150x_pdata[SX150X_EXP2].io_pullup_ena  = 0xff;
		mpq8064_sx150x_pdata[SX150X_EXP2].io_pulldn_ena  = 0x00;
	}

	register_i2c_devices();

	apq8064_device_qup_spi_gsbi5.dev.platform_data =
						&apq8064_qup_spi_gsbi5_pdata;
	apq8064_init_pmic();
	if (machine_is_apq8064_liquid())
		msm_otg_pdata.mhl_enable = true;

	if (apq8064_mhl_display_enabled())
		mhl_platform_data.mhl_enabled = true;

	android_usb_pdata.swfi_latency =
		msm_rpmrs_levels[0].latency_us;

	apq8064_device_otg.dev.platform_data = &msm_otg_pdata;
	apq8064_ehci_host_init();
	apq8064_init_buses();

	platform_add_devices(early_common_devices,
				ARRAY_SIZE(early_common_devices));
	if (socinfo_get_pmic_model() != PMIC_MODEL_PM8917) {
		if (!machine_is_mpq8064_hrd())
			platform_add_devices(pm8921_common_devices,
				ARRAY_SIZE(pm8921_common_devices));
		else
			platform_add_devices(pm8921_mpq_hrd_common_devices,
				ARRAY_SIZE(pm8921_mpq_hrd_common_devices));
	}
	else
		platform_add_devices(pm8917_common_devices,
					ARRAY_SIZE(pm8917_common_devices));
	if (machine_is_apq8064_cdp() || machine_is_apq8064_liquid())
		platform_device_register(&apq8064_device_ext_ts_sw_vreg);
	if (!machine_is_fsm8064_ep())
		platform_add_devices(common_devices,
				ARRAY_SIZE(common_devices));
	if (!(machine_is_mpq8064_cdp() || machine_is_mpq8064_hrd() ||
			machine_is_mpq8064_dtv() || machine_is_fsm8064_ep()))
		platform_add_devices(common_not_mpq_devices,
			ARRAY_SIZE(common_not_mpq_devices));

	if ((machine_is_mpq8064_cdp() || machine_is_mpq8064_hrd() ||
			machine_is_mpq8064_dtv()))
		platform_add_devices(common_mpq_devices,
			ARRAY_SIZE(common_mpq_devices));

	if (machine_is_apq8064_mtp()) {
		if (SOCINFO_VERSION_MINOR(platform_version) == 1)
			platform_add_devices(common_i2s_devices,
			ARRAY_SIZE(common_i2s_devices));
	}

	rpmrs_level =
		msm_rpmrs_levels[MSM_PM_SLEEP_MODE_WAIT_FOR_INTERRUPT];
	msm_hsic_pdata.swfi_latency = rpmrs_level.latency_us;
	rpmrs_level =
		msm_rpmrs_levels[MSM_PM_SLEEP_MODE_POWER_COLLAPSE_STANDALONE];
	msm_hsic_pdata.standalone_latency = rpmrs_level.latency_us;
	if (machine_is_apq8064_mtp()) {
		msm_hsic_pdata.log2_irq_thresh = 5,
		apq8064_device_hsic_host.dev.platform_data = &msm_hsic_pdata;
		device_initialize(&apq8064_device_hsic_host.dev);
	}
	apq8064_pm8xxx_gpio_mpp_init();
	apq8064_init_mmc();

	if (machine_is_apq8064_mtp()) {
		mdm_8064_device.dev.platform_data = &mdm_platform_data;
		if (SOCINFO_VERSION_MINOR(platform_version) == 1) {
			i2s_mdm_8064_device.dev.platform_data =
				&mdm_platform_data;
			platform_device_register(&i2s_mdm_8064_device);
		} else {
			mdm_8064_device.dev.platform_data = &mdm_platform_data;
			platform_device_register(&mdm_8064_device);
		}
	}
	platform_device_register(&apq8064_slim_ctrl);
	if (machine_is_mpq8064_hrd() || machine_is_mpq8064_dtv()) {
		apq8064_slim_devices[ARRAY_SIZE(apq8064_slim_devices) - 1].\
			slim_slave = &mpq8064_slim_ashiko20;
	}
	slim_register_board_info(apq8064_slim_devices,
		ARRAY_SIZE(apq8064_slim_devices));
	if (!PLATFORM_IS_MPQ8064()) {
		apq8064_init_dsps();
		platform_device_register(&msm_8960_riva);
	}
	if (cpu_is_apq8064ab())
		apq8064ab_update_krait_spm();
	msm_spm_init(msm_spm_data, ARRAY_SIZE(msm_spm_data));
	msm_spm_l2_init(msm_spm_l2_data);
	BUG_ON(msm_pm_boot_init(&msm_pm_boot_pdata));
	apq8064_epm_adc_init();
	msm_pm_set_tz_retention_flag(1);
}

static void __init apq8064_allocate_memory_regions(void)
{
	apq8064_allocate_fb_region();
}

static void __init apq8064_cdp_init(void)
{
	if (meminfo_init(SYS_MEMORY, SZ_256M) < 0)
		pr_err("meminfo_init() failed!\n");
	if (machine_is_apq8064_mtp() &&
		SOCINFO_VERSION_MINOR(socinfo_get_platform_version()) == 1)
			cyttsp_pdata.sleep_gpio = CYTTSP_TS_GPIO_SLEEP_ALT;
	apq8064_common_init();
	if (machine_is_mpq8064_cdp() || machine_is_mpq8064_hrd() ||
		machine_is_mpq8064_dtv()) {
		gpio_ir_recv_pdata.swfi_latency =
					msm_rpmrs_levels[0].latency_us;
		enable_avc_i2c_bus();
		msm_rotator_set_split_iommu_domain();

		mpq8064_device_qup_spi_gsbi6.dev.platform_data =
						&mpq8064_qup_spi_gsbi6_pdata;

		platform_add_devices(mpq_devices, ARRAY_SIZE(mpq_devices));
		mpq8064_pcie_init();
		spi_register_board_info(mpq8064_spi_board_info,
					ARRAY_SIZE(mpq8064_spi_board_info));
	} else {
		ethernet_init();
		msm_rotator_set_split_iommu_domain();
		platform_add_devices(cdp_devices, ARRAY_SIZE(cdp_devices));
		spi_register_board_info(spi_board_info,
						ARRAY_SIZE(spi_board_info));
	}
	apq8064_init_fb();
	apq8064_init_gpu();
	platform_add_devices(apq8064_footswitch, apq8064_num_footswitch);
#ifdef CONFIG_MSM_CAMERA
	apq8064_init_cam();
#endif

	if (machine_is_mpq8064_hrd() || machine_is_mpq8064_dtv()) {
		platform_device_register(&mpq8064_device_uartdm_gsbi6);
#ifdef CONFIG_SERIAL_MSM_HS
		/* GSBI6(2) - UARTDM_RX */
		mpq8064_gsbi6_uartdm_pdata.wakeup_irq = gpio_to_irq(15);
		mpq8064_device_uartdm_gsbi6.dev.platform_data =
					&mpq8064_gsbi6_uartdm_pdata;
#endif
	}

#if defined(CONFIG_BT) && defined(CONFIG_MARIMBA_CORE)
	if (machine_is_mpq8064_hrd())
		apq8064_bt_power_init();
#endif

	if (machine_is_apq8064_cdp() || machine_is_apq8064_liquid())
		platform_device_register(&cdp_kp_pdev);

	if (machine_is_apq8064_mtp())
		platform_device_register(&mtp_kp_pdev);

	change_memory_power = &apq8064_change_memory_power;

	if (machine_is_mpq8064_cdp()) {
		platform_device_register(&mpq_gpio_keys_pdev);
		platform_device_register(&mpq_keypad_device);
	} else if (machine_is_mpq8064_hrd())
		platform_device_register(&mpq_hrd_keys_pdev);
	if (machine_is_mpq8064_cdp() || machine_is_mpq8064_hrd() ||
		machine_is_mpq8064_dtv())
		platform_device_register(&msm_dev_avtimer_device);

	if (machine_is_apq8064_cdp() || machine_is_mpq8064_hrd()) {
		int ret;
		struct pm8xxx_mpp_config_data sata_pwr_cfg = {
			.type = PM8XXX_MPP_TYPE_D_OUTPUT,
			.level = PM8921_MPP_DIG_LEVEL_VPH,
			.control = PM8XXX_MPP_DOUT_CTRL_HIGH,
		};

		/* Apply MPP-4 init only when it is used to control SATA PWR */
		ret = pm8xxx_mpp_config(PM8921_MPP_PM_TO_SYS(4), &sata_pwr_cfg);
		if (ret)
			pr_err("%s: pm8921 MPP %d init config failed(%d)\n",
					__func__, PM8921_MPP_PM_TO_SYS(4), ret);
		platform_device_register(&apq8064_device_ext_3p3v_mpp4_vreg);
		platform_device_register(&apq8064_device_sata);
	}
}

static void __init fsm8064_ep_init(void)
{
	if (meminfo_init(SYS_MEMORY, SZ_256M) < 0)
		pr_err("meminfo_init() failed!\n");

	apq8064_common_init();
	ethernet_init();
	msm_rotator_set_split_iommu_domain();
	fsm8064_ep_pcie_init();
	platform_add_devices(ep_devices, ARRAY_SIZE(ep_devices));
	spi_register_board_info(spi_board_info, ARRAY_SIZE(spi_board_info));
	apq8064_init_gpu();
	platform_add_devices(apq8064_footswitch, apq8064_num_footswitch);
	platform_device_register(&cdp_kp_pdev);
#ifdef CONFIG_MSM_CAMERA
	apq8064_init_cam();
#endif
	change_memory_power = &apq8064_change_memory_power;
}

MACHINE_START(APQ8064_CDP, "QCT APQ8064 CDP")
	.map_io = apq8064_map_io,
	.reserve = apq8064_reserve,
	.init_irq = apq8064_init_irq,
	.handle_irq = gic_handle_irq,
	.timer = &msm_timer,
	.init_machine = apq8064_cdp_init,
	.init_early = apq8064_allocate_memory_regions,
	.init_very_early = apq8064_early_reserve,
	.restart = msm_restart,
	.smp = &msm8960_smp_ops,
MACHINE_END

MACHINE_START(FSM8064_EP, "QCT FSM8064 EP")
	.map_io = apq8064_map_io,
	.reserve = apq8064_reserve,
	.init_irq = apq8064_init_irq,
	.handle_irq = gic_handle_irq,
	.timer = &msm_timer,
	.init_machine = fsm8064_ep_init,
	.init_early = apq8064_allocate_memory_regions,
	.init_very_early = apq8064_early_reserve,
	.restart = msm_restart,
MACHINE_END

MACHINE_START(APQ8064_MTP, "QCT APQ8064 MTP")
	.map_io = apq8064_map_io,
	.reserve = apq8064_reserve,
	.init_irq = apq8064_init_irq,
	.handle_irq = gic_handle_irq,
	.timer = &msm_timer,
	.init_machine = apq8064_cdp_init,
	.init_early = apq8064_allocate_memory_regions,
	.init_very_early = apq8064_early_reserve,
	.restart = msm_restart,
	.smp = &msm8960_smp_ops,
MACHINE_END

MACHINE_START(APQ8064_LIQUID, "QCT APQ8064 LIQUID")
	.map_io = apq8064_map_io,
	.reserve = apq8064_reserve,
	.init_irq = apq8064_init_irq,
	.handle_irq = gic_handle_irq,
	.timer = &msm_timer,
	.init_machine = apq8064_cdp_init,
	.init_early = apq8064_allocate_memory_regions,
	.init_very_early = apq8064_early_reserve,
	.restart = msm_restart,
	.smp = &msm8960_smp_ops,
MACHINE_END

MACHINE_START(MPQ8064_CDP, "QCT MPQ8064 CDP")
	.map_io = apq8064_map_io,
	.reserve = apq8064_reserve,
	.init_irq = apq8064_init_irq,
	.handle_irq = gic_handle_irq,
	.timer = &msm_timer,
	.init_machine = apq8064_cdp_init,
	.init_early = apq8064_allocate_memory_regions,
	.init_very_early = apq8064_early_reserve,
	.restart = msm_restart,
	.smp = &msm8960_smp_ops,
MACHINE_END

MACHINE_START(MPQ8064_HRD, "QCT MPQ8064 HRD")
	.map_io = apq8064_map_io,
	.reserve = apq8064_reserve,
	.init_irq = apq8064_init_irq,
	.handle_irq = gic_handle_irq,
	.timer = &msm_timer,
	.init_machine = apq8064_cdp_init,
	.init_early = apq8064_allocate_memory_regions,
	.init_very_early = apq8064_early_reserve,
	.restart = msm_restart,
	.smp = &msm8960_smp_ops,
MACHINE_END

MACHINE_START(MPQ8064_DTV, "QCT MPQ8064 DTV")
	.map_io = apq8064_map_io,
	.reserve = apq8064_reserve,
	.init_irq = apq8064_init_irq,
	.handle_irq = gic_handle_irq,
	.timer = &msm_timer,
	.init_machine = apq8064_cdp_init,
	.init_early = apq8064_allocate_memory_regions,
	.init_very_early = apq8064_early_reserve,
	.restart = msm_restart,
	.smp = &msm8960_smp_ops,
MACHINE_END<|MERGE_RESOLUTION|>--- conflicted
+++ resolved
@@ -2511,20 +2511,18 @@
 	}
 }
 
-<<<<<<< HEAD
+static void __init fsm8064_ep_pcie_init(void)
+{
+	msm_device_pcie.dev.platform_data = &ep_pcie_platform_data;
+	platform_device_register(&msm_device_pcie);
+}
+
 static struct platform_device mpq8064_device_ext_3p3v_vreg = {
 	.name			= "reg-fixed-voltage",
 	.dev			= {
 		.platform_data	= &mpq8064_3p3_regulator_pdata,
 	},
 };
-=======
-static void __init fsm8064_ep_pcie_init(void)
-{
-	msm_device_pcie.dev.platform_data = &ep_pcie_platform_data;
-	platform_device_register(&msm_device_pcie);
-}
->>>>>>> 4375c80c
 
 static struct platform_device apq8064_device_ext_5v_vreg __devinitdata = {
 	.name	= GPIO_REGULATOR_DEV_NAME,
