--- conflicted
+++ resolved
@@ -64,44 +64,6 @@
       zh-tw-lang="API 總覽">Android N for Developers
       </a></div>
       <ul>
-<<<<<<< HEAD
-        <li><a href="<?cs var:toroot ?>preview/features/runtime-permissions.html"
-      es-lang="Permisos"
-      ja-lang="パーミッション"
-      ko-lang="권한"
-      pt-br-lang="Permissões"
-      ru-lang="Разрешения"
-      zh-cn-lang="权限"
-      zh-tw-lang="權限">Permissions
-          </a></li>
-        <li><a href="<?cs var:toroot ?>preview/features/app-linking.html"
-      es-lang="Vínculos de la aplicación"
-      ja-lang="App Links"
-      ko-lang="앱 링크"
-      pt-br-lang="Links de aplicativos"
-      ru-lang="Связи приложений"
-      zh-cn-lang="应用链接"
-      zh-tw-lang="應用程式連結">
-      App Links</a></li>
-        <li><a href="<?cs var:toroot ?>preview/backup/index.html"
-      es-lang="Copia de seguridad automática para aplicaciones"
-      ja-lang="アプリの自動バックアップ"
-      ko-lang="앱용 자동 백업"
-      pt-br-lang="Backup automático para aplicativos"
-      ru-lang="Автоматическое резервное копирование для приложений"
-      zh-cn-lang="自动备份应用"
-      zh-tw-lang="針對應用程式進行自動備份">
-          Auto Backup for Apps</a></li>
-        <li><a href="<?cs var:toroot ?>preview/features/power-mgmt.html"
-      es-lang="Optimizaciones de ahorro de energía"
-      ja-lang="省電力の最適化"
-      ko-lang="절전 최적화"
-      pt-br-lang="Otimizações de economia de energia"
-      ru-lang="Оптимизация экономии энергии"
-      zh-cn-lang="节能优化"
-      zh-tw-lang="省電最佳化">
-      Power-Saving Optimizations</a></li>
-=======
 
         <li><a href="<?cs var:toroot ?>preview/features/multi-window.html"
         >Multi-Window Support</a></li>
@@ -126,7 +88,6 @@
 
         <li><a href="<?cs var:toroot ?>preview/features/afw.html"
         >Android for Work Updates</a></li>
->>>>>>> 9577d31b
       </ul>
   </li>
 
