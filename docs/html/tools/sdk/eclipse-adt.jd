page.title=ADT Plugin Release Notes

@jd:body

<div id="qv-wrapper">
<div id="qv">

  <h2>See also</h2>
  <ol>
    <li><a href="{@docRoot}sdk/installing/installing-adt.html">Installing the Eclipse
Plugin</a></li>
  </ol>

</div>
</div>

<p>Android Development Tools (ADT) is a plugin for the Eclipse IDE
that extends the capabilities of Eclipse to let you quickly set up new Android
projects, create an application UI, add packages based on the Android
Framework API, debug your applications using the Android SDK tools, and even
export signed (or unsigned) {@code .apk} files in order to distribute your application.</p>

<p class="note"><strong>Note:</strong>
If you have been using Eclipse with ADT, be aware that <a
href="{@docRoot}tools/studio/index.html">Android Studio</a> is now the official IDE
for Android, so you should migrate to Android Studio to receive all the
latest IDE updates. For help moving projects,
see <a href="/sdk/installing/migrate.html">Migrating to Android
Studio</a>.</p>

<p>Note that
before you can install or use ADT, you must have compatible versions of both the
Eclipse IDE and the Android SDK installed. For details, make sure to read <a
href="{@docRoot}sdk/installing/installing-adt.html">Installing the Eclipse
Plugin</a>. </p>


<p>For information about the features provided by the ADT plugin, such as code
editor features, SDK tool integration, and the graphical layout editor (for drag-and-drop layout
editing), see the <a href="{@docRoot}tools/help/adt.html">Android Developer Tools</a>
document.</p>


<h2 id="notes">Revisions</h2>

<p>The sections below provide notes about successive releases of
the ADT Plugin, as denoted by revision number. </p>

<p>For a summary of all known issues in ADT, see <a
href="http://tools.android.com/knownissues">http://tools.android.com/knownissues</a>.</p>


<div class="toggle-content opened">
  <p><a href="#" onclick="return toggleContent(this)">
<<<<<<< HEAD
    <img src="{@docRoot}assets/images/triangle-opened.png" class="toggle-content-img"
=======
    <img src="{@docRoot}assets/images/styles/disclosure_up.png" class="toggle-content-img"
>>>>>>> 9577d31b
      alt=""/>ADT 23.0.7</a> <em>(August 2015)</em>
  </p>

  <div class="toggle-content-toggleme">
<dl>
  <dt>Dependencies:</dt>

  <dd>
    <ul>
      <li>Java 7 or higher is required if you are targeting Android 5.0 and higher.</li>
      <li>Java 1.6 or higher is required if you are targeting other releases.</li>
      <li>Eclipse Indigo (Version 3.7.2) or higher is required.</li>
      <li>This version of ADT is designed for use with
        <a href="{@docRoot}tools/sdk/tools-notes.html">SDK Tools r24.1.2</a>.
        If you haven't already installed SDK Tools r24.1.2 into your SDK, use the
        Android SDK Manager to do so.</li>
    </ul>
  </dd>

  <dt>General Notes:</dt>
  <dd>
    <ul>
        <li>Fixed issues with the rendering library for the visual layout editor.</li>
    </ul>
  </dd>
</dl>
</div>
</div>


<div class="toggle-content closed">
  <p><a href="#" onclick="return toggleContent(this)">
<<<<<<< HEAD
    <img src="{@docRoot}assets/images/triangle-closed.png" class="toggle-content-img"
=======
    <img src="{@docRoot}assets/images/styles/disclosure_down.png" class="toggle-content-img"
>>>>>>> 9577d31b
      alt=""/>ADT 23.0.6</a> <em>(March 2015)</em>
  </p>

  <div class="toggle-content-toggleme">
<dl>
  <dt>Dependencies:</dt>

  <dd>
    <ul>
      <li>Java 7 or higher is required if you are targeting Android 5.0 and higher.</li>
      <li>Java 1.6 or higher is required if you are targeting other releases.</li>
      <li>Eclipse Indigo (Version 3.7.2) or higher is required.</li>
      <li>This version of ADT is designed for use with
        <a href="{@docRoot}tools/sdk/tools-notes.html">SDK Tools r24.1.2</a>.
        If you haven't already installed SDK Tools r24.1.2 into your SDK, use the
        Android SDK Manager to do so.</li>
    </ul>
  </dd>

  <dt>General Notes:</dt>
  <dd>
    <ul>
        <li>Fixed issues with the rendering library for the visual layout editor.</li>
    </ul>
  </dd>
</dl>
</div>
</div>



<div class="toggle-content closed">
  <p><a href="#" onclick="return toggleContent(this)">
    <img src="{@docRoot}assets/images/styles/disclosure_down.png" class="toggle-content-img"
      alt=""/>ADT 23.0.4</a> <em>(October 2014)</em>
  </p>

  <div class="toggle-content-toggleme">
<dl>
  <dt>Dependencies:</dt>

  <dd>
    <ul>
      <li>Java 7 or higher is required if you are targeting Android 5.0 and higher.</li>
      <li>Java 1.6 or higher is required if you are targeting other releases.</li>
      <li>Eclipse Indigo (Version 3.7.2) or higher is required.</li>
      <li>This version of ADT is designed for use with
        <a href="{@docRoot}tools/sdk/tools-notes.html">SDK Tools r23.0.4</a>.
        If you haven't already installed SDK Tools r23.0.4 into your SDK, use the
        Android SDK Manager to do so.</li>
    </ul>
  </dd>

  <dt>General Notes:</dt>
  <dd>
    <ul>
        <li>Fixed duplicate devices in AVD for Wear and TV.</li>
    </ul>
  </dd>
</dl>
</div>
</div>



<div class="toggle-content closed">
  <p><a href="#" onclick="return toggleContent(this)">
    <img src="{@docRoot}assets/images/styles/disclosure_down.png" class="toggle-content-img"
      alt=""/>ADT 23.0.3</a> <em>(August 2014)</em>
  </p>

  <div class="toggle-content-toggleme">
<dl>
  <dt>Dependencies:</dt>

  <dd>
    <ul>
      <li>Java 7 or higher is required if you are targeting Android 5.0 and higher.</li>
      <li>Java 1.6 or higher is required if you are targeting other releases.</li>
      <li>Eclipse Indigo (Version 3.7.2) or higher is required.</li>
      <li>This version of ADT is designed for use with
        <a href="{@docRoot}tools/sdk/tools-notes.html">SDK Tools r23.0.2</a>.
        If you haven't already installed SDK Tools r23.0.2 into your SDK, use the
        Android SDK Manager to do so.</li>
    </ul>
  </dd>

  <dt>General Notes:</dt>
  <dd>
    <ul>
      <li>Fixed an issue where ADT displayed a <code>NullPointerException</code> warning dialog
          when a valid SDK was not configured. (<a href="http://b.android.com/73313">Issue
          73313</a>)</li>
      <li>Fixed a minor issue with RenderScript support.</li>
      <li>Disabled APK compression.</li>
    </ul>
  </dd>
</dl>
</div>
</div>

<div class="toggle-content closed">
  <p><a href="#" onclick="return toggleContent(this)">
    <img src="{@docRoot}assets/images/styles/disclosure_down.png" class="toggle-content-img"
      alt=""/>ADT 23.0.2</a> <em>(July 2014)</em>
  </p>

  <div class="toggle-content-toggleme">
<dl>
  <dt>Dependencies:</dt>

  <dd>
    <ul>
      <li>Java 7 or higher is required if you are targeting Android 5.0 and higher.</li>
      <li>Java 1.6 or higher is required if you are targeting other releases.</li>
      <li>Eclipse Indigo (Version 3.7.2) or higher is required.</li>
      <li>This version of ADT is designed for use with
        <a href="{@docRoot}tools/sdk/tools-notes.html">SDK Tools r23.0.2</a>.
        If you haven't already installed SDK Tools r23.0.2 into your SDK, use the
        Android SDK Manager to do so.</li>
    </ul>
  </dd>

  <dt>General Notes:</dt>
  <dd>
    <ul>
      <li>ADT Bundle shows the Java perspective by default.</li>
      <li>ADT Bundle 23.0.0 and prior versions would not allow updating the ADT plugins
          due to conflicting dependencies. This version fixes that bug and should allow
          updating to future versions of the ADT plugins.</li>
    </ul>
  </dd>
</dl>
</div>
</div>

<div class="toggle-content closed">
  <p><a href="#" onclick="return toggleContent(this)">
    <img src="{@docRoot}assets/images/styles/disclosure_down.png" class="toggle-content-img"
      alt=""/>ADT 23.0.0</a> <em>(June 2014)</em>
  </p>

  <div class="toggle-content-toggleme">
<dl>
  <dt>Dependencies:</dt>

  <dd>
    <ul>
      <li>Java 7 or higher is required if you are targeting Android 5.0 and higher.</li>
      <li>Java 1.6 or higher is required if you are targeting other releases.</li>
      <li>Eclipse Indigo (Version 3.7.2) or higher is required.</li>
      <li>This version of ADT is designed for use with
        <a href="{@docRoot}tools/sdk/tools-notes.html">SDK Tools r23.0.0</a>.
        If you haven't already installed SDK Tools r23.0.0 into your SDK, use the
        Android SDK Manager to do so.</li>
    </ul>
  </dd>

  <dt>General Notes:</dt>
  <dd>
    <ul>
      <li>Added the Android Wear tools and system images.</li>
    </ul>
  </dd>
</dl>
</div>
</div>

<div class="toggle-content closed">
  <p><a href="#" onclick="return toggleContent(this)">
    <img src="{@docRoot}assets/images/styles/disclosure_down.png" class="toggle-content-img"
      alt=""/>ADT 22.6.3</a> <em>(April 2014)</em>
  </p>

  <div class="toggle-content-toggleme">
<dl>
  <dt>Dependencies:</dt>

  <dd>
    <ul>
      <li>Java 1.6 or higher is required.</li>
      <li>Eclipse Indigo (Version 3.7.2) or higher is required.</li>
      <li>This version of ADT is designed for use with
        <a href="{@docRoot}tools/sdk/tools-notes.html">SDK Tools r22.6.3</a>.
        If you haven't already installed SDK Tools r22.6.3 into your SDK, use the
        Android SDK Manager to do so.</li>
    </ul>
  </dd>

  <dt>General Notes:</dt>
  <dd>
    <ul>
      <li>Fixed a problem where the AVD manager allowed creating Android Wear virtual devices
          with a target API Level lower than 19.</li>
      <li>Fixed the description of Android Wear system images in the SDK Manager.</li>
    </ul>
  </dd>

  <dt>Known Issues:</dt>
  <dd>
    <p>When you create an Android Wear virtual device in the AVD manager, a target API Level
       lower than 19 may be selected by default. Make sure you select the target API Level 19
       when creating Android Wear virtual devices.</p>
  </dd>
</dl>
</div>
</div>

<div class="toggle-content closed">
  <p><a href="#" onclick="return toggleContent(this)">
    <img src="{@docRoot}assets/images/styles/disclosure_down.png" class="toggle-content-img"
      alt=""/>ADT 22.6.2</a> <em>(March 2014)</em>
  </p>

  <div class="toggle-content-toggleme">
<dl>
  <dt>Dependencies:</dt>

  <dd>
    <ul>
      <li>Java 1.6 or higher is required.</li>
      <li>Eclipse Indigo (Version 3.7.2) or higher is required.</li>
      <li>This version of ADT is designed for use with
        <a href="{@docRoot}tools/sdk/tools-notes.html">SDK Tools r22.6.2</a>.
        If you haven't already installed SDK Tools r22.6.2 into your SDK, use the
        Android SDK Manager to do so.</li>
    </ul>
  </dd>

  <dt>General Notes:</dt>
  <dd>
    <ul>
      <li><p>Changed the URL for the Android Developer Tools update site to require HTTPS.</p>
          <p class="note"><strong>Note:</strong> If you are
          <a href="{@docRoot}sdk/installing/installing-adt.html">updating ADT</a>, make sure
          you use HTTPS in the URL for the Android Developer Tools update site.</p>
      </li>
      <li>Fixed a problem where Eclipse was non-responsive for a few seconds after opening
          an XML file. (<a href="http://b.android.com/67084">Issue 67084</a>)</li>
      <li>Fixed a problem where the SDK Manager threw a <code>NullPointerException</code> after
          removing a virtual device that was created using the Android Wear
          system image. (<a href="http://b.android.com/67588">Issue 67588</a>)</li>
      <li>Fixed a problem where the layout preview for large screens in Eclipse showed the
          resources from the <code>drawable-*</code> directories instead of those from the
          <code>drawable-large-*</code> directories.</li>
      <li>Fixed a problem with Nexus 5 Android virtual devices created from the command line
          where the SD card file system was read-only.</li>
    </ul>
  </dd>
</dl>
</div>
</div>

<div class="toggle-content closed">
  <p><a href="#" onclick="return toggleContent(this)">
    <img src="{@docRoot}assets/images/styles/disclosure_down.png" class="toggle-content-img"
      alt=""/>ADT 22.6.1</a> <em>(March 2014)</em>
  </p>

  <div class="toggle-content-toggleme">
<dl>
  <dt>Dependencies:</dt>

  <dd>
    <ul>
      <li>Java 1.6 or higher is required.</li>
      <li>Eclipse Indigo (Version 3.7.2) or higher is required.</li>
      <li>This version of ADT is designed for use with
        <a href="{@docRoot}tools/sdk/tools-notes.html">SDK Tools r22.6.1</a>.
        If you haven't already installed SDK Tools r22.6.1 into your SDK, use the
        Android SDK Manager to do so.</li>
    </ul>
  </dd>

  <dt>General Notes:</dt>
  <dd>
    <ul>
      <li>Fixed a problem where the Android Virtual Device Manager could not create new
          virtual devices. (<a href="http://b.android.com/66661">Issue 66661</a>)</li>
      <li><p>Fixed a problem with virtual devices created using ADT 22.3 or earlier.</p>
          <p>If you created an Android Virtual Device using ADT 22.3 or earlier, the
          AVD may be listed as <em>broken</em> in the AVD Manager in 22.6.1. To fix
          this problem, select the virtual device on the AVD Manager and click
          <strong>Repair</strong>.</p>
      </li>
      <li>Fixed a problem with the command line tools when creating virtual devices.
          (<a href="http://b.android.com/66740">Issue 66740</a>)</li>
      <li>Fixed a problem with the command line <code>lint</code> script.</li>
    </ul>
  </dd>

  <dt>Known Issues:</dt>
  <dd>
    <p>When you create an Android virtual device using the Nexus 5 device definition,
       you must enable the <em>Use Host GPU</em> option, otherwise the virtual device
       will not start.</p>
  </dd>
</dl>
</div>
</div>

<div class="toggle-content closed">
  <p><a href="#" onclick="return toggleContent(this)">
    <img src="{@docRoot}assets/images/styles/disclosure_down.png" class="toggle-content-img"
      alt=""/>ADT 22.6.0</a> <em>(March 2014)</em>
  </p>

  <div class="toggle-content-toggleme">
<dl>
  <dt>Dependencies:</dt>

  <dd>
    <ul>
      <li>Java 1.6 or higher is required.</li>
      <li>Eclipse Indigo (Version 3.7.2) or higher is required.</li>
      <li>This version of ADT is designed for use with
        <a href="{@docRoot}tools/sdk/tools-notes.html">SDK Tools r22.6</a>.
        If you haven't already installed SDK Tools r22.6 into your SDK, use the
        Android SDK Manager to do so.</li>
    </ul>
  </dd>

  <dt>General Notes:</dt>
  <dd>
    <ul>
      <li><p>Added support for Java 7 language features like multi-catch, try-with-resources,
            and the diamond operator. These features require version 19 or higher
            of the Build Tools. Try-with-resources requires <code>minSdkVersion</code>
            19; the rest of the new language features require
            <code>minSdkVersion</code> 8 or higher.</p>
          <p>To use the new language features after installing ADT 22.6.0, ensure
            that you run Eclipse on JDK 7 and change your application project settings
            to use JDK 7.</p>
      </li>
      <li>Added new lint checks:
        <ul>
          <li>Security:
            <ul>
              <li>Look for code potentially affected by a <code>SecureRandom</code>
                  vulnerability.</li>
              <li>Check that calls to <code>checkPermission</code> use the return
                  value.</li>
            </ul>
          </li>
          <li>Check that production builds do not use mock location providers.</li>
        </ul>
      </li>
      <li>Updated the New Project templates to include the
          <a href="{@docRoot}tools/support-library/features.html#v7-appcompat">
          v7 appcompat Support Library</a>.</li>
      <li>Updated the Android tools libraries to include the rendering sandbox,
          improvements for converting resource XML string declarations to layout
          strings, and other updates.</li>
      <li>Improved the Gradle export wizard. Note that the new importer in Android
          Studio is the preferred way to migrate existing projects to Gradle.</li>
      <li>Fixed a deadlock during startup.</li>
      <li>Fixed an issue with RenderScript support. Using RenderScript support mode
          now requires version 19.0.3 of the Build Tools.</li>
    </ul>
  </dd>

</dl>
</div>
</div>

<div class="toggle-content closed">
  <p><a href="#" onclick="return toggleContent(this)">
    <img src="{@docRoot}assets/images/styles/disclosure_down.png" class="toggle-content-img"
      alt=""/>ADT 22.3.0</a> <em>(October 2013)</em>
  </p>

  <div class="toggle-content-toggleme">
<dl>
  <dt>Dependencies:</dt>

  <dd>
    <ul>
      <li>Java 1.6 or higher is required.</li>
      <li>Eclipse Helios (Version 3.6.2) or higher is required.</li>
      <li>This version of ADT is designed for use with
        <a href="{@docRoot}tools/sdk/tools-notes.html">SDK Tools r22.3</a>.
        If you haven't already installed SDK Tools r22.3 into your SDK, use the
        Android SDK Manager to do so.</li>
    </ul>
  </dd>

  <dt>General Notes:</dt>
  <dd>
    <ul>
      <li>Added support for Android 4.4 (API level 19).</li>
      <li>Fixed problem with parsing view hierarchies containing classes in the java.*
        name space.</li>
      <li>Fixed problem importing Android projects that have the same name as an existing
        project.</li>
    </ul>
  </dd>

</dl>
</div>
</div>


<div class="toggle-content closed">
  <p><a href="#" onclick="return toggleContent(this)">
    <img src="{@docRoot}assets/images/styles/disclosure_down.png" class="toggle-content-img"
      alt=""/>ADT 22.2.1</a> <em>(September 2013)</em>
  </p>

  <div class="toggle-content-toggleme">
<dl>
  <dt>Dependencies:</dt>

  <dd>
    <ul>
      <li>Java 1.6 or higher is required.</li>
      <li>Eclipse Helios (Version 3.6.2) or higher is required.</li>
      <li>This version of ADT is designed for use with
        <a href="{@docRoot}tools/sdk/tools-notes.html">SDK Tools r22.2.1</a>.
        If you haven't already installed SDK Tools r22.2.1 into your SDK, use the
        Android SDK Manager to do so.</li>
    </ul>
  </dd>

  <dt>General Notes:</dt>
  <dd>
    <ul>
      <li>Fixed problem with templates that causes the new project wizard to hang.
       (<a href="http://b.android.com/60149">Issue 60149</a>)</li>
    </ul>
  </dd>

</dl>
</div>
</div>


<div class="toggle-content closed">
  <p><a href="#" onclick="return toggleContent(this)">
    <img src="{@docRoot}assets/images/styles/disclosure_down.png" class="toggle-content-img"
      alt=""/>ADT 22.2</a> <em>(September 2013)</em>
  </p>

  <div class="toggle-content-toggleme">
<dl>
  <dt>Dependencies:</dt>

  <dd>
    <ul>
      <li>Java 1.6 or higher is required.</li>
      <li>Eclipse Helios (Version 3.6.2) or higher is required.</li>
      <li>This version of ADT is designed for use with
        <a href="{@docRoot}tools/sdk/tools-notes.html">SDK Tools r22.2</a>.
        If you haven't already installed SDK Tools r22.2 into your SDK, use the
        Android SDK Manager to do so.</li>
    </ul>
  </dd>

  <dt>General Notes:</dt>
  <dd>
    <ul>
      <li>Updated build tools to allow use of RenderScript on older versions of Android
       using new features in the
       <a href="{@docRoot}tools/support-library/features.html#v8">Support Library</a>.</li>
      <li>Reverted signing changes that sometimes trigger a signing verification problem on older
        platforms.</li>
      <li>Fixed problem with gradle export function for the Windows platform.</li>
    </ul>
  </dd>

</dl>
</div>
</div>


<div class="toggle-content closed">
  <p><a href="#" onclick="return toggleContent(this)">
    <img src="{@docRoot}assets/images/styles/disclosure_down.png" class="toggle-content-img"
      alt=""/>ADT 22.0.5</a> <em>(July 2013)</em>
  </p>

  <div class="toggle-content-toggleme">
<dl>
  <dt>Dependencies:</dt>

  <dd>
    <ul>
      <li>Java 1.6 or higher is required.</li>
      <li>Eclipse Helios (Version 3.6.2) or higher is required.</li>
      <li>This version of ADT is designed for use with
        <a href="{@docRoot}tools/sdk/tools-notes.html">SDK Tools r22.0.5</a>.
        If you haven't already installed SDK Tools r22.0.5 into your SDK, use the
        Android SDK Manager to do so.</li>
    </ul>
  </dd>

  <dt>General Notes:</dt>
  <dd>
    <ul>
      <li>Fixed RenderScript compilation issue for Windows platforms.</li>
      <li>Updated <a href="{@docRoot}tools/help/systrace.html">Systrace</a> report generation
        in the Monitor and DDMS perspectives.</li>
    </ul>
  </dd>

</dl>
</div>
</div>


<div class="toggle-content closed">
  <p><a href="#" onclick="return toggleContent(this)">
    <img src="{@docRoot}assets/images/styles/disclosure_down.png" class="toggle-content-img"
      alt=""/>ADT 22.0.4</a> <em>(July 2013)</em>
  </p>

  <div class="toggle-content-toggleme">
<dl>
  <dt>Dependencies:</dt>

  <dd>
    <ul>
      <li>Java 1.6 or higher is required.</li>
      <li>Eclipse Helios (Version 3.6.2) or higher is required.</li>
      <li>This version of ADT is designed for use with
        <a href="{@docRoot}tools/sdk/tools-notes.html">SDK Tools r22.0.4</a>.
        If you haven't already installed SDK Tools r22.0.4 into your SDK, use the
        Android SDK Manager to do so.</li>
    </ul>
  </dd>

  <dt>General Notes:</dt>
  <dd>
    <ul>
      <li>Fixed problem with compiling RenderScript code.</li>
      <li>Improved Gradle export with better workflow and error reporting.</li>
      <li>Improved Gradle multi-module export feature.</li>
      <li>Updated build logic to force exporting of the classpath containers unless you are using
        the Maven plugin.</li>
    </ul>
  </dd>

</dl>
</div>
</div>


<div class="toggle-content closed">
  <p><a href="#" onclick="return toggleContent(this)">
    <img src="{@docRoot}assets/images/styles/disclosure_down.png" class="toggle-content-img"
      alt=""/>ADT 22.0.1</a> <em>(May 2013)</em>
  </p>

  <div class="toggle-content-toggleme">
<dl>
  <dt>Dependencies:</dt>

  <dd>
    <ul>
      <li>Java 1.6 or higher is required.</li>
      <li>Eclipse Helios (Version 3.6.2) or higher is required.</li>
      <li>This version of ADT is designed for use with
        <a href="{@docRoot}tools/sdk/tools-notes.html">SDK Tools r22.0.1</a>.
        If you haven't already installed SDK Tools r22.0.1 into your SDK, use the
        Android SDK Manager to do so.</li>
    </ul>
  </dd>

  <dt>General Notes:</dt>
  <dd>
    <ul>
      <li>Fixed issue with Lint ServiceCast check and fully qualified class names.
        (<a href="http://code.google.com/p/android/issues/detail?id=55403">Issue 55403</a>)</li>
      <li>Fixed crash issue with Lint ArraySizeDetector check.
        (<a href="http://code.google.com/p/android/issues/detail?id=54887">Issue 54887</a>)</li>
      <li>Fixed problem with the Gradle export feature.</li>
      <li>Fixed version check issue for the ADT Plugin.</li>
    </ul>
  </dd>

</dl>
</div>
</div>

<div class="toggle-content closed">
  <p><a href="#" onclick="return toggleContent(this)">
    <img src="{@docRoot}assets/images/styles/disclosure_down.png" class="toggle-content-img"
      alt=""/>ADT 22.0.0</a> <em>(May 2013)</em>
  </p>

  <div class="toggle-content-toggleme">
<dl>
  <dt>Dependencies:</dt>

  <dd>
    <ul>
      <li>Java 1.6 or higher is required.</li>
      <li>Eclipse Helios (Version 3.6.2) or higher is required.</li>
      <li>This version of ADT is designed for use with
        <a href="{@docRoot}tools/sdk/tools-notes.html">SDK Tools r22</a>.
        If you haven't already installed SDK Tools r22 into your SDK, use the
        Android SDK Manager to do so.</li>
    </ul>
  </dd>

  <dt>General Notes:</dt>
  <dd>
    <ul>
      <li>Updated tools to allow libraries to share the same package name as the applications
        that use them.</li>
      <li>Added new Lint checks, including checks for layout consistency,
        {@link android.widget.RelativeLayout} siblings, {@link android.os.Parcel} creator,
        JavaScript interfaces, {@link android.app.Service} casting, quantity strings, manifest
        typos, orientation tags in layouts, overlapping names for 9-patches and images, and class
        existence checks.</li>
      <li>Updated build tools to sign applications using the BouncyCastle library instead of
        relying on Sun JVM specific APIs.</li>
      <li>Added an experimental Gradle build export feature for moving projects into the
        <a href="{@docRoot}sdk/installing/studio.html">Android Studio</a> environment or for
        setting up command-line builds with Gradle.
        (<a href="http://tools.android.com/tech-docs/new-build-system">more info</a>)</li>
    </ul>
  </dd>

</dl>
</div>
</div>

<div class="toggle-content closed">
  <p><a href="#" onclick="return toggleContent(this)">
    <img src="{@docRoot}assets/images/styles/disclosure_down.png" class="toggle-content-img"
      alt=""/>ADT 21.1.0</a> <em>(February 2013)</em>
  </p>

  <div class="toggle-content-toggleme">
<dl>
  <dt>Dependencies:</dt>

  <dd>
    <ul>
      <li>Java 1.6 or higher is required.</li>
      <li>Eclipse Helios (Version 3.6.2) or higher is required.</li>
      <li>This version of ADT is designed for use with
        <a href="{@docRoot}tools/sdk/tools-notes.html">SDK Tools r21.1</a>.
        If you haven't already installed SDK Tools r21.1 into your SDK, use the
        Android SDK Manager to do so.</li>
    </ul>
  </dd>

  <dt>General Notes:</dt>
  <dd>
    <ul>
      <li>Added new <a href="{@docRoot}tools/projects/templates.html">code templates</a> for
        notifications, blank fragments and list fragments.</li>
      <li>Added support for resource rename refactoring. Renaming a resource XML file, drawable
        icon, an {@code R.} field name or ID in the layout editor invokes a refactoring routine
        to update all resource references.</li>
      <li>Added more than 15 new Lint checks, including checks for overriding older APIs, XML
        resource problems, graphic asset issues and manifest tags.
      <li>Updated XML Editor to respond to refactoring shortcut keys such as <strong>Refactor
        &gt; Rename</strong>.</li>
      <li>Updated XML Editor to improve double click handling.</li>
      <li>Added code completion improvements for custom views, theme references and class
        references. For example, code completion in a {@code &lt;fragment android:name="" &gt;} tag
        now suggests completion with a list of fragment classes. Similarly, code completion in the
        manifest now offers implementations suitable for the given tag.</li>
      <li>Updated the <strong>Project Import</strong> dialog so that it shows a table for all
        imported projects where you can edit the name of the imported project.</li>
      <li>Added support for layout aliases in the Layout Editor.</li>
    </ul>
  </dd>

  <dt>Bug fixes:</dt>
  <dd>
    <ul>
      <li>Fixed issued with refactoring support for renaming and moving classes and packages.
      </li>
    </ul>
  </dd>

</dl>
</div>
</div>



<div class="toggle-content closed">
  <p><a href="#" onclick="return toggleContent(this)">
    <img src="{@docRoot}assets/images/styles/disclosure_down.png" class="toggle-content-img"
      alt=""/>ADT 21.0.1</a> <em>(December 2012)</em>
  </p>

  <div class="toggle-content-toggleme">
<dl>
  <dt>Dependencies:</dt>

  <dd>
    <ul>
      <li>Java 1.6 or higher is required.</li>
      <li>Eclipse Helios (Version 3.6.2) or higher is required.</li>
      <li>This version of ADT is designed for use with
        <a href="{@docRoot}tools/sdk/tools-notes.html">SDK Tools r21.0.1</a>.
        If you haven't already installed SDK Tools r21.0.1 into your SDK, use the
        Android SDK Manager to do so.</li>
    </ul>
  </dd>

  <dt>General Notes:</dt>
  <dd>
    <ul>
      <li>Build
        <ul>
          <li>Updated build to detect and handle package name conflicts between an application and
            the libraries it depends on. Libraries cannot share package names unless all of them
            share the same package name.
            (<a href="http://code.google.com/p/android/issues/detail?id=40152">Issue 40152</a>,
             <a href="http://code.google.com/p/android/issues/detail?id=40273">Issue 40273</a>)
          </li>
          <li>Added a flag to disable dex merging to deal with cases where merging could generate
            a broken dex file. If this happens to your project, add the following setting to your
            {@code project.properties} file: {@code dex.disable.merger=true} This setting
            causes the build system to revert to the older, slower dex processing that does not
            pre-dex libraries.</li>
        </ul>
      </li>
    </ul>
  </dd>

  <dt>Bug fixes:</dt>
  <dd>
    <ul>
      <li>Lint
        <ul>
          <li>Corrected check for {@code 0px} values in style XML elements.
            (<a href="http://code.google.com/p/android/issues/detail?id=39601">Issue 39601</a>)
            </li>
          <li>Fixed incorrect flagging of formatting strings.
            (<a href="http://code.google.com/p/android/issues/detail?id=39758">Issue 39758</a>)
            </li>
          <li>Fixed problem where {@code tools:ignore} directive in the manifest file was ignored
            by the Lint tool.
            (<a href="http://code.google.com/p/android/issues/detail?id=40136">Issue 40136</a>)
            </li>
          <li>Fixed problem with flagging a wakelock release inside a conditional.
            (<a href="http://code.google.com/p/android/issues/detail?id=40424">Issue 40424</a>)
            </li>
          <li>Fixed incorrect reporting of missing {@code layout_width} and {@code layout_height}
            XML fields.
            (<a href="http://code.google.com/p/android/issues/detail?id=38958">Issue 38958</a>)
            </li>
          <li>Fixed handling of custom namespace attributes.</li>
          <li>Added fixes for filtering out library project warnings.</li>
          <li>Removed warnings about missing classes before a build.</li>
        </ul>
      </li>

      <li>Android Virtual Device Manager
        <ul>
          <li>Fixed handling of {@code devices.xml} file in other locales.
            (<a href="http://code.google.com/p/android/issues/detail?id=39704">Issue 39704</a>)
            </li>
          <li>Fixed problem where the AVD Manager would not allow you to create a new AVD using
            the <strong>4.0" WVGA</strong> or <strong> 4.65" 720p</strong> device definitions.
            (<a href="http://code.google.com/p/android/issues/detail?id=39939">Issue 39939</a>)
            </li>
          <li>Fixed problem where deleted device definitions were not removed.</li>
          <li>Fixed incorrect screen resolution setting for the Nexus One device definition.</li>
          <li>Fixed problem where writing of an AVD settings file does not properly escape
            {@code \\} path characters.</li>
        </ul>
      </li>

      <li>Layout Editor
        <ul>
          <li>Fixed problem where layout cannot render strings starting with {@code \@}.
            (<a href="http://code.google.com/p/android/issues/detail?id=40222">Issue 40222</a>)
            </li>
          <li>Fixed preview error when using the {@code android:numColumns} attribute in a layout.
            (<a href="http://code.google.com/p/android/issues/detail?id=21296">Issue 21296</a>)
            </li>
          <li>Fixed compatibility issue with IntelliJ layout preview caused by layout editor
            deleting the {@code .android/devices.xml} file.</li>
          <li>Added fixes to editor for {@link android.widget.GridLayout}.</li>
        </ul>
      </li>

      <li>Added support for {@code ldrtl} and {@code ldltr} resource qualifiers.</li>
      <li>Fixed problem where Android XML resources mistakenly get compiled into {@code *.out.xml}
        output files, causing project errors.
        (<a href="http://code.google.com/p/android/issues/detail?id=3767">Issue 3767</a>)</li>
      <li>Fixed error which caused resource refresh operations to fail.
        (<a href="http://code.google.com/p/android/issues/detail?id=39213">Issue 39213</a>)</li>
      <li>Updated the Custom View code template handle to library projects properly.</li>
      <li>Fixed support for library string resources ({@code strings.xml}) when exporting an
        application that references a library with string resources.
        (<a href="http://code.google.com/p/android/issues/detail?id=39751">Issue 39751</a>)</li>
      <li>Fixed problem where bad AVD setting files caused Device Manager and graphical XML editors
        to crash.
        (<a href="http://code.google.com/p/android/issues/detail?id=40400">Issue 40400</a>)</li>
    </ul>
  </dd>

</dl>
</div>
</div>

<div class="toggle-content closed">
  <p><a href="#" onclick="return toggleContent(this)">
    <img src="{@docRoot}assets/images/styles/disclosure_down.png" class="toggle-content-img"
      alt=""/>ADT 21.0.0</a> <em>(November 2012)</em>
  </p>

  <div class="toggle-content-toggleme">
<dl>
  <dt>Dependencies:</dt>

  <dd>
    <ul>
      <li>Java 1.6 or higher is required.</li>
      <li>Eclipse Helios (Version 3.6.2) or higher is required.</li>
      <li>This version of ADT is designed for use with
        <a href="{@docRoot}tools/sdk/tools-notes.html">SDK Tools r21</a>.
        If you haven't already installed SDK Tools r21.0.0 into your SDK, use the
        Android SDK Manager to do so.</li>
    </ul>
  </dd>

  <dt>General improvements:</dt>
  <dd>
    <ul>
      <li>Layout Editor
        <ul>
          <li>Added multi-configuration editing feature that was previewed at Google I/O
            developer tools talk in June. For an overview, see the
            <a href="https://www.youtube.com/watch?v=Erd2k6EKxCQ">session recording</a>
            (starting at: 20:30).</li>
          <li>Modified the layout logic so that setting a {@link android.app.Fragment} layout or
            a {@link android.widget.ListView} preview layout is now applied not
            only to the current layout but to all other configurations of the same layout.</li>
          <li>Updated the editor to include resources from library projects in the resource chooser,
            XML code completion, Go To Declaration and other editing contexts.</li>
          <li>Updated the editor so that it  no longer forces all variations of a single
            layout into a single editor. You can, for example, open both the landscape and portrait
            versions of a layout as separate editors and quickly switch between them, or even
            re-dock your editors to edit them simultaneously. If you prefer the previous behavior,
            set the new option in <strong>Preferences &gt; Android &gt; Editors</strong> to use the
            old behavior.</li>
          <li>Improved the handling of {@link android.widget.RelativeLayout} in the layout editor,
            so that dragging widgets around and deleting them should now result in the layout
            working more intuitively. In particular, deleting a widget causes the constraints
            flowing through the deleted widgets to be intelligently adjusted, and when moving
            widgets the constraints are preserved whenever possible.</li>
          <li>Added the ability to specify a default action in Layout Editor views, which you can
            invoke with the <em>F2</em> key. For example, after dropping a button or text view,
            you can press <em>F2</em> to edit its text.</li>
          <li>Added renaming of an ID (changing the {@code android:id} attribute) by invoking the
            <strong>Rename</strong> shortcut.</li>
          <li>Adding a new locale is now easier with the new <strong>Add Locale...</strong> action
            in the locale menu. In addition to creating the new values folder, it lets you edit an
            initial set of translations for the new locale.</li>
          <li>Updated the editor so that when a custom view (or incorrectly configured view)
            throws an exception during initialization or painting, part of the relevant stack trace
            is shown inline in the layout editor, and you can click on the stack frames to jump to
            the relevant location</li>
          <li>Improved the editor error display to show the relevant part of a stack trace
            when a custom view throws exceptions during rendering or construction, and provides
            hyperlinks to the stack frames.</li>
          <li>Improved the stack trace display for exceptions for custom views that are generated
            during rendering.</li>
          <li>Updated the configuration chooser so that it shows full language and region names (not
            just 2-letter codes) in menus, in the configuration dialog and other editing contexts.
            </li>
          <li>Improved the device menu in the configuration chooser.</li>
        </ul>
      </li>
      <li>Lint
        <ul>
          <li>Added over 25 new lint rules for resources, locale settings, layout
            files, incorrect use of {@link android.util.SparseArray} and
            {@link android.os.PowerManager.WakeLock} and manifest issues.</li>
          <li>Improved the XML export function to support the
            <a href="https://wiki.jenkins-ci.org/display/JENKINS/Android+Lint+Plugin">Jenkins Lint
            plugin</a>.
          </li>
        </ul>
      </li>
      <li>Editors
        <ul>
          <li>Modified the plugin to remember which editor mode (text or graphical) you were last
            using for each type of editor (layout, manifest or values) and uses that mode for newly
            opened files. This means that if you prefer to work with just XML, the editors start
            showing you XML text editors after you have switched to them for each type of editor.</li>
          <li>Updated XML code completion so that it completes (and shows documentation for) theme
            references, such as {@code ?android:attr/dividerHeight}.</li>
        </ul>
      </li>
      <li>Android Virtual Devices (AVD)
        <ul>
          <li>Added new <strong>Device Definitions</strong> tab in the AVD Manager for configuring
            standard size and Nexus virtual devices.</li>
          <li>Improved emulators so that they launch with a skin that is dynamically generated and
            reflects the actual hardware configured in the AVD Manager.</li>
        </ul>
      </li>
      <li>Improved the new template mechanism, cleaned up the existing templates and added
        several new templates</li>
      <li>Added ability to export images and frames in the Tracer for OpenGL ES tool.</li>
      <li>Integrated the Systrace tool into the DDMS perspective.</li>
      <li>Improved the JUnit test runner to allow a test to be run on all connected devices
        simultaneously.</li>
    </ul>
  </dd>

  <dt>Bug fixes:</dt>
  <dd>
    <ul>
      <li>Fixed the editors so that attributes and resources specified by XML files in the
        {@code /values} directory are validated when files are saved.</li>
      <li>Added a workaround for a bug in Eclipse on Mac OS X 10.8 where the Property Sheet was not
        working properly.</li>
    </ul>
  </dd>

</dl>

</div>
</div>

<div class="toggle-content closed">
  <p><a href="#" onclick="return toggleContent(this)">
    <img src="{@docRoot}assets/images/styles/disclosure_down.png" class="toggle-content-img"
      alt=""/>ADT 20.0.3</a> <em>(August 2012)</em>
  </p>

  <div class="toggle-content-toggleme">
<dl>
  <dt>Dependencies:</dt>

  <dd>
    <ul>
      <li>Java 1.6 or higher is required.</li>
      <li>Eclipse Helios (Version 3.6.2) or higher is required.</li>
      <li>This version of ADT is designed for use with
        <a href="{@docRoot}tools/sdk/tools-notes.html">SDK Tools r20.0.3</a>.
        If you haven't already installed SDK Tools r20.0.3 into your SDK, use the
        Android SDK Manager to do so.</li>
    </ul>
  </dd>

  <dt>Bug fixes:</dt>
  <dd>
    <ul>
      <li>Fixed issue with keyboard shortcuts for editors in Eclipse Juno (Version 4.x).</li>
      <li>Fixed problem with cached download lists in SDK Manager.</li>
    </ul>
  </dd>

</dl>

</div>
</div>


<div class="toggle-content closed">
  <p><a href="#" onclick="return toggleContent(this)">
    <img src="{@docRoot}assets/images/styles/disclosure_down.png" class="toggle-content-img"
      alt=""/>ADT 20.0.2</a> <em>(July 2012)</em>
  </p>

  <div class="toggle-content-toggleme">
<dl>
  <dt>Dependencies:</dt>

  <dd>
    <ul>
      <li>Java 1.6 or higher is required.</li>
      <li>Eclipse Helios (Version 3.6.2) or higher is required.</li>
      <li>This version of ADT is designed for use with
        <a href="{@docRoot}tools/sdk/tools-notes.html">SDK Tools r20.0.1</a>.
        If you haven't already installed SDK Tools r20.0.1 into your SDK, use the
        Android SDK Manager to do so.</li>
    </ul>
  </dd>

  <dt>Bug fixes:</dt>
  <dd>
    <ul>
      <li>Fixed keybindings in various XML editors for Eclipse 4.x.</li>
      <li>Fixed a bug that occurs when you try to create layout configurations that already
        exist.</li>
    </ul>
  </dd>

</dl>

</div>
</div>


<div class="toggle-content closed">
  <p><a href="#" onclick="return toggleContent(this)">
    <img src="{@docRoot}assets/images/styles/disclosure_down.png" class="toggle-content-img"
      alt=""/>ADT 20.0.1</a> <em>(July 2012)</em>
  </p>

  <div class="toggle-content-toggleme">
<dl>
  <dt>Dependencies:</dt>

  <dd>
    <ul>
      <li>Java 1.6 or higher is required.</li>
      <li>Eclipse Helios (Version 3.6.2) or higher is required.</li>
      <li>This version of ADT is designed for use with
        <a href="{@docRoot}tools/sdk/tools-notes.html">SDK Tools r20.0.1</a>.
        If you haven't already installed SDK Tools r20.0.1 into your SDK, use the
        Android SDK Manager to do so.</li>
    </ul>
  </dd>

  <dt>Bug fixes:</dt>
  <dd>
    <ul>
      <li>Fixed issue in the New Project Wizard related to installation of the Support Library.</li>
      <li>Fixed several issues with New Project Wizard related to templates.</li>
      <li>Fixed issue with the text-based launcher icon in New Project Wizard.</li>
      <li>Fixed issue with sticky error markers in Java files.</li>
      <li>Fixed problem with manifest merger when exporting release {@code .apk} files.</li>
      <li>Fixed NDK support to automatically find include path on Windows.</li>
      <li>Fixed editor startup exception for new configurations where editor would come up blank.</li>
      <li>Added support for {@code xxhdpi} density, which was included in API Level 16.</li>
      <li>Fixed a bug in the {@code lint} check for unprotected broadcast receivers to ignore
unprotected receivers for default Android actions.</li>
    </ul>
  </dd>

</dl>

</div>
</div>

<div class="toggle-content closed">
  <p><a href="#" onclick="return toggleContent(this)">
    <img src="{@docRoot}assets/images/styles/disclosure_down.png" class="toggle-content-img"
      alt=""/>ADT 20.0.0</a> <em>(June 2012)</em>
  </p>

  <div class="toggle-content-toggleme">
<dl>
  <dt>Dependencies:</dt>

  <dd>
    <ul>
      <li>Java 1.6 or higher is required.</li>
      <li>Eclipse Helios (Version 3.6.2) or higher is required.</li>
      <li>This version of ADT is designed for use with
        <a href="{@docRoot}sdk/tools-notes.html">SDK Tools r20</a>.
        If you haven't already installed SDK Tools r20 into your SDK, use the Android SDK
        Manager to do so.</li>
    </ul>
  </dd>

  <dt>General improvements:</dt>
  <dd>
    <ul>
      <li>Application Templates
        <ul>
          <li>Added Android application templates to allow developers to create specific types of
applications faster, using Android-recommended best practices.</li>
        </ul>
      </li>
      <li>Performance
        <ul>
          <li>Improved overall ADT performance and fixed memory issues. Loading SDK data
should be up to 30% faster.</li>
        </ul>
      </li>
      <li>Tracer for GLES
        <ul>
          <li>Added new perspective view and tools for tracing OpenGL calls for an application and
track the visual results of each call. (<a href="{@docRoot}tools/help/gltracer.html">more info</a>)</li>
        </ul>
      </li>
      <li>Lint
        <ul>
          <li>Added new Lint rules for manifest registrations, duplicate activity
registrations, security checking, correct use of Toast, missing SharedPreferences commit()
calls, Fragment class instantiation, and handler leaks.</li>
          <li>Created tighter integration of lint with the layout editor. (<a
href="http://tools.android.com/recent/lintfeedback">more info</a>)</li>
          <li>Added execution of Lint tool on save option for Java files. (<a
href="http://tools.android.com/recent/lintonsave">more info</a>)</li>
        </ul>
      </li>
      <li>Layout Editor (<a href="http://tools.android.com/recent/newlayouteditorpropertysheet">more
info</a>)
        <ul>
          <li>Added highlighting (in bold) for important attributes, inline preview of colors and
images, including the corresponding resource name.</li>
          <li>Added display of default values, when available.</li>
          <li>Added completion of resource values and enum and flag constants.</li>
          <li>Added support for displaying advanced properties, and nested properties for better
categorization, for example, layout params are listed first as a single nested property.</li>
          <li>Display Tooltips over the attribute names, not values, so they never obscure the value
column.</li>
          <li>Provided checkbox support for boolean values.</li>
          <li>Added support for switching between alphabetical and natural sort orders.</li>
          <li>Improved layout editor tool's window management for more usable editing views.</li>
          <li>Improved the layout editor's configuration chooser header user interface.</li>
        </ul>
      </li>
      <li>XML Editing
        <ul>
          <li>Added go to declaration support for theme references (?android:attr, ?attr:).</li>
          <li>Improved code completion in style definitions.</li>
          <li>Improved code completion for the {@code minSdkVersion} and {@code targetSdkVersion}
attributes in manifest files so that version descriptions are displayed for each of the API
levels</li>
          <li>Provided support for code completion of custom attributes for custom views,
including current edits to the style files.</li>
          <li>Improved synchronization of text and graphic editors with the XML outline view,
including outline changes and display of current selection.</li>
        </ul>
      </li>
      <li>Build System
        <ul>
          <li>Added automatic merging of library project manifest files into the including
project's manifest. Enable this feature with the {@code manifestmerger.enabled} property.</li>
          <li>Added automatic ProGuard support for the {@code aapt -G} flag. This change causes
the build system to generate a temporary ProGuard keep-rules file containing classes that
are referenced from XML files (such as custom views) and pass this to ProGuard at shrink-time. This
can make the resulting APK much smaller when using just a small portion of a large library project
(such as the Android Support library), since the catch-all rules to keep all custom views from the
default ProGuard configuration file have also been removed.</li>
        </ul>
      </li>
      <li>Added support building and debugging NDK-based Android projects.</li>
      </li>
      <li>Added support to the Asset Studio Wizard for padding and turning off background
shapes.</li>
      <li>Improved LogCat to allow developers to set colors for different priorities.</li>
      <li>Improved app Run functionality to allow running on multiple devices with a single launch.
The target tab in the launch configuration dialog includes an option to allow launching on all
connected devices, with the option to further narrow the list to just physical devices or just
emulators. (This feature is available only for Run configurations, and not for Debug or JUnit
tests.)</li>
    <ul>
  </dd>

  <dt>Bug fixes:</dt>
  <dd>
    <ul>
      <li>Fixed a number of issues where Lint incorrectly reported code errors or failed to
flag code issues.</li>
      <li>Fixed several bugs in the layout editor.</li>
      <li>Fixed compatibility issues with Eclipse 4.x (Juno), including cut/copy/paste
functions.</li>
    </ul>
  </dd>

</dl>

</div>
</div>

<div class="toggle-content closed">
  <p><a href="#" onclick="return toggleContent(this)">
    <img src="{@docRoot}assets/images/styles/disclosure_down.png" class="toggle-content-img"
      alt=""/>ADT 18.0.0</a> <em>(April 2012)</em>
  </p>

  <div class="toggle-content-toggleme">
<dl>
  <dt>Dependencies:</dt>

  <dd>
    <ul>
      <li>Java 1.6 or higher is required.</li>
      <li>Eclipse Helios (Version 3.6.2) or higher is required.</li>
      <li>This version of ADT is designed for use with
        <a href="{@docRoot}tools/sdk/tools-notes.html">SDK Tools r18</a>.
        If you haven't already installed SDK Tools r18 into your SDK, use the Android SDK
        Manager to do so.</li>
    </ul>
  </dd>

  <dt>Bug fixes:</dt>
  <dd>
    <ul>
      <li>Fixed problem where exporting release package does not recompile libraries in release
        mode.
        (<a href="http://code.google.com/p/android/issues/detail?id=27940">Issue 27940</a>)</li>
    </ul>
  </dd>

</dl>

</div>
</div>


<div class="toggle-content closed">
  <p><a href="#" onclick="return toggleContent(this)">
    <img src="{@docRoot}assets/images/styles/disclosure_down.png" class="toggle-content-img"
      alt=""/>ADT 17.0.0</a> <em>(March 2012)</em>
  </p>

  <div class="toggle-content-toggleme">
<dl>
  <dt>Dependencies:</dt>

  <dd>
    <ul>
      <li>Java 1.6 or higher is required.</li>
      <li>Eclipse Helios (Version 3.6.2) or higher is required.</li>
      <li>This version of ADT is designed for use with
        <a href="{@docRoot}tools/sdk/tools-notes.html">SDK Tools r17</a>.
        If you haven't already installed SDK Tools r17 into your SDK, use the Android SDK
        Manager to do so.</li>
    </ul>
  </dd>

  <dt>General improvements:</dt>
  <dd>
    <ul>
      <li>New build features
        <ul>
          <li>Added feature to automatically setup JAR dependencies. Any {@code .jar} files in the
          {@code /libs} folder are added to the build configuration (similar to how the Ant build
          system works). Also, {@code .jar} files needed by library projects are also automatically
          added to projects that depend on those library projects.
          (<a href="http://tools.android.com/recent/dealingwithdependenciesinandroidprojects">more
          info</a>)</li>
          <li>Added a feature that allows you to run some code only in debug mode. Builds now
generate a class called {@code BuildConfig} containing a {@code DEBUG} constant that is
automatically set according to your build type. You can check the ({@code BuildConfig.DEBUG})
constant in your code to run debug-only functions.</li>
          <li>Added support for custom views with custom attributes in libraries. Layouts using
custom attributes must use the namespace URI {@code http://schemas.android.com/apk/res-auto} instead
of the URI that includes the app package name. This URI is replaced with the app specific one at
build time.</li>
        </ul>
      </li>
      <li>Improved Lint features. See the <a href="{@docRoot}tools/sdk/tools-notes.html">SDK Tools r17</a>
release notes.</li>
      <li>Improved the Lint user interface
        <ul>
          <li>Added <strong>Run Lint</strong> toolbar action with a dropdown menu for selecting
specific (or all) projects, clearing results and other actions.</li>
          <li>Updated the results window to be organized as a tree rather than a flat list. Each
issue type has a single top level item, which makes it easier to quickly scan through the reported
issues and narrow down to the issues you are most interested in.</li>
          <li>Added many new toolbar actions to the results window, including expand/collapse,
ignore in file, ignore in project, ignore everywhere, show options, and configure columns.</li>
          <li>Added new column options for the <strong>Lint Warnings</strong> tab, such as
category, priority, project, file and line. The column selection (as well as the column sizes) are
persisted. You can also click on columns to sort by those values.</li>
          <li>Added Enable All and Disable All buttons to the Lint Options dialog, and a search
filter textbox to filter by issue id, summary and severity.</li>
        </ul>
      </li>
      <li>Added Quick Outline for XML editors (Ctrl-O, Command-O). This feature shows the structure
of the current file including icons and ids, lets you filter and quickly jump to specific ids.</li>
      <li>Updated the resource chooser to shows the resolved value for resources. For example,
when selecting {@code @string/hello} the chooser displays a resolved value such as "Hello World").
The resource chooser also now allows you to edit the chosen value directly.</li>
      <li>Updated Layout Editor so that it does not assign default ids to layouts, includes and
merge tags. This behavior tended to pollute the namespace with a lot of unused resources since
layouts are not usually manipulated via code, or referenced from XML. (The RelativeLayout editor
automatically assigns ids to views without ids when pointing to them.)</li>
      <li>Added ability to export screenshots from the Layout Editor</li>
    </ul>
  </dd>

  <dt>Bug fixes:</dt>
  <dd>
    <ul>
      <li>Fixed problem using Layout Editor with {@link android.widget.SlidingDrawer} which could
        not be dragged into the layout on some platforms.</li>
      <li>Fixed preview rendering for {@link android.widget.SlidingDrawer} and
        {@link android.widget.TabHost}.
        (<a href="http://code.google.com/p/android/issues/detail?id=23022">Issue 23022</a>).</li>
      <li>Fixed issues that could prevent layout rendering due to unresolvable resources.
        (<a href="http://code.google.com/p/android/issues/detail?id=21046">Issue 21046</a>,
        <a href="http://code.google.com/p/android/issues/detail?id=21051">Issue 21051</a>)</li>
      <li>Fixed a bug in resource chooser which made some types of framework resources impossible to
select. (<a href="http://code.google.com/p/android/issues/detail?id=20589">Issue 20589</a>)</li>
      <li>Fixed a bug in the formatter where a certain whitespace pattern could result in a
        non-space character getting deleted.
        (<a href="http://code.google.com/p/android/issues/detail?id=23940">Issue 23940</a>)</li>
      <li>Fixed a locale bug affecting Turkish locales in particular.
        (<a href="http://code.google.com/p/android/issues/detail?id=23747">Issue 23747</a>)</li>
      <li>Fixed an issue where dex complains about duplicate classes in cases where a Library
        Project depends on the same jar files or Java-only projects.</li>
      <li>Fixed an issue where test projects had to independently reference the library projects
        used by an app project. Now referencing only the app project is enough.</li>
    </ul>
  </dd>

</dl>

</div>
</div>

<div class="toggle-content closed">
  <p><a href="#" onclick="return toggleContent(this)">
    <img src="{@docRoot}assets/images/styles/disclosure_down.png" class="toggle-content-img"
      alt=""/>ADT 16.0.1</a> <em>(December 2011)</em>
  </p>

  <div class="toggle-content-toggleme">
<dl>
  <dt>Dependencies:</dt>

  <dd>
    <ul>
      <li>Eclipse Helios (Version 3.6) or higher is required.</li>
      <li>This version of ADT is designed for use with
        <a href="{@docRoot}tools/sdk/tools-notes.html">SDK Tools r16</a>.
        If you haven't already installed SDK Tools r16 into your SDK, use the Android SDK
        Manager to do so.</li>
    </ul>
  </dd>

  <dt>Bug fixes:</dt>
  <dd>
    <ul>
      <li>Fixed build issue where the 9-patch could be packaged as normal bitmap in some cases.</li>
      <li>Fixed minor issues in the <a href="http://tools.android.com/recent/lint">Lint</a>
        tool.</li>
      <li>Fixed minor issues in the SDK Manager.</li>
    </ul>
  </dd>
</dl>

</div>
</div>


<div class="toggle-content closed">
  <p><a href="#" onclick="return toggleContent(this)">
    <img src="{@docRoot}assets/images/styles/disclosure_down.png" class="toggle-content-img"
      alt=""/>ADT 16.0.0</a> <em>(December 2011)</em>
  </p>

  <div class="toggle-content-toggleme">
<dl>
  <dt>Dependencies:</dt>

  <dd>
    <ul>
      <li>Eclipse Helios (Version 3.6) or higher is required for ADT 16.0.0.</li>
      <li>This version of ADT is designed for use with
        <a href="{@docRoot}tools/sdk/tools-notes.html">SDK Tools r16</a>.
        If you haven't already installed SDK Tools r16 into your SDK, use
        the Android SDK Manager to do so.</li>
    </ul>
  </dd>

  <dt>General improvements:</dt>
  <dd>
    <ul>
      <li>Added Lint tool to detect common errors in Android projects. (<a
href="http://tools.android.com/recent/lint">more info</a>)</li>
    </ul>
  </dd>
</dl>

</div>
</div>


<div class="toggle-content closed">
  <p><a href="#" onclick="return toggleContent(this)">
    <img src="{@docRoot}assets/images/styles/disclosure_down.png" class="toggle-content-img"
      alt=""/>ADT 15.0.1</a> <em>(November 2011)</em>
  </p>

  <div class="toggle-content-toggleme">
<dl>
  <dt>Dependencies:</dt>

  <dd>This version of ADT is designed for use with
    <a href="{@docRoot}tools/sdk/tools-notes.html">SDK Tools r15</a>.
    If you haven't already installed SDK Tools r15 into your SDK, use the Android SDK Manager to
    do so.</dd>

  <dt>Bug fixes:</dt>
  <dd>
    <ul>
      <li>Fixed how source files are attached to library project <code>.jar</code> files.</li>
      <li>Fixed how the <code>bin/</code> folder for library projects are refreshed. This ensures that parent projects pick up changes in library projects.</li>
      <li>Fixed how a parent project's library container is updated when a library project is recompiled. This ensures that parent projects are
      recompiled when code in a library project changes.</li>
      <li>Fixed how <code>res/</code> folders are checked in library projects. This ensures that all <code>res</code> folders are properly included
      even if Eclipse is not aware of them due to refresh issues.</li>
      <li>Fixed issue that prevented <code>aapt</code> from running when editing certain XML files.</li>
      <li>Fixed minor XML formatting issues.</li>
    </ul>
  </dd>
</dl>

</div>
</div>



<div class="toggle-content closed">
  <p><a href="#" onclick="return toggleContent(this)">
    <img src="{@docRoot}assets/images/styles/disclosure_down.png" class="toggle-content-img"
      alt=""/>ADT 15.0.0</a> <em>(October 2011)</em>
  </p>

  <div class="toggle-content-toggleme">
<dl>

<dt>Dependencies:</dt>

<dd>This version of ADT is designed for use with
  <a href="{@docRoot}tools/sdk/tools-notes.html">SDK Tools r15</a>.
  If you haven't already installed SDK Tools r15 into your SDK, use the Android SDK Manager to
  do so.</dd>

<dt>Bug fixes:</dt>
<dd>
<ul>
  <li>Fixed build issue when using RenderScript in projects that target API levels 11-13
    (<a href="http://code.google.com/p/android/issues/detail?id=21006">Issue 21006</a>).</li>
  <li>Fixed issue when creating projects from existing source code.</li>
  <li>Fixed issues in the SDK Manager
    (<a href="http://code.google.com/p/android/issues/detail?id=20939">Issue 20939</a>,
    <a href="http://code.google.com/p/android/issues/detail?id=20607">Issue 20607</a>).</li>
  <li>Fixed a scrolling issue in the new Logcat panel of DDMS.</li>
</ul>
</dd>
</dl>

</div>
</div>

<div class="toggle-content closed">
  <p><a href="#" onclick="return toggleContent(this)">
    <img src="{@docRoot}assets/images/styles/disclosure_down.png" class="toggle-content-img"
      alt=""/>ADT 14.0.0</a> <em>(October 2011)</em>
  </p>

  <div class="toggle-content-toggleme">
<dl>

<dt>Dependencies:</dt>

<dd>This version of ADT is designed for use with
  <a href="{@docRoot}tools/sdk/tools-notes.html">SDK Tools r14</a>.
  If you haven't already installed SDK Tools r14 into your SDK, use the Android SDK Manager to
  do so.</dd>

<dt>Build system:</dt>
<dd>
  <ul>
    <li>Changed <code>default.properties</code> to <code>project.properties</code> and
    <code>build.properties</code> to <code>ant.properties</code>. ADT automatically
    renames these files, if necessary, when you open a project in Eclipse.</li>
    <li>Changed how library projects are built in Eclipse.</a></li>
    <li>Changed output of <code>javac</code> from <code>bin/</code> to <code>bin/classes</code>
    in Eclipse.</li>
    <li>Improved incremental builds so that resource compilation runs less frequently. Builds no
    longer run when you edit strings or layouts (unless you add a new <code>id</code>) and no longer
    run once for each library project.</li>
    <li>Introduced a "PNG crunch cache" that only runs on modified PNG files, instead of
    crunching all existing PNG files, all the time.</li>
    <li>Modified resource compilation so it no longer happens for normal save operations. It only
    happens when running or debugging (the build option that lets you disable the packaging
    step, which was introduced in ADT 12, is now on by default.)</li>
  </ul>
<p>For a complete overview of the build system changes and what you need to do to support them,
see the <a href="http://tools.android.com/recent/buildchangesinrevision14">Android Tools Project
site</a>.</p>
</dd>

<dt>General improvements:</dt>
<dd>
  <ul>


<li>Added a Welcome Wizard to help with the initial setup of the Android
development environment (<a href="http://tools.android.com/recent/welcomewizard">more
info</a>).</li>
<li>Integrated the Android Asset Studio, which helps you create icons for things
like the launcher, menus, and tabs. (<a
href="http://tools.android.com/recent/assetstudiointegration">more
info</a>).</li>
<li>Revamped the Logcat view and added support to display and filter logs by
   application names as well as PIDs (<a
   href="http://tools.android.com/recent/updatedlogcatviewer">more info</a>).</li>
<li>Revamped the SDK Manager UI (<a href="http://tools.android.com/recent/newsdkmanager">more
info</a>).</li>
<li>Revamped the New Project and the New XML File wizards to have
multiple pages. Sample projects are now copied into the workspace such that they can be modified
and deleted without affecting the master copy
(<a href="http://tools.android.com/recent/revampedwizards">more info</a>).</li>
<li>Removed the dependency on Eclipse GEF.</li>
</ul>
</dd>

<dt>XML and Java editors:</dt>
<dd>
  <ul>
    <li>Added a new XML formatter that formats all XML files according to the
   standard Android coding style. The formatter can also reorder
   attributes to follow a recommended order and processes any changes made in the Layout editor.
(<a href="http://tools.android.com/recent/xmlformatter">more info</a>).</li>
  <li>Added the "Go to Matching" (Ctrl-Shift-P) feature, which lets you jump
between opening and closing tags in XML files.</li>
  <li>Added support for the "Select Enclosing Element" feature on Mac.</li>
  <li>Added a Quickfix for extracting Strings when the caret is inside a String (<a href="">see
more</a>).</li>
  <li>Improved "smart indent", which allows automatic indentation and un-indentation
   when pressing the Return key in XML editors (<a
href="http://tools.android.com/recent/xmleditingimprovements">more info</a>).</li>

  </ul>
</dd>

<dt>Layout editor:</dt>
<dd>
  <ul>
    <li>Added tooltip feedback for dragging and resizing operations. For
    example, when dragging in a relative layout, the proposed
    constraints are shown. When resizing, the new dimensions are
    shown (<a href="http://tools.android.com/recent/layouteditorfeedbacktooltips">more
info</a>).</li>
    <li>Added the ability to suppress rendering fidelity warnings (<a
href="http://tools.android.com/recent/suppressrenderwarnings">more info</a>).</li>
    <li>Added "Remove Container" visual refactoring that removes the
    children of a container up to the top level and transfers
    namespace and layout attributes if necessary (<a
href="http://tools.android.com/recent/removecontainervisualrefactoring">more info</a>).</li>
    <li>Added pull-right menus to the context menu for accessing
    properties of the parents, which is useful when the children fully
    cover the parent and make it hard to select on their own.</li>
     <li>Improved access to properties in the context menu. The most
    frequently set attributes for each view are listed at the top of
    the menu. The Properties menu offers access to the most
    recently set attributes, attributes organized by their defining
    view, and layout attributes only or all attributes alphabetically (<a
href="http://tools.android.com/recent/layouteditorcontextmenuimprovements">more info</a>).</li>
  </ul>
</dd>

<dt>Bug fixes:</dt>
<dd>Fixed many bugs and added <a
href="http://tools.android.com/recent/miscellaneousrecentfixes">minor improvements</a>, in
particular some <a href="http://tools.android.com/recent/linuxfixes">critical bug fixes on
Linux</a>.</dd>

</div>
</div>



<div class="toggle-content closed">
  <p><a href="#" onclick="return toggleContent(this)">
    <img src="{@docRoot}assets/images/styles/disclosure_down.png" class="toggle-content-img"
      alt=""/>ADT 12.0.0</a> <em>(July 2011)</em>
  </p>

  <div class="toggle-content-toggleme">
<dl>

<dt>Dependencies:</dt>

<dd>This version of ADT is designed for use with
<a href="{@docRoot}tools/sdk/tools-notes.html">SDK Tools r12</a>. If you haven't
already installed SDK Tools r12 into your SDK, use
the Android SDK Manager to do so.</dd>

<dt>Visual Layout Editor:</dt>
<dd>
<ul>
  <li>New RelativeLayout drop support with guideline suggestions for
   attachments and cycle prevention
   (<a href="http://tools.android.com/recent/revampedrelativelayoutsupport">more info</a>).</li>
  <li>Resize support in most layouts along with
  guideline snapping to the sizes dictated by <code>wrap_content</code> and <code>match_parent</code>.
  In LinearLayout, sizes are mapped to weights instead of pixel widths.
  (<a href="http://tools.android.com/recent/resizesupport">more info</a>).</li>
  <li>Previews of drawables and colors in the resource chooser dialogs
  (<a href="http://tools.android.com/recent/imageandcolorpreviews">more info</a>).</li>
  <li>Improved error messages and links for rendering errors including
  detection of misspelled class names
  (<a href="http://tools.android.com/recent/improvedrenderingerrordiagnostics">more info</a>).</li>
</ul>
</dd>

<dt>Build system:</dt>
<dd>
<ul>
  <li id="build-option">A new option lets you disable the packaging step in the automatic
  builders. This improves performance when saving files by not
  performing a full build, which can take a long time for large projects.
  If the option is enabled, the APK is packaged when the
  application is deployed to a device or emulator or when the
  release APK is exported (<a href="http://tools.android.com/recent/finercontroloveradtbuildprocess">more info</a>).</li>
</ul>
</dd>

<dt>Bug fixes:</dt>
<dd>Many bug fixes are part of this release
(<a href="http://tools.android.com/recent/adt12bugfixroundup">more info</a>).</dd>

</div>
</div>


<div class="toggle-content closed">
  <p><a href="#" onclick="return toggleContent(this)">
    <img src="{@docRoot}assets/images/styles/disclosure_down.png" class="toggle-content-img"
      alt=""/>ADT 11.0.0</a> <em>(June 2011)</em>
  </p>

  <div class="toggle-content-toggleme">
<dl>

<dt>Dependencies:</dt>

<dd>This version of ADT is designed for use with SDK Tools r11. If you haven't
already installed SDK Tools r11 into your SDK, use the Android SDK Manager to do
so.</dd>

<dt>Visual Refactoring:</dt>
<dd>
  <ul>
    <li>"Extract Style" feature pulls out style-related attributes from your layout and extracts
them as a new style defined in {@code styles.xml} (<a
href="http://tools.android.com/recent/extractstylerefactoring">more info</a>).</li>
    <li>"Wrap in Container" feature lets you select a group of views then surround them
    in a new layout (a new view group, such as a LinearLayout), and transfers namespace and layout
    parameters to the new parent (<a
href="http://tools.android.com/recent/newrefactoringswrapinchangelayoutchangewidget">more
info</a>).</li>
    <li>"Change Layout" feature changes layouts from one type
    to another, and can also flatten a layout hierarchy (<a
href="http://tools.android.com/recent/newrefactoringswrapinchangelayoutchangewidget">more
info</a>).</li>
    <li>"Change Widget Type" feature changes the type of the
    selected views to a new type. Also, a new selection context menu
    in the visual layout editor makes it easy to select siblings as
    well as views anywhere in the layout that have the same type (<a
href="http://tools.android.com/recent/newrefactoringswrapinchangelayoutchangewidget">more
info</a>).</li>
    <li>"Extract as Include" feature finds identical collections of views
    in other layouts and offers to combine them into a single layout that you can then include in
 each layout (<a
href="http://tools.android.com/recent/extractasincludeimprovements">more info</a>).</li>
    <li>Quick Assistant in Eclipse can be invoked
    from the XML editor (with Ctrl-1) to apply any of the above
    refactorings (and Extract String) to the current selection (<a
href="http://tools.android.com/recent/refactoringquickassistant">more info</a>).</li>
  </ul>
</dd>

<dt>Visual Layout Editor:</dt>
<dd>
  <ul>
    <li>This is the update to the layout editor you've been waiting for! It includes (almost) all
the goodies demonstrated at Google I/O. <a href="http://www.youtube.com/watch?v=Oq05KqjXTvs">Watch
the video</a> on YouTube.</li>
    <li>The palette now supports different configurations for supported widgets. That is, a single
view is presented in various different configurations that you can drag into your layout. For
example, there is a <em>Text Fields</em> palette category where you can drag an {@link
android.widget.EditText} widget in as a password field, an e-mail field, a phone field, or other
types of text boxes. Similarly, {@link android.widget.TextView} widgets are preconfigured
with large, normal and small theme sizes, and {@link android.widget.LinearLayout} elements are
preconfigured in horizontal and vertical configurations (<a
href="http://tools.android.com/recent/multipletextfieldandlayouttypes">more info</a>).</li>
    <li>The palette supports custom views. You can pick up any custom
    implementations of the View class you've created in your project or from included libraries and
drag them into your layout (<a
href="http://tools.android.com/recent/customviewsinthepalette">more info</a>).</li>
    <li>Fragments are available in the palette for placement in your layout. In the tool, you can
choose which layout to show rendered for a given fragment tag. Go to declaration works for fragment
classes (<a href="http://tools.android.com/recent/fragmentsupport">more info</a>).</li>
    <li>The layout editor automatically applies a "zoom to fit" for newly
    opened files as well as on device size and orientation changes to
    ensure that large layouts are always fully visible unless you
    manually zoom in.</li>
    <li>You can drop in an {@code &lt;include&gt;} element from the palette, which will pop up
    a layout chooser. When you select the layout to include, it is added with an {@code
&lt;include&gt;}. Similarly, dropping images or image buttons will pop up image
    resource choosers (<a
href="http://tools.android.com/recent/includetagdropsupport">more info</a>).</li>
    <li>The configuration chooser now applies the "Render Target" and
    "Locale" settings project wide, making it trivial to check the
    layouts for different languages or render targets without having
    to configure these individually for each layout.</li>
    <li>The layout editor is smarter about picking a default theme to
    render a layout with, consulting factors like theme registrations
    in the manifest, the SDK version, and other factors.</li>
    <li>The layout editor is smarter about picking a default configuration to render a layout
with, defaulting to the currently visible configuration in the previous file. It also considers the
SDK target to determine whether to default to a tablet or phone screen size.</li>
    <li>Basic focus support. The first text field dropped in a layout is assigned focus, and there
are <strong>Request Focus</strong> and <strong>Clear Focus</strong> context menu items on text
fields to change the focus.</li>
  </ul>
</dd>

<dt>XML editors:</dt>
<dd>
<ul>
  <li>Code completion has been significantly improved. It now works
  with {@code &lt;style&gt;} elements, completes dimensional units,
  sorts resource paths in values based on the attribute name, and more. There are also many fixes to
handle text replacement (<a
href="http://tools.android.com/recent/xmlcodecompletionimprovements">more info</a>).</li>
  <li>AAPT errors are handled better. They are now underlined for the
  relevant range in the editor, and a new quickfix makes it trivial
  to create missing resources.</li>
  <li>Code completion for drawable, animation and color XML files (<a
href="http://tools.android.com/recent/codecompletionfordrawablescolorsandanimationfiles">more
info</a>).</li>
</ul>
</dd>

<dt>DDMS:</dt>
<dd>
<ul>
  <li>"New Folder" action in the File Explorer.</li>
  <li>The screenshot dialog will add timestamps to the filenames and preserve the orientation on
snapshot refresh.</li>
</ul>
</dd>

<dt>General notes:</dt>
<dd>
  <ul>
    <li>TraceView supports zooming with the mouse-wheel in the timeline.</li>
    <li>The New Android Project wizard now supports Eclipse working sets.</li>
  </ul>
</dd>
</dl>
<p>More information about tool changes are available on the <a
href="http://tools.android.com/recent">Android Tools Project Site</a>.</p>
</div>
</div>





<div class="toggle-content closed">
  <p><a href="#" onclick="return toggleContent(this)">
    <img src="{@docRoot}assets/images/styles/disclosure_down.png" class="toggle-content-img"
      alt=""/>ADT 10.0.1</a> <em>(March 2011)</em>
  </p>

  <div class="toggle-content-toggleme">

<dl>

<dt>Dependencies:</dt>

<dd>This version of ADT is designed for use with SDK Tools r10. If you haven't
already installed SDK Tools r10 into your SDK, use the Android SDK Manager to do
so.</dd>

<dt>General notes:</dt>
<dd>
  <ul>
    <li>Temporary work-around to resolve the rare cases in which the layout editor will
not open.</li>
    <li>Fixed an issue in which ADT 10.0.0 would install on Eclipse 3.4 and lower, even though ADT
requires Eclipse 3.5 or higher (as of 10.0.0).</li>
  </ul>
</dd>
</dl>
</div>
</div>



<div class="toggle-content closed">
  <p><a href="#" onclick="return toggleContent(this)">
    <img src="{@docRoot}assets/images/styles/disclosure_down.png" class="toggle-content-img"
      alt=""/>ADT 10.0.0</a> <em>(February 2011)</em>
  </p>

  <div class="toggle-content-toggleme">
<dl>

<dt>Dependencies:</dt>

<dd>This version of ADT is designed for use with SDK Tools r10. If you haven't
already installed SDK Tools r10 into your SDK, use the Android SDK Manager to do
so.</dd>

<dt>General notes:</dt>
<dd>
  <ul>
  <li>The tools now automatically generate Java Programming Language source files (in the <code>gen/</code> directory) and
    bytecode (in the <code>res/raw/</code> directory) from your <code>.rs</code> files.</li>
  <li>A Binary XML editor has been added (<a href="http://tools.android.com/recent/binaryxmleditor">details</a>).</li>
  <li>Traceview is now integrated into the Eclipse UI (<a href="http://tools.android.com/recent/traceviewineclipse">details</a>).</li>
  <li>The "Go To Declaration" feature for XML and <code>.java</code> files quickly show all the matches in the project
  and allows you jump to specific items such as string translations or <code>onClick</code> handlers
  (<a href="http://tools.android.com/recent/gotodeclarationimprovements">details</a>).</li>
  <li>The Resource Chooser can create items such as dimensions, integers, ids, and booleans
  (<a href="http://tools.android.com/recent/resourcechoosercannowcreatearbitraryvalues">details</a>).</li>
  <li>Improvements to the Visual Layout Editor:
      <ul>
        <li>A new Palette with categories and rendering previews
        (<a href="http://tools.android.com/recent/newpalette">details</a>).</li>
        <li>A Layout Actions bar that provides quick access to common layout operations
        (<a href="http://tools.android.com/recent/layoutactionsbar">details</a>).</li>
        <li>When the Android 3.0 rendering library is selected, layouts render more like they do on devices.
        This includes rendering of status and title bars to more accurately reflect the actual
        screen space available to applications
        (<a href="http://tools.android.com/recent/systembarandactionbar">details</a>).</li>
        <li>Zoom improvements such as fit to view, persistent scale, and keyboard access.
        (<a href="http://tools.android.com/recent/zoomimprovements">details</a>).</li>
        <li>Further improvements to <code>&lt;merge&gt;</code> layouts, as well as layouts with gesture overlays
        (<a href="http://tools.android.com/recent/improvedsupportformergetags">details</a>).</li>
        <li>Improved rendering error diagnostics.</li>
      </ul>
    </li>
  </ul>
</dd>
</dl>
</div>
</div>

<div class="toggle-content closed">
  <p><a href="#" onclick="return toggleContent(this)">
    <img src="{@docRoot}assets/images/styles/disclosure_down.png" class="toggle-content-img"
      alt=""/>ADT 9.0.0</a> <em>(January 2011)</em>
  </p>

  <div class="toggle-content-toggleme">
<dl>

<dt>Dependencies:</dt>

<dd>This version of ADT is designed for use with SDK Tools r9. If you haven't
already installed SDK Tools r9 into your SDK, use the Android SDK Manager to do
so.</dd>

<dt>General notes:</dt>
<dd>
  <ul>
    <li>"Go To Declaration" hyperlink support: You can jump directly from code references (such as
    <code>R.id.main</code>) to the corresponding XML declaration, or from XML attributes (such as
    <code>@string</code>) to the corresponding resource definition, or from manifest XML
    registrations to activities and services.</li>
    <li>Improvements were made to name refactoring.</li>
    <li>AVDs now automatically save their state, so they can restart almost instantly. You can enable this feature when
    creating an AVD or by editing an AVD with the AVD Manager.</li>
    <li>Improvements to the Visual Layout Editor:
      <ul>
        <li>Support for rendering targets: You can now choose an arbitrary Android platform to
        render the current page, regardless of the project's minimum platform. This makes it
        easy to verify the layout and appearance of your activity on different versions of
        the platform.
        </li>
        <li>Improved support for empty and nested layouts: Dragging items over nested and
        invisible layouts automatically enlarges and highlights these layouts, so that they
        can receive drops.
        </li>
        <li>XML formatting improvements: The editor generates cleaner XML and you can now enable
        XML auto-formatting in the <strong>Preferences</strong> menu.</li>
        <li>Improved Outline labels: The Outline tab now displays additional information about each
        View. Textual Views display a snippet of the actual text. Views with a source
        (such as ImageView) displays the resource name. Included Views display the name of the View.
        </li>
        <li>When you right click a View in the Layout Editor,
        the context menu now contains <strong>Edit ID...</strong> and <strong>Edit Text...</strong>
        items. The <strong>Properties...</strong> context menus now list all of the properties and
        provide a way to edit them
        (<a href="http://tools.android.com/recent/editidtextandotherpropertiesviamenu">Details</a>).
        </li>
        <li>The layout editor now properly handles
        <a href="{@docRoot}guide/topics/resources/layout-resource.html#include-element"><code>&lt;include&gt;</code></a>
        and <a href="{@docRoot}guide/topics/resources/layout-resource.html#merge-element"><code>&lt;merge&gt;</code></a>
        tags (<a href="http://tools.android.com/recent/supportforincludeandmerge">Details</a>).</li>
        <li>"Extract as Include" refactoring: The Layout Editor has a new refactoring that allows
        you to select one or more views in a layout, and extract it into a separate layout
        (<a href="http://tools.android.com/recent/extractasincluderefactoring">Details</a>).</li>
        <li>Improved diagnostics for class loading and rendering errors: Class loading and rendering
        error messages are more useful and provide better information about the root cause of the
        error.</li>
        <li>Improved error handling to prevent drag and reordering operations from adding children
        into an {@link android.widget.AdapterView}.</li>
        <li>Outline reordering: Reordering your views in the Outline tab is much easier
        (<a href="http://tools.android.com/recent/outlineimprovements">Details</a>).</li>
        <li>Fix for keybinding bug where keyboard shortcuts did not work (Issues
        <a href="http://code.google.com/p/android/issues/detail?id=13231">13231</a> and
        <a href="http://code.google.com/p/android/issues/detail?id=13134">13134</a>).</li>
        <li>Fix for problems with Custom layout attribute menu (Issue
        <a href="http://code.google.com/p/android/issues/detail?id=13134">13134</a>).</li>
        <li>Automatic configuration for various view types: Certain views have properties configured
        by default. For example, the width of an {@link android.widget.EditText} object is set to
        <code>match_parent</code> when added to a vertical {@link android.widget.LinearLayout}
        or a default image is added to an {@link android.widget.ImageButton}.</li>
        <li>Previews during dragging: Dragging from the palette or dragging within the layout editor
        now shows live previews of the dragged item.</li>
        <li>Navigation improvements: In the Layout Editor, double-clicking Views jumps to the
        corresponding XML element. In the Outline view, double-clicking opens the Properties view.</li>
        <li>The editor has Honeycomb style animation preview support.</li>
        <li>Improved rendering support for various Views (such as TabHosts and SlidingDrawers) in
        Honeycomb (Issues <a href="http://code.google.com/p/android/issues/detail?id=3162">3162</a>
        and <a href="http://code.google.com/p/android/issues/detail?id=13092">13092</a>).</li>
        <li>Included layouts can be rendered and edited in the context of the layouts that include
        them. From a layout using an <a href="{@docRoot}guide/topics/resources/layout-resource.html#include-element">
        <code>&lt;include&gt;</code></a> tag, double-clicking on the
        <a href="{@docRoot}guide/topics/resources/layout-resource.html#include-element">
        <code>&lt;include&gt;</code></a> element edits the referenced layout in the context of the
        current layout. Additionally, when editing a layout that is included by other layouts,
        you can quickly change between context layouts, by right clicking in the editor and choosing
        <strong>Show included in...</strong>. This feature is only available in Honeycomb.</li>
      </ul>
    </li>
    <li>This release fixes many other bugs, but the most important ones are listed below:
  <ul>
   <li>Fixed issue that prevented launching debug builds on productions devices when
    <code>debuggable=true</code> was not set in the Android manifest.</li>
    <li>The LogCat view in DDMS properly handles UTF-8 characters.</li>
    <li>The SDK Manager is more reliable on Windows
    (<a href="http://tools.android.com/recent/sdkmanagerfixes">Details</a>).</li>
    <li>A JUnit initialization bug that prevented you from working with JUnit tests was fixed
    (Issue <a href="http://code.google.com/p/android/issues/detail?id=12411">12411</a>).</li>
  </ul>
</li>
  </ul>
</dd>
</dl>
</div>
</div>




<div class="toggle-content closed">
  <p><a href="#" onclick="return toggleContent(this)">
    <img src="{@docRoot}assets/images/styles/disclosure_down.png" class="toggle-content-img"
      alt=""/>ADT 8.0.1</a> <em>(December 2010)</em>
  </p>

  <div class="toggle-content-toggleme">
<dl>

<dt>Dependencies:</dt>

<p>This version of ADT is designed for use with SDK Tools r8. If you haven't
already installed SDK Tools r8 into your SDK, use the Android SDK Manager to do
so.</p></dd>

<dt>General notes:</dt>
<dd>
<ul>
  <li>This is a quick follow-up to ADT 8.0.0 to fix some bugs.</li>
  <li>Fixes an issue in which projects failed to compile, citing a dex error.</li>
  <li>Better ProGuard error reporting when exporting applications for release.</li>
</ul>
<p>Also see the recent release notes for 8.0.0, below.</p>
</dd>
</dl>
</div>
</div>


<div class="toggle-content closed">
  <p><a href="#" onclick="return toggleContent(this)">
    <img src="{@docRoot}assets/images/styles/disclosure_down.png" class="toggle-content-img"
      alt=""/>ADT 8.0.0</a> <em>(December 2010)</em>
  </p>

  <div class="toggle-content-toggleme">
<dl>

<dt>Dependencies:</dt>

<p>This version of ADT is designed for use with SDK Tools r8. If you haven't
already installed SDK Tools r8 into your SDK, use the Android SDK Manager to do
so.</p></dd>

<dt>General notes:</dt>
<dd>
<ul>
  <li>New version number scheme that follows the SDK Tools revision number. The major version
number for your ADT plugin should now always match the revision number of your SDK Tools. For
example, ADT 8.x is for SDK Tools r8.</li>
  <li>Support for true debug build. You no longer need to change the value of the
   <code>debuggable</code> attribute in the Android Manifest.
  <p>Incremental builds automatically insert <code>debuggable="true"</code>, but if you perform
  "export signed/unsigned application package", ADT does <em>not</em> insert it.
  If you manually set <code>debuggable="true"</code> in the manifest file, then release builds will
  actually create a debug build (it does not remove it if you placed it there).</p></li>
  <li>Automatic <a href="{@docRoot}tools/help/proguard.html">ProGuard</a> support in
  release builds. For it to work, you need to have a <code>proguard.config</code>
  property in the <code>default.properties</code> file that points to a ProGuard config file.</li>
  <li>Completely rewritten Visual Layout Editor. (This is still a work in progress.) Now includes:
    <ul>
      <li>Full drag and drop from palette to layout for all Layout classes.</li>
      <li>Move widgets inside a Layout view, from one Layout view to another and from one layout file to another.</li>
      <li>Contextual menu with enum/flag type properties.</li>
      <li>New zoom controls.</li>
    </ul></li>
  <li>New HierarchyViewer plugin for Eclipse.</li>
  <li>Android launch configurations no longer recompile the whole workspace on launch.</li>
  <li>The location of <code>android.jar</code> source and javadoc can now be configured.</li>
</ul>
</dd>
</dl>
 </div>
</div>


<div class="toggle-content closed">
  <p><a href="#" onclick="return toggleContent(this)">
    <img src="{@docRoot}assets/images/styles/disclosure_down.png" class="toggle-content-img"
      alt=""/>ADT 0.9.9</a> <em>(September 2010)</em>
  </p>

  <div class="toggle-content-toggleme">
<dl>

<dt>Dependencies:</dt>

<dd><p>ADT 0.9.9 replaces ADT 0.9.8 and is designed for use with SDK Tools r7
and later. ADT 0.9.9 includes the ADT 0.9.8 features as well as an important
bugfix, so we recommend that you upgrade as soon as possible. If you haven't
already installed SDK Tools r7 into your SDK, use the Android SDK Manager to do
so.</p></dd>

<dt>General notes:</dt>
<dd>
<ul>
<li>Fixes a problem in project import, in which source files were deleted in some cases.</li>
<li>Includes all other ADT 0.9.8 features (see below).</li>
</ul>
</dd>
</dl>
 </div>
</div>

<div class="toggle-content closed">
  <p><a href="#" onclick="return toggleContent(this)">
    <img src="{@docRoot}assets/images/styles/disclosure_down.png" class="toggle-content-img"
      alt=""/>ADT 0.9.8</a> <em>(September 2010)</em>
  </p>

  <div class="toggle-content-toggleme">
</ul>
</dd>

<dl>

<dt>Dependencies:</dt>

<dd><p>ADT 0.9.8 is now deprecated. Please use ADT 0.9.9 instead.</p></dd>

<dt>General notes:</dt>
<dd>
<ul>
<li>Adds a new Action, "Rename Application Package", to the Android Tools
contextual menu. The Action does a full application package refactoring.
<li>Adds support for library projects that don't have a source folder
called <code>src/</code>. There is now support for any number of source folders,
with no name restriction. They can even be in subfolder such as
<code>src/java</code>. If you are already working with library projects created
in ADT 0.9.7, see <a
href="{@docRoot}tools/projects/index.html#libraryMigrating">Migrating
library projects to ADT 0.9.8</a> for important information about moving
to the new ADT environment.</li>
<li>Adds support for library projects that depend on other library
projects.</li>
<li>Adds support for additional resource qualifiers:
<code>car</code>/<code>desk</code>, <code>night</code>/<code>notnight</code> and
<code>navexposed</code>/<code>navhidden</code>.</li>
<li>Adds more device screen types in the layout editor. All screen
resolution/density combinations listed in the <a
href="{@docRoot}guide/practices/screens_support.html#range">Supporting
Multiple Screens</a> are now available.</li>
<li>Fixes problems with handling of library project names that
contain characters that are incompatible with the Eclipse path variable.
Now it properly sets up the link between the main project and the library
project.</li>
</ul>
</dd>
</dl>
 </div>
</div>


<div class="toggle-content closed">
  <p><a href="#" onclick="return toggleContent(this)">
    <img src="{@docRoot}assets/images/styles/disclosure_down.png" class="toggle-content-img"
      alt=""/>ADT 0.9.7</a> <em>(May 2010)</em>
  </p>

  <div class="toggle-content-toggleme">
<dl>
<dt>Library projects:</dt>
<dd>
<p>The ADT Plugin now supports the use of <em>library projects</em> during
development, a capability that lets you store shared Android application
code and resources in a separate development project. You can then reference the
library project from other Android projects and, at build time, the tools
compile the shared code and resources as part of the dependent applications.
More information about this feature is available in the <a
href="{@docRoot}tools/projects/index.html#LibraryProjects">Creating and Managing Projects</a> document. </p>
<p>If you are not developing in Eclipse, <a
href="tools-notes.html">SDK Tools r6</a> provides the equivalent library
project support through the Ant build system.</p>
</dd>
</dl>
 </div>
</div>


<div class="toggle-content closed">
  <p><a href="#" onclick="return toggleContent(this)">
    <img src="{@docRoot}assets/images/styles/disclosure_down.png" class="toggle-content-img"
      alt=""/>ADT 0.9.6</a> <em>(March 2010)</em>
  </p>

  <div class="toggle-content-toggleme">
<dl>
<dt>Dependencies:</dt>

<dd><p>This version of ADT is designed for use with SDK Tools r5 and later. Before
updating to ADT 0.9.6, we highly recommend that you use the Android SDK Manager to install SDK
Tools r5 into your SDK.</p></dd>

<dt>General Notes:</dt>
<dd>
<ul>
<li>Editing <code>default.properties</code> outside of Eclipse will now
automatically update the project.</li>
<li>Loads the SDK content only when a project requires it. This will make
Eclipse use less resources when the SDK contains many versions of Android.</li>
<li>Resolves potential deadlock between modal dialogs, when launching ADT the
first time with the SDK Usage panel.</li>
<li>Fixes issues with the New Project Wizard when selecting samples.</li>
</ul>
</dd>
<dt>AVD/SDK Manager:</dt>
<dd>
<ul>
<li>Adds support for platform samples packages.</li>
<li>Improves support for dependency between packages.</li>
<li>AVDs now sorted by API level.</li>
<li>The AVD creation dialog now enforces a minimum SD card size of 9MB.</li>
<li>Prevents deletion of running AVDs.</li>
</ul>
</dd>
<dt>DDMS:</dt>
<dd>
<ul>
<li>DDMS plug-in now contains the Allocation Tracker view.</li>
<li>New action in the Logcat view: "Go to problem" lets you go directly from an
exception trace output to the code.</li>
</ul>
</dd>
<dt>Editors:</dt>
<dd>
<ul>
<li>Explode mode in the Visual Layout Editor adds a margin to all layout objects
so that it's easier to see embedded or empty layouts.</li>
<li>Outline mode in the Visual Layout Editor draws layout outline to make it
easier to see layout objects.</li>
<li>Several fixes in the configuration selector of the Visual Layout
Editor.</li>
</ul>
</dd>
<dt>Application launching:</dt>
<dd>
<ul>
<li>Applications launched from ADT now behave as if they were clicked from the
Home screen.</li>
<li>Fixes an issue where add-ons without an optional library would not show up as valid
targets for application launches.</li>
<li>Resolves a possible crash when launching applications.</li>
</ul>
</dd>
</dl>
 </div>
</div>

<div class="toggle-content closed">
  <p><a href="#" onclick="return toggleContent(this)">
    <img src="{@docRoot}assets/images/styles/disclosure_down.png" class="toggle-content-img"
      alt=""/>ADT 0.9.5</a> <em>(December 2009)</em>
  </p>

  <div class="toggle-content-toggleme">
<dl>
<dt>Dependencies:</dt>

<dd><p>This version of ADT requires features provided in SDK Tools r4 or higher. If you install
ADT 0.9.5, which is highly recommended, you should use the Android SDK
Manager to download the latest SDK Tools into your SDK. For more information,
see <a href="{@docRoot}sdk/exploring.html">Exploring the SDK</a>.</p>
</dd>

<dt>General notes:</dt>
<dd>
<ul>
<li>The AVD Launch dialog now allows you to set the scale value.</li>
<li>Fixes a potential NullPointerException in the SDK Manager when you launch an AVD that does not
  have a skin name specified.</li>
<li>Fixes an XML validation issue in older Java versions.</li>
<li>.apk packaging now properly ignores vi swap files as well as hidden files.</li>
</ul>
</dd>
</dl>
 </div>
</div>

<div class="toggle-content closed">
  <p><a href="#" onclick="return toggleContent(this)">
    <img src="{@docRoot}assets/images/styles/disclosure_down.png" class="toggle-content-img"
      alt=""/>ADT 0.9.4</a> <em>(October 2009)</em>
  </p>

  <div class="toggle-content-toggleme">
<dl>
<dt>Dependencies:</dt>

<dd><p>This version of ADT requires features provided in SDK Tools r3 or higher. If you install
ADT 0.9.4, which is highly recommended, you should use the Android SDK
Manager to download the latest SDK Tools into your SDK. For more information,
see <a href="{@docRoot}sdk/exploring.html">Exploring the SDK</a>.</p>
</dd>

<dt>Project Creation Wizard:</dt>
<dd>
<ul>
<li>New option to create a project from a sample by choosing it from a list.</li>
</ul>
</dd>

<dt>Layout Editor:</dt>
<dd>
<ul>
<li>Improved Configuration selector that lets you see how your layout will
render on different devices. Default device descriptions include ADP1
and Google Ion, while SDK add-ons can also provide new descriptions.
A new UI allows you to create custom descriptions.</li>
<li>Adds a new clipping toggle, to let you see your full layout even if it's
bigger than the screen.</li>
</ul>
</dd>

<dt>DDMS integration:</dt>
<dd>
<ul>
<li>Includes the improvements from the standalone DDMS, revision 3.</li>
<li>Adds an option to open HPROF files into eclipse instead of writing them on
disk. If a profiler such as MAT (<a href="http://eclipse.org/mat">Memory Analyzer
Tool</a>) is installed, it'll open the file.</li>
</ul>
</dd>

<dt>Android SDK and AVD Manager integration:</dt>
<dd>
<ul>
<li>Includes the improvements from the standalone Android SDK and AVD Manager,
revision 3.</li>
</ul>
</dd>
</dl>
 </div>
</div><|MERGE_RESOLUTION|>--- conflicted
+++ resolved
@@ -52,11 +52,7 @@
 
 <div class="toggle-content opened">
   <p><a href="#" onclick="return toggleContent(this)">
-<<<<<<< HEAD
-    <img src="{@docRoot}assets/images/triangle-opened.png" class="toggle-content-img"
-=======
     <img src="{@docRoot}assets/images/styles/disclosure_up.png" class="toggle-content-img"
->>>>>>> 9577d31b
       alt=""/>ADT 23.0.7</a> <em>(August 2015)</em>
   </p>
 
@@ -89,11 +85,7 @@
 
 <div class="toggle-content closed">
   <p><a href="#" onclick="return toggleContent(this)">
-<<<<<<< HEAD
-    <img src="{@docRoot}assets/images/triangle-closed.png" class="toggle-content-img"
-=======
-    <img src="{@docRoot}assets/images/styles/disclosure_down.png" class="toggle-content-img"
->>>>>>> 9577d31b
+    <img src="{@docRoot}assets/images/styles/disclosure_down.png" class="toggle-content-img"
       alt=""/>ADT 23.0.6</a> <em>(March 2015)</em>
   </p>
 
