--- conflicted
+++ resolved
@@ -638,8 +638,6 @@
 
 	BT_DBG("%s %p", hdev->name, hdev);
 
-	cancel_delayed_work(&hdev->power_off);
-
 	hci_req_cancel(hdev, ENODEV);
 	hci_req_lock(hdev);
 
@@ -1003,14 +1001,8 @@
 	BT_DBG("%s", hdev->name);
 
 	err = hci_dev_open(hdev->id);
-<<<<<<< HEAD
 	if (err && err != -EALREADY)
-=======
-	if (err < 0) {
-		mgmt_set_powered_failed(hdev, err);
->>>>>>> 10a793e6
 		return;
-	}
 
 	if (test_bit(HCI_AUTO_OFF, &hdev->flags) &&
 				hdev->dev_type == HCI_BREDR)
