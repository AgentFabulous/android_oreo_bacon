/*
 *  Syncookies implementation for the Linux kernel
 *
 *  Copyright (C) 1997 Andi Kleen
 *  Based on ideas by D.J.Bernstein and Eric Schenk.
 *
 *	This program is free software; you can redistribute it and/or
 *      modify it under the terms of the GNU General Public License
 *      as published by the Free Software Foundation; either version
 *      2 of the License, or (at your option) any later version.
 */

#include <linux/tcp.h>
#include <linux/slab.h>
#include <linux/random.h>
#include <linux/cryptohash.h>
#include <linux/kernel.h>
#include <linux/export.h>
#include <net/tcp.h>
#include <net/route.h>

/* Timestamps: lowest bits store TCP options */
#define TSBITS 6
#define TSMASK (((__u32)1 << TSBITS) - 1)

extern int sysctl_tcp_syncookies;

__u32 syncookie_secret[2][16-4+SHA_DIGEST_WORDS];
EXPORT_SYMBOL(syncookie_secret);

static __init int init_syncookies(void)
{
	get_random_bytes(syncookie_secret, sizeof(syncookie_secret));
	return 0;
}
__initcall(init_syncookies);

#define COOKIEBITS 24	/* Upper bits store count */
#define COOKIEMASK (((__u32)1 << COOKIEBITS) - 1)

static DEFINE_PER_CPU(__u32 [16 + 5 + SHA_WORKSPACE_WORDS],
		      ipv4_cookie_scratch);

static u32 cookie_hash(__be32 saddr, __be32 daddr, __be16 sport, __be16 dport,
		       u32 count, int c)
{
	__u32 *tmp = __get_cpu_var(ipv4_cookie_scratch);

	memcpy(tmp + 4, syncookie_secret[c], sizeof(syncookie_secret[c]));
	tmp[0] = (__force u32)saddr;
	tmp[1] = (__force u32)daddr;
	tmp[2] = ((__force u32)sport << 16) + (__force u32)dport;
	tmp[3] = count;
	sha_transform(tmp + 16, (__u8 *)tmp, tmp + 16 + 5);

	return tmp[17];
}


/*
 * when syncookies are in effect and tcp timestamps are enabled we encode
 * tcp options in the lower bits of the timestamp value that will be
 * sent in the syn-ack.
 * Since subsequent timestamps use the normal tcp_time_stamp value, we
 * must make sure that the resulting initial timestamp is <= tcp_time_stamp.
 */
__u32 cookie_init_timestamp(struct request_sock *req)
{
	struct inet_request_sock *ireq;
	u32 ts, ts_now = tcp_time_stamp;
	u32 options = 0;

	ireq = inet_rsk(req);

	options = ireq->wscale_ok ? ireq->snd_wscale : 0xf;
	options |= ireq->sack_ok << 4;
	options |= ireq->ecn_ok << 5;

	ts = ts_now & ~TSMASK;
	ts |= options;
	if (ts > ts_now) {
		ts >>= TSBITS;
		ts--;
		ts <<= TSBITS;
		ts |= options;
	}
	return ts;
}


static __u32 secure_tcp_syn_cookie(__be32 saddr, __be32 daddr, __be16 sport,
				   __be16 dport, __u32 sseq, __u32 count,
				   __u32 data)
{
	/*
	 * Compute the secure sequence number.
	 * The output should be:
	 *   HASH(sec1,saddr,sport,daddr,dport,sec1) + sseq + (count * 2^24)
	 *      + (HASH(sec2,saddr,sport,daddr,dport,count,sec2) % 2^24).
	 * Where sseq is their sequence number and count increases every
	 * minute by 1.
	 * As an extra hack, we add a small "data" value that encodes the
	 * MSS into the second hash value.
	 */

	return (cookie_hash(saddr, daddr, sport, dport, 0, 0) +
		sseq + (count << COOKIEBITS) +
		((cookie_hash(saddr, daddr, sport, dport, count, 1) + data)
		 & COOKIEMASK));
}

/*
 * This retrieves the small "data" value from the syncookie.
 * If the syncookie is bad, the data returned will be out of
 * range.  This must be checked by the caller.
 *
 * The count value used to generate the cookie must be within
 * "maxdiff" if the current (passed-in) "count".  The return value
 * is (__u32)-1 if this test fails.
 */
static __u32 check_tcp_syn_cookie(__u32 cookie, __be32 saddr, __be32 daddr,
				  __be16 sport, __be16 dport, __u32 sseq,
				  __u32 count, __u32 maxdiff)
{
	__u32 diff;

	/* Strip away the layers from the cookie */
	cookie -= cookie_hash(saddr, daddr, sport, dport, 0, 0) + sseq;

	/* Cookie is now reduced to (count * 2^24) ^ (hash % 2^24) */
	diff = (count - (cookie >> COOKIEBITS)) & ((__u32) - 1 >> COOKIEBITS);
	if (diff >= maxdiff)
		return (__u32)-1;

	return (cookie -
		cookie_hash(saddr, daddr, sport, dport, count - diff, 1))
		& COOKIEMASK;	/* Leaving the data behind */
}

/*
 * MSS Values are taken from the 2009 paper
 * 'Measuring TCP Maximum Segment Size' by S. Alcock and R. Nelson:
 *  - values 1440 to 1460 accounted for 80% of observed mss values
 *  - values outside the 536-1460 range are rare (<0.2%).
 *
 * Table must be sorted.
 */
static __u16 const msstab[] = {
	64,
	512,
	536,
	1024,
	1440,
	1460,
	4312,
	8960,
};

/*
 * Generate a syncookie.  mssp points to the mss, which is returned
 * rounded down to the value encoded in the cookie.
 */
__u32 cookie_v4_init_sequence(struct sock *sk, struct sk_buff *skb, __u16 *mssp)
{
	const struct iphdr *iph = ip_hdr(skb);
	const struct tcphdr *th = tcp_hdr(skb);
	int mssind;
	const __u16 mss = *mssp;

	tcp_synq_overflow(sk);

	for (mssind = ARRAY_SIZE(msstab) - 1; mssind ; mssind--)
		if (mss >= msstab[mssind])
			break;
	*mssp = msstab[mssind];

	NET_INC_STATS_BH(sock_net(sk), LINUX_MIB_SYNCOOKIESSENT);

	return secure_tcp_syn_cookie(iph->saddr, iph->daddr,
				     th->source, th->dest, ntohl(th->seq),
				     jiffies / (HZ * 60), mssind);
}

/*
 * This (misnamed) value is the age of syncookie which is permitted.
 * Its ideal value should be dependent on TCP_TIMEOUT_INIT and
 * sysctl_tcp_retries1. It's a rather complicated formula (exponential
 * backoff) to compute at runtime so it's currently hardcoded here.
 */
#define COUNTER_TRIES 4
/*
 * Check if a ack sequence number is a valid syncookie.
 * Return the decoded mss if it is, or 0 if not.
 */
static inline int cookie_check(struct sk_buff *skb, __u32 cookie)
{
	const struct iphdr *iph = ip_hdr(skb);
	const struct tcphdr *th = tcp_hdr(skb);
	__u32 seq = ntohl(th->seq) - 1;
	__u32 mssind = check_tcp_syn_cookie(cookie, iph->saddr, iph->daddr,
					    th->source, th->dest, seq,
					    jiffies / (HZ * 60),
					    COUNTER_TRIES);

	return mssind < ARRAY_SIZE(msstab) ? msstab[mssind] : 0;
}

static inline struct sock *get_cookie_sock(struct sock *sk, struct sk_buff *skb,
					   struct request_sock *req,
					   struct dst_entry *dst)
{
	struct inet_connection_sock *icsk = inet_csk(sk);
	struct sock *child;

	child = icsk->icsk_af_ops->syn_recv_sock(sk, skb, req, dst);
	if (child)
		inet_csk_reqsk_queue_add(sk, req, child);
	else
		reqsk_free(req);

	return child;
}


/*
 * when syncookies are in effect and tcp timestamps are enabled we stored
 * additional tcp options in the timestamp.
 * This extracts these options from the timestamp echo.
 *
 * The lowest 4 bits store snd_wscale.
 * next 2 bits indicate SACK and ECN support.
 *
 * return false if we decode an option that should not be.
 */
bool cookie_check_timestamp(struct tcp_options_received *tcp_opt, bool *ecn_ok)
{
	/* echoed timestamp, lowest bits contain options */
	u32 options = tcp_opt->rcv_tsecr & TSMASK;

	if (!tcp_opt->saw_tstamp)  {
		tcp_clear_options(tcp_opt);
		return true;
	}

	if (!sysctl_tcp_timestamps)
		return false;

	tcp_opt->sack_ok = (options & (1 << 4)) ? TCP_SACK_SEEN : 0;
	*ecn_ok = (options >> 5) & 1;
	if (*ecn_ok && !sysctl_tcp_ecn)
		return false;

	if (tcp_opt->sack_ok && !sysctl_tcp_sack)
		return false;

	if ((options & 0xf) == 0xf)
		return true; /* no window scaling */

	tcp_opt->wscale_ok = 1;
	tcp_opt->snd_wscale = options & 0xf;
	return sysctl_tcp_window_scaling != 0;
}
EXPORT_SYMBOL(cookie_check_timestamp);

struct sock *cookie_v4_check(struct sock *sk, struct sk_buff *skb,
			     struct ip_options *opt)
{
	struct tcp_options_received tcp_opt;
	const u8 *hash_location;
	struct inet_request_sock *ireq;
	struct tcp_request_sock *treq;
	struct tcp_sock *tp = tcp_sk(sk);
	const struct tcphdr *th = tcp_hdr(skb);
	__u32 cookie = ntohl(th->ack_seq) - 1;
	struct sock *ret = sk;
	struct request_sock *req;
	int mss;
	struct rtable *rt;
	__u8 rcv_wscale;
	bool ecn_ok = false;
	struct flowi4 fl4;

	if (!sysctl_tcp_syncookies || !th->ack || th->rst)
		goto out;

	if (tcp_synq_no_recent_overflow(sk) ||
	    (mss = cookie_check(skb, cookie)) == 0) {
		NET_INC_STATS_BH(sock_net(sk), LINUX_MIB_SYNCOOKIESFAILED);
		goto out;
	}

	NET_INC_STATS_BH(sock_net(sk), LINUX_MIB_SYNCOOKIESRECV);

	/* check for timestamp cookie support */
	memset(&tcp_opt, 0, sizeof(tcp_opt));
	tcp_parse_options(skb, &tcp_opt, &hash_location, 0);

	if (!cookie_check_timestamp(&tcp_opt, &ecn_ok))
		goto out;

	ret = NULL;
	req = inet_reqsk_alloc(&tcp_request_sock_ops); /* for safety */
	if (!req)
		goto out;

	ireq = inet_rsk(req);
	treq = tcp_rsk(req);
	treq->rcv_isn		= ntohl(th->seq) - 1;
	treq->snt_isn		= cookie;
	req->mss		= mss;
	ireq->loc_port		= th->dest;
	ireq->rmt_port		= th->source;
	ireq->loc_addr		= ip_hdr(skb)->daddr;
	ireq->rmt_addr		= ip_hdr(skb)->saddr;
	ireq->ir_mark		= inet_request_mark(sk, skb);
	ireq->ecn_ok		= ecn_ok;
	ireq->snd_wscale	= tcp_opt.snd_wscale;
	ireq->sack_ok		= tcp_opt.sack_ok;
	ireq->wscale_ok		= tcp_opt.wscale_ok;
	ireq->tstamp_ok		= tcp_opt.saw_tstamp;
	req->ts_recent		= tcp_opt.saw_tstamp ? tcp_opt.rcv_tsval : 0;
	treq->snt_synack	= tcp_opt.saw_tstamp ? tcp_opt.rcv_tsecr : 0;

	/* We throwed the options of the initial SYN away, so we hope
	 * the ACK carries the same options again (see RFC1122 4.2.3.8)
	 */
	if (opt && opt->optlen) {
		int opt_size = sizeof(struct ip_options_rcu) + opt->optlen;

		ireq->opt = kmalloc(opt_size, GFP_ATOMIC);
		if (ireq->opt != NULL && ip_options_echo(&ireq->opt->opt, skb)) {
			kfree(ireq->opt);
			ireq->opt = NULL;
		}
	}

	if (security_inet_conn_request(sk, skb, req)) {
		reqsk_free(req);
		goto out;
	}

	req->expires	= 0UL;
	req->retrans	= 0;

	/*
	 * We need to lookup the route here to get at the correct
	 * window size. We should better make sure that the window size
	 * hasn't changed since we received the original syn, but I see
	 * no easy way to do this.
	 */
<<<<<<< HEAD
	flowi4_init_output(&fl4, 0, ireq->ir_mark, RT_CONN_FLAGS(sk),
			   RT_SCOPE_UNIVERSE, IPPROTO_TCP,
=======
	flowi4_init_output(&fl4, sk->sk_bound_dev_if, ireq->ir_mark,
			   RT_CONN_FLAGS(sk), RT_SCOPE_UNIVERSE, IPPROTO_TCP,
>>>>>>> 10a793e6
			   inet_sk_flowi_flags(sk),
			   (opt && opt->srr) ? opt->faddr : ireq->rmt_addr,
			   ireq->loc_addr, th->source, th->dest,
			   sock_i_uid(sk));
	security_req_classify_flow(req, flowi4_to_flowi(&fl4));
	rt = ip_route_output_key(sock_net(sk), &fl4);
	if (IS_ERR(rt)) {
		reqsk_free(req);
		goto out;
	}

	/* Try to redo what tcp_v4_send_synack did. */
	req->window_clamp = tp->window_clamp ? :dst_metric(&rt->dst, RTAX_WINDOW);

	tcp_select_initial_window(tcp_full_space(sk), req->mss,
				  &req->rcv_wnd, &req->window_clamp,
				  ireq->wscale_ok, &rcv_wscale,
				  dst_metric(&rt->dst, RTAX_INITRWND));

	ireq->rcv_wscale  = rcv_wscale;

	ret = get_cookie_sock(sk, skb, req, &rt->dst);
	/* ip_queue_xmit() depends on our flow being setup
	 * Normal sockets get it right from inet_csk_route_child_sock()
	 */
	if (ret)
		inet_sk(ret)->cork.fl.u.ip4 = fl4;
out:	return ret;
}<|MERGE_RESOLUTION|>--- conflicted
+++ resolved
@@ -348,13 +348,8 @@
 	 * hasn't changed since we received the original syn, but I see
 	 * no easy way to do this.
 	 */
-<<<<<<< HEAD
-	flowi4_init_output(&fl4, 0, ireq->ir_mark, RT_CONN_FLAGS(sk),
-			   RT_SCOPE_UNIVERSE, IPPROTO_TCP,
-=======
 	flowi4_init_output(&fl4, sk->sk_bound_dev_if, ireq->ir_mark,
 			   RT_CONN_FLAGS(sk), RT_SCOPE_UNIVERSE, IPPROTO_TCP,
->>>>>>> 10a793e6
 			   inet_sk_flowi_flags(sk),
 			   (opt && opt->srr) ? opt->faddr : ireq->rmt_addr,
 			   ireq->loc_addr, th->source, th->dest,
