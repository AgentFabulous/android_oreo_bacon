--- conflicted
+++ resolved
@@ -114,11 +114,7 @@
 	$(RANLIB) $@
 
 $(LIBSO): $(LOBJS)
-<<<<<<< HEAD
-	$(CC) $(CFLAGS) -shared -o $@ $^ -lpcre -lpthread -ldl $(LDFLAGS) -L$(LIBDIR) -Wl,-soname,$(LIBSO),-z,defs,-z,relro
-=======
 	$(CC) $(CFLAGS) -shared -o $@ $^ -lpcre -ldl $(LDFLAGS) -L$(LIBDIR) -Wl,-soname,$(LIBSO),-z,defs,-z,relro
->>>>>>> 50eedb1e
 	ln -sf $@ $(TARGET) 
 
 $(LIBPC): $(LIBPC).in ../VERSION
