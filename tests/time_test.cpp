/*
 * Copyright (C) 2013 The Android Open Source Project
 *
 * Licensed under the Apache License, Version 2.0 (the "License");
 * you may not use this file except in compliance with the License.
 * You may obtain a copy of the License at
 *
 *      http://www.apache.org/licenses/LICENSE-2.0
 *
 * Unless required by applicable law or agreed to in writing, software
 * distributed under the License is distributed on an "AS IS" BASIS,
 * WITHOUT WARRANTIES OR CONDITIONS OF ANY KIND, either express or implied.
 * See the License for the specific language governing permissions and
 * limitations under the License.
 */

#include <time.h>

#include <errno.h>
#include <gtest/gtest.h>
#include <pthread.h>
#include <signal.h>
#include <sys/syscall.h>
#include <sys/types.h>
#include <sys/wait.h>

#include "ScopedSignalHandler.h"

#include "private/bionic_constants.h"

TEST(time, gmtime) {
  time_t t = 0;
  tm* broken_down = gmtime(&t);
  ASSERT_TRUE(broken_down != NULL);
  ASSERT_EQ(0, broken_down->tm_sec);
  ASSERT_EQ(0, broken_down->tm_min);
  ASSERT_EQ(0, broken_down->tm_hour);
  ASSERT_EQ(1, broken_down->tm_mday);
  ASSERT_EQ(0, broken_down->tm_mon);
  ASSERT_EQ(1970, broken_down->tm_year + 1900);
}

static void* gmtime_no_stack_overflow_14313703_fn(void*) {
  const char* original_tz = getenv("TZ");
  // Ensure we'll actually have to enter tzload by using a time zone that doesn't exist.
  setenv("TZ", "gmtime_stack_overflow_14313703", 1);
  tzset();
  if (original_tz != NULL) {
    setenv("TZ", original_tz, 1);
  }
  tzset();
  return NULL;
}

TEST(time, gmtime_no_stack_overflow_14313703) {
  // Is it safe to call tzload on a thread with a small stack?
  // http://b/14313703
  // https://code.google.com/p/android/issues/detail?id=61130
  pthread_attr_t attributes;
  ASSERT_EQ(0, pthread_attr_init(&attributes));
#if defined(__BIONIC__)
  ASSERT_EQ(0, pthread_attr_setstacksize(&attributes, PTHREAD_STACK_MIN));
#else
  // PTHREAD_STACK_MIN not currently in the host GCC sysroot.
  ASSERT_EQ(0, pthread_attr_setstacksize(&attributes, 4 * getpagesize()));
#endif

  pthread_t t;
  ASSERT_EQ(0, pthread_create(&t, &attributes, gmtime_no_stack_overflow_14313703_fn, NULL));
  void* result;
  ASSERT_EQ(0, pthread_join(t, &result));
}

TEST(time, mktime_10310929) {
  struct tm t;
  memset(&t, 0, sizeof(tm));
  t.tm_year = 200;
  t.tm_mon = 2;
  t.tm_mday = 10;

#if !defined(__LP64__)
  // 32-bit bionic stupidly had a signed 32-bit time_t.
  ASSERT_EQ(-1, mktime(&t));
#else
  // Everyone else should be using a signed 64-bit time_t.
  ASSERT_GE(sizeof(time_t) * 8, 64U);

  setenv("TZ", "America/Los_Angeles", 1);
  tzset();
  ASSERT_EQ(static_cast<time_t>(4108348800U), mktime(&t));

  setenv("TZ", "UTC", 1);
  tzset();
  ASSERT_EQ(static_cast<time_t>(4108320000U), mktime(&t));
#endif
}

TEST(time, strftime) {
  setenv("TZ", "UTC", 1);

  struct tm t;
  memset(&t, 0, sizeof(tm));
  t.tm_year = 200;
  t.tm_mon = 2;
  t.tm_mday = 10;

  char buf[64];

  // Seconds since the epoch.
#if defined(__BIONIC__) || defined(__LP64__) // Not 32-bit glibc.
  EXPECT_EQ(10U, strftime(buf, sizeof(buf), "%s", &t));
  EXPECT_STREQ("4108320000", buf);
#endif

  // Date and time as text.
  EXPECT_EQ(24U, strftime(buf, sizeof(buf), "%c", &t));
  EXPECT_STREQ("Sun Mar 10 00:00:00 2100", buf);
}

TEST(time, strptime) {
  setenv("TZ", "UTC", 1);

  struct tm t;
  char buf[64];

  memset(&t, 0, sizeof(t));
  strptime("11:14", "%R", &t);
  strftime(buf, sizeof(buf), "%H:%M", &t);
  EXPECT_STREQ("11:14", buf);

  memset(&t, 0, sizeof(t));
  strptime("09:41:53", "%T", &t);
  strftime(buf, sizeof(buf), "%H:%M:%S", &t);
  EXPECT_STREQ("09:41:53", buf);
}

void SetTime(timer_t t, time_t value_s, time_t value_ns, time_t interval_s, time_t interval_ns) {
  itimerspec ts;
  ts.it_value.tv_sec = value_s;
  ts.it_value.tv_nsec = value_ns;
  ts.it_interval.tv_sec = interval_s;
  ts.it_interval.tv_nsec = interval_ns;
  ASSERT_EQ(0, timer_settime(t, TIMER_ABSTIME, &ts, NULL));
}

static void NoOpNotifyFunction(sigval_t) {
}

TEST(time, timer_create) {
  sigevent_t se;
  memset(&se, 0, sizeof(se));
  se.sigev_notify = SIGEV_THREAD;
  se.sigev_notify_function = NoOpNotifyFunction;
  timer_t timer_id;
  ASSERT_EQ(0, timer_create(CLOCK_MONOTONIC, &se, &timer_id));

  int pid = fork();
  ASSERT_NE(-1, pid) << strerror(errno);

  if (pid == 0) {
    // Timers are not inherited by the child.
    ASSERT_EQ(-1, timer_delete(timer_id));
    ASSERT_EQ(EINVAL, errno);
    _exit(0);
  }

  int status;
  ASSERT_EQ(pid, waitpid(pid, &status, 0));
  ASSERT_TRUE(WIFEXITED(status));
  ASSERT_EQ(0, WEXITSTATUS(status));

  ASSERT_EQ(0, timer_delete(timer_id));
}

static int timer_create_SIGEV_SIGNAL_signal_handler_invocation_count = 0;
static void timer_create_SIGEV_SIGNAL_signal_handler(int signal_number) {
  ++timer_create_SIGEV_SIGNAL_signal_handler_invocation_count;
  ASSERT_EQ(SIGUSR1, signal_number);
}

TEST(time, timer_create_SIGEV_SIGNAL) {
  sigevent_t se;
  memset(&se, 0, sizeof(se));
  se.sigev_notify = SIGEV_SIGNAL;
  se.sigev_signo = SIGUSR1;

  timer_t timer_id;
  ASSERT_EQ(0, timer_create(CLOCK_MONOTONIC, &se, &timer_id));

  ScopedSignalHandler ssh(SIGUSR1, timer_create_SIGEV_SIGNAL_signal_handler);

  ASSERT_EQ(0, timer_create_SIGEV_SIGNAL_signal_handler_invocation_count);

  itimerspec ts;
  ts.it_value.tv_sec =  0;
  ts.it_value.tv_nsec = 1;
  ts.it_interval.tv_sec = 0;
  ts.it_interval.tv_nsec = 0;
  ASSERT_EQ(0, timer_settime(timer_id, TIMER_ABSTIME, &ts, NULL));

  usleep(500000);
  ASSERT_EQ(1, timer_create_SIGEV_SIGNAL_signal_handler_invocation_count);
}

struct Counter {
  volatile int value;
  timer_t timer_id;
  sigevent_t se;
  bool timer_valid;

  Counter(void (*fn)(sigval_t)) : value(0), timer_valid(false) {
    memset(&se, 0, sizeof(se));
    se.sigev_notify = SIGEV_THREAD;
    se.sigev_notify_function = fn;
    se.sigev_value.sival_ptr = this;
    Create();
  }

  void Create() {
    ASSERT_FALSE(timer_valid);
    ASSERT_EQ(0, timer_create(CLOCK_REALTIME, &se, &timer_id));
    timer_valid = true;
  }

  void DeleteTimer() {
    ASSERT_TRUE(timer_valid);
    ASSERT_EQ(0, timer_delete(timer_id));
    timer_valid = false;
  }

  ~Counter() {
    if (timer_valid) {
      DeleteTimer();
    }
  }

  void SetTime(time_t value_s, time_t value_ns, time_t interval_s, time_t interval_ns) {
    ::SetTime(timer_id, value_s, value_ns, interval_s, interval_ns);
  }

  bool ValueUpdated() {
    volatile int current_value = value;
    time_t start = time(NULL);
    while (current_value == value && (time(NULL) - start) < 5) {
    }
    return current_value != value;
  }

  static void CountNotifyFunction(sigval_t value) {
    Counter* cd = reinterpret_cast<Counter*>(value.sival_ptr);
    ++cd->value;
  }

  static void CountAndDisarmNotifyFunction(sigval_t value) {
    Counter* cd = reinterpret_cast<Counter*>(value.sival_ptr);
    ++cd->value;

    // Setting the initial expiration time to 0 disarms the timer.
    cd->SetTime(0, 0, 1, 0);
  }
};

TEST(time, timer_settime_0) {
  Counter counter(Counter::CountAndDisarmNotifyFunction);
  ASSERT_TRUE(counter.timer_valid);

  ASSERT_EQ(0, counter.value);

  counter.SetTime(0, 1, 1, 0);
  usleep(500000);

  // The count should just be 1 because we disarmed the timer the first time it fired.
  ASSERT_EQ(1, counter.value);
}

TEST(time, timer_settime_repeats) {
  Counter counter(Counter::CountNotifyFunction);
  ASSERT_TRUE(counter.timer_valid);

  ASSERT_EQ(0, counter.value);

  counter.SetTime(0, 1, 0, 10);
  ASSERT_TRUE(counter.ValueUpdated());
  ASSERT_TRUE(counter.ValueUpdated());
  ASSERT_TRUE(counter.ValueUpdated());
}

static int timer_create_NULL_signal_handler_invocation_count = 0;
static void timer_create_NULL_signal_handler(int signal_number) {
  ++timer_create_NULL_signal_handler_invocation_count;
  ASSERT_EQ(SIGALRM, signal_number);
}

TEST(time, timer_create_NULL) {
  // A NULL sigevent* is equivalent to asking for SIGEV_SIGNAL for SIGALRM.
  timer_t timer_id;
  ASSERT_EQ(0, timer_create(CLOCK_MONOTONIC, NULL, &timer_id));

  ScopedSignalHandler ssh(SIGALRM, timer_create_NULL_signal_handler);

  ASSERT_EQ(0, timer_create_NULL_signal_handler_invocation_count);

  SetTime(timer_id, 0, 1, 0, 0);
  usleep(500000);

  ASSERT_EQ(1, timer_create_NULL_signal_handler_invocation_count);
}

TEST(time, timer_create_EINVAL) {
  clockid_t invalid_clock = 16;

  // A SIGEV_SIGNAL timer is easy; the kernel does all that.
  timer_t timer_id;
  ASSERT_EQ(-1, timer_create(invalid_clock, NULL, &timer_id));
  ASSERT_EQ(EINVAL, errno);

  // A SIGEV_THREAD timer is more interesting because we have stuff to clean up.
  sigevent_t se;
  memset(&se, 0, sizeof(se));
  se.sigev_notify = SIGEV_THREAD;
  se.sigev_notify_function = NoOpNotifyFunction;
  ASSERT_EQ(-1, timer_create(invalid_clock, &se, &timer_id));
  ASSERT_EQ(EINVAL, errno);
}

TEST(time, timer_delete_multiple) {
  timer_t timer_id;
  ASSERT_EQ(0, timer_create(CLOCK_MONOTONIC, NULL, &timer_id));
  ASSERT_EQ(0, timer_delete(timer_id));
  ASSERT_EQ(-1, timer_delete(timer_id));
  ASSERT_EQ(EINVAL, errno);

  sigevent_t se;
  memset(&se, 0, sizeof(se));
  se.sigev_notify = SIGEV_THREAD;
  se.sigev_notify_function = NoOpNotifyFunction;
  ASSERT_EQ(0, timer_create(CLOCK_MONOTONIC, &se, &timer_id));
  ASSERT_EQ(0, timer_delete(timer_id));
  ASSERT_EQ(-1, timer_delete(timer_id));
  ASSERT_EQ(EINVAL, errno);
}

TEST(time, timer_create_multiple) {
  Counter counter1(Counter::CountNotifyFunction);
  ASSERT_TRUE(counter1.timer_valid);
  Counter counter2(Counter::CountNotifyFunction);
  ASSERT_TRUE(counter2.timer_valid);
  Counter counter3(Counter::CountNotifyFunction);
  ASSERT_TRUE(counter3.timer_valid);

  ASSERT_EQ(0, counter1.value);
  ASSERT_EQ(0, counter2.value);
  ASSERT_EQ(0, counter3.value);

  counter2.SetTime(0, 1, 0, 0);
  usleep(500000);

  EXPECT_EQ(0, counter1.value);
  EXPECT_EQ(1, counter2.value);
  EXPECT_EQ(0, counter3.value);
}

struct TimerDeleteData {
  timer_t timer_id;
  pthread_t thread_id;
  volatile bool complete;
};

static void TimerDeleteCallback(sigval_t value) {
  TimerDeleteData* tdd = reinterpret_cast<TimerDeleteData*>(value.sival_ptr);

  tdd->thread_id = pthread_self();
  timer_delete(tdd->timer_id);
  tdd->complete = true;
}

TEST(time, timer_delete_from_timer_thread) {
  TimerDeleteData tdd;
  sigevent_t se;

  memset(&se, 0, sizeof(se));
  se.sigev_notify = SIGEV_THREAD;
  se.sigev_notify_function = TimerDeleteCallback;
  se.sigev_value.sival_ptr = &tdd;

  tdd.complete = false;
  ASSERT_EQ(0, timer_create(CLOCK_REALTIME, &se, &tdd.timer_id));

  itimerspec ts;
  ts.it_value.tv_sec = 0;
  ts.it_value.tv_nsec = 100;
  ts.it_interval.tv_sec = 0;
  ts.it_interval.tv_nsec = 0;
  ASSERT_EQ(0, timer_settime(tdd.timer_id, TIMER_ABSTIME, &ts, NULL));

  time_t cur_time = time(NULL);
  while (!tdd.complete && (time(NULL) - cur_time) < 5);
  ASSERT_TRUE(tdd.complete);

#if defined(__BIONIC__)
  // Since bionic timers are implemented by creating a thread to handle the
  // callback, verify that the thread actually completes.
  cur_time = time(NULL);
  while (pthread_detach(tdd.thread_id) != ESRCH && (time(NULL) - cur_time) < 5);
  ASSERT_EQ(ESRCH, pthread_detach(tdd.thread_id));
#endif
}

TEST(time, clock_gettime) {
  // Try to ensure that our vdso clock_gettime is working.
  timespec ts1;
  ASSERT_EQ(0, clock_gettime(CLOCK_MONOTONIC, &ts1));
  timespec ts2;
  ASSERT_EQ(0, syscall(__NR_clock_gettime, CLOCK_MONOTONIC, &ts2));

  // What's the difference between the two?
  ts2.tv_sec -= ts1.tv_sec;
  ts2.tv_nsec -= ts1.tv_nsec;
  if (ts2.tv_nsec < 0) {
    --ts2.tv_sec;
    ts2.tv_nsec += NS_PER_S;
  }

  // Should be less than (a very generous, to try to avoid flakiness) 1000000ns.
  ASSERT_EQ(0, ts2.tv_sec);
  ASSERT_LT(ts2.tv_nsec, 1000000);
}

<<<<<<< HEAD
TEST(time, clock) {
  // clock(3) is hard to test, but a 1s sleep should cost less than 1ms.
  clock_t t0 = clock();
  sleep(1);
  clock_t t1 = clock();
  ASSERT_LT(t1 - t0, CLOCKS_PER_SEC / 1000);
}

TEST(time, clock_settime) {
  errno = 0;
  timespec ts;
  ASSERT_EQ(-1, clock_settime(-1, &ts));
  ASSERT_EQ(EINVAL, errno);
}

TEST(time, clock_nanosleep) {
  timespec in;
  timespec out;
  ASSERT_EQ(EINVAL, clock_nanosleep(-1, 0, &in, &out));
=======
// Test to verify that disarming a repeatable timer disables the
// callbacks.
TEST(time, timer_disarm_terminates) {
  Counter counter(Counter::CountNotifyFunction);
  ASSERT_TRUE(counter.timer_valid);

  ASSERT_EQ(0, counter.value);

  counter.SetTime(0, 1, 0, 1);
  ASSERT_TRUE(counter.ValueUpdated());
  ASSERT_TRUE(counter.ValueUpdated());
  ASSERT_TRUE(counter.ValueUpdated());

  counter.SetTime(0, 0, 1, 0);
  volatile int value = counter.value;
  usleep(500000);

  // Verify the counter has not been incremented.
  ASSERT_EQ(value, counter.value);
}

// Test to verify that deleting a repeatable timer disables the
// callbacks.
TEST(time, timer_delete_terminates) {
  Counter counter(Counter::CountNotifyFunction);
  ASSERT_TRUE(counter.timer_valid);

  ASSERT_EQ(0, counter.value);

  counter.SetTime(0, 1, 0, 1);
  ASSERT_TRUE(counter.ValueUpdated());
  ASSERT_TRUE(counter.ValueUpdated());
  ASSERT_TRUE(counter.ValueUpdated());

  counter.DeleteTimer();
  volatile int value = counter.value;
  usleep(500000);

  // Verify the counter has not been incremented.
  ASSERT_EQ(value, counter.value);
>>>>>>> 9b7b0d82
}<|MERGE_RESOLUTION|>--- conflicted
+++ resolved
@@ -426,7 +426,6 @@
   ASSERT_LT(ts2.tv_nsec, 1000000);
 }
 
-<<<<<<< HEAD
 TEST(time, clock) {
   // clock(3) is hard to test, but a 1s sleep should cost less than 1ms.
   clock_t t0 = clock();
@@ -446,7 +445,8 @@
   timespec in;
   timespec out;
   ASSERT_EQ(EINVAL, clock_nanosleep(-1, 0, &in, &out));
-=======
+}
+
 // Test to verify that disarming a repeatable timer disables the
 // callbacks.
 TEST(time, timer_disarm_terminates) {
@@ -487,5 +487,4 @@
 
   // Verify the counter has not been incremented.
   ASSERT_EQ(value, counter.value);
->>>>>>> 9b7b0d82
 }