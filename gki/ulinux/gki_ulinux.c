/******************************************************************************
 *
 *  Copyright (C) 2009-2012 Broadcom Corporation
 *
 *  Licensed under the Apache License, Version 2.0 (the "License");
 *  you may not use this file except in compliance with the License.
 *  You may obtain a copy of the License at:
 *
 *  http://www.apache.org/licenses/LICENSE-2.0
 *
 *  Unless required by applicable law or agreed to in writing, software
 *  distributed under the License is distributed on an "AS IS" BASIS,
 *  WITHOUT WARRANTIES OR CONDITIONS OF ANY KIND, either express or implied.
 *  See the License for the specific language governing permissions and
 *  limitations under the License.
 *
 ******************************************************************************/

#define LOG_TAG "bt_gki"

#include <assert.h>
<<<<<<< HEAD
#include <errno.h>
#include <malloc.h>
#include <string.h>
#include <signal.h>
#include <sys/times.h>
=======
#include <pthread.h>
>>>>>>> f7f83998
#include <time.h>

#include "btcore/include/module.h"
#include "gki/ulinux/gki_int.h"
#include "osi/include/log.h"
#include "osi/include/osi.h"

tGKI_CB gki_cb;

static future_t *init(void) {
  memset(&gki_cb, 0, sizeof(gki_cb));

  pthread_mutexattr_t attr;
  pthread_mutexattr_init(&attr);
  pthread_mutexattr_settype(&attr, PTHREAD_MUTEX_RECURSIVE_NP);
  pthread_mutex_init(&gki_cb.lock, &attr);

<<<<<<< HEAD
#define SCHED_NORMAL 0
#define SCHED_FIFO 1
#define SCHED_RR 2
#define SCHED_BATCH 3

#define NANOSEC_PER_MILLISEC    1000000
#define NSEC_PER_SEC            (1000 * NANOSEC_PER_MILLISEC)
#define USEC_PER_SEC            1000000
#define NSEC_PER_USEC           1000

#define WAKE_LOCK_ID "bluedroid_timer"

#if GKI_DYNAMIC_MEMORY == FALSE
tGKI_CB   gki_cb;
#endif

#ifndef GKI_SHUTDOWN_EVT
#define GKI_SHUTDOWN_EVT    APPL_EVT_7
#endif

/*****************************************************************************
**  Local type definitions
******************************************************************************/

typedef struct
{
    UINT8 task_id;          /* GKI task id */
    TASKPTR task_entry;     /* Task entry function*/
    UINT32 params;          /* Extra params to pass to task entry function */
} gki_pthread_info_t;

// Alarm service structure used to pass up via JNI to the bluetooth
// app in order to create a wakeable Alarm.
typedef struct
{
    UINT32 ticks_scheduled;
    UINT64 timer_started_us;
    UINT64 timer_last_expired_us;
    bool wakelock;
} alarm_service_t;

/*****************************************************************************
**  Static variables
******************************************************************************/

gki_pthread_info_t gki_pthread_info[GKI_MAX_TASKS];

// Only a single alarm is used to wake bluedroid.
// NOTE: Must be manipulated with the GKI_disable() lock held.
static alarm_service_t alarm_service;

static timer_t posix_timer;
static bool timer_created;


/*****************************************************************************
**  Externs
******************************************************************************/

extern bt_os_callouts_t *bt_os_callouts;

/*****************************************************************************
**  Functions
******************************************************************************/

static UINT64 now_us()
{
    struct timespec ts_now;
    clock_gettime(CLOCK_BOOTTIME, &ts_now);
    return ((UINT64)ts_now.tv_sec * USEC_PER_SEC) + ((UINT64)ts_now.tv_nsec / NSEC_PER_USEC);
}

static bool set_nonwake_alarm(UINT64 delay_millis)
{
    if (!timer_created)
    {
        ALOGE("%s timer is not available, not setting timer for %llums", __func__, delay_millis);
        return false;
    }

    const UINT64 now = now_us();
    alarm_service.timer_started_us = now;

    UINT64 prev_timer_delay = 0;
    if (alarm_service.timer_last_expired_us)
        prev_timer_delay = now - alarm_service.timer_last_expired_us;

    UINT64 delay_micros = delay_millis * 1000;
    if (delay_micros > prev_timer_delay)
        delay_micros -= prev_timer_delay;
    else
        delay_micros = 1;

    struct itimerspec new_value;
    memset(&new_value, 0, sizeof(new_value));
    new_value.it_value.tv_sec = (delay_micros / USEC_PER_SEC);
    new_value.it_value.tv_nsec = (delay_micros % USEC_PER_SEC) * NSEC_PER_USEC;
    if (timer_settime(posix_timer, 0, &new_value, NULL) == -1)
    {
        ALOGE("%s unable to set timer: %s", __func__, strerror(errno));
        return false;
    }
    return true;
}

/** Callback from Java thread after alarm from AlarmService fires. */
static void bt_alarm_cb(void *data)
{
    UINT32 ticks_taken = 0;

    alarm_service.timer_last_expired_us = now_us();
    if (alarm_service.timer_last_expired_us > alarm_service.timer_started_us)
    {
        ticks_taken = GKI_MS_TO_TICKS((alarm_service.timer_last_expired_us
                                       - alarm_service.timer_started_us) / 1000);
    } else {
        // this could happen on some platform
        ALOGE("%s now_us %lld less than %lld", __func__, alarm_service.timer_last_expired_us,
              alarm_service.timer_started_us);
    }

    GKI_timer_update(ticks_taken > alarm_service.ticks_scheduled
                   ? ticks_taken : alarm_service.ticks_scheduled);
}

/** NOTE: This is only called on init and may be called without the GKI_disable()
  * lock held.
  */
static void alarm_service_init()
{
    alarm_service.ticks_scheduled = 0;
    alarm_service.timer_started_us = 0;
    alarm_service.timer_last_expired_us = 0;
    alarm_service.wakelock = FALSE;
    raise_priority_a2dp(TASK_JAVA_ALARM);
}

/** Requests an alarm from AlarmService to fire when the next
  * timer in the timer queue is set to expire. Only takes a wakelock
  * if the timer tick expiration is a short interval in the future
  * and releases the wakelock if the timer is a longer interval
  * or if there are no more timers in the queue.
  *
  * NOTE: Must be called with GKI_disable() lock held.
  */
void alarm_service_reschedule()
{
    int32_t ticks_till_next_exp = GKI_ready_to_sleep();

    assert(ticks_till_next_exp >= 0);
    alarm_service.ticks_scheduled = ticks_till_next_exp;

    // No more timers remaining. Release wakelock if we're holding one.
    if (ticks_till_next_exp == 0)
    {
        alarm_service.timer_last_expired_us = 0;
        alarm_service.timer_started_us = 0;
        if (alarm_service.wakelock)
        {
            ALOGV("%s releasing wake lock.", __func__);
            alarm_service.wakelock = false;
            int rc = bt_os_callouts->release_wake_lock(WAKE_LOCK_ID);
            if (rc != BT_STATUS_SUCCESS)
            {
                ALOGE("%s unable to release wake lock with no timers: %d", __func__, rc);
            }
        }
        ALOGV("%s no more alarms.", __func__);
        return;
    }

    UINT64 ticks_in_millis = GKI_TICKS_TO_MS(ticks_till_next_exp);
    if (ticks_in_millis <= GKI_TIMER_INTERVAL_FOR_WAKELOCK)
    {
        // The next deadline is close, just take a wakelock and set a regular (non-wake) timer.
        if (!alarm_service.wakelock)
        {
            int rc = bt_os_callouts->acquire_wake_lock(WAKE_LOCK_ID);
            if (rc != BT_STATUS_SUCCESS)
            {
                ALOGE("%s unable to acquire wake lock: %d", __func__, rc);
                return;
            }
            alarm_service.wakelock = true;
        }
        ALOGV("%s acquired wake lock, setting short alarm (%lldms).", __func__, ticks_in_millis);

        if (!set_nonwake_alarm(ticks_in_millis))
        {
            ALOGE("%s unable to set short alarm.", __func__);
        }
    } else {
        // The deadline is far away, set a wake alarm and release wakelock if we're holding it.
        alarm_service.timer_started_us = now_us();
        alarm_service.timer_last_expired_us = 0;
        if (!bt_os_callouts->set_wake_alarm(ticks_in_millis, true, bt_alarm_cb, &alarm_service))
        {
            ALOGE("%s unable to set long alarm, releasing wake lock anyway.", __func__);
        } else {
            ALOGV("%s set long alarm (%lldms), releasing wake lock.", __func__, ticks_in_millis);
        }

        if (alarm_service.wakelock)
        {
            alarm_service.wakelock = false;
            bt_os_callouts->release_wake_lock(WAKE_LOCK_ID);
        }
    }
}


/*****************************************************************************
**
** Function        gki_task_entry
**
** Description     GKI pthread callback
**
** Returns         void
**
*******************************************************************************/
static void gki_task_entry(UINT32 params)
{
    gki_pthread_info_t *p_pthread_info = (gki_pthread_info_t *)params;
    gki_cb.os.thread_id[p_pthread_info->task_id] = pthread_self();

    prctl(PR_SET_NAME, (unsigned long)gki_cb.com.OSTName[p_pthread_info->task_id], 0, 0, 0);

    ALOGI("gki_task_entry task_id=%i [%s] starting\n", p_pthread_info->task_id,
                gki_cb.com.OSTName[p_pthread_info->task_id]);

    /* Call the actual thread entry point */
    (p_pthread_info->task_entry)(p_pthread_info->params);

    ALOGI("gki_task task_id=%i [%s] terminating\n", p_pthread_info->task_id,
                gki_cb.com.OSTName[p_pthread_info->task_id]);

    pthread_exit(0);    /* GKI tasks have no return value */
}

/*******************************************************************************
**
** Function         GKI_init
**
** Description      This function is called once at startup to initialize
**                  all the timer structures.
**
** Returns          void
**
*******************************************************************************/

void GKI_init(void)
{
    pthread_mutexattr_t attr;
    tGKI_OS             *p_os;

    memset (&gki_cb, 0, sizeof (gki_cb));

    gki_buffer_init();
    gki_timers_init();
    alarm_service_init();

    gki_cb.com.OSTicks = (UINT32) times(0);

    pthread_mutexattr_init(&attr);

#ifndef __CYGWIN__
    pthread_mutexattr_settype(&attr, PTHREAD_MUTEX_RECURSIVE_NP);
#endif
    p_os = &gki_cb.os;
    pthread_mutex_init(&p_os->GKI_mutex, &attr);
    /* pthread_mutex_init(&GKI_sched_mutex, NULL); */
#if (GKI_DEBUG == TRUE)
    pthread_mutex_init(&p_os->GKI_trace_mutex, NULL);
#endif
    /* pthread_mutex_init(&thread_delay_mutex, NULL); */  /* used in GKI_delay */
    /* pthread_cond_init (&thread_delay_cond, NULL); */

    struct sigevent sigevent;
    memset(&sigevent, 0, sizeof(sigevent));
    sigevent.sigev_notify = SIGEV_THREAD;
    sigevent.sigev_notify_function = (void (*)(union sigval))bt_alarm_cb;
    sigevent.sigev_value.sival_ptr = NULL;
    if (timer_create(CLOCK_REALTIME, &sigevent, &posix_timer) == -1) {
        ALOGE("%s unable to create POSIX timer: %s", __func__, strerror(errno));
        timer_created = false;
    } else {
        timer_created = true;
    }
}


/*******************************************************************************
**
** Function         GKI_get_os_tick_count
**
** Description      This function is called to retrieve the native OS system tick.
**
** Returns          Tick count of native OS.
**
*******************************************************************************/
UINT32 GKI_get_os_tick_count(void)
{
    return gki_cb.com.OSTicks;
}

/*******************************************************************************
**
** Function         GKI_create_task
**
** Description      This function is called to create a new OSS task.
**
** Parameters:      task_entry  - (input) pointer to the entry function of the task
**                  task_id     - (input) Task id is mapped to priority
**                  taskname    - (input) name given to the task
**                  stack       - (input) pointer to the top of the stack (highest memory location)
**                  stacksize   - (input) size of the stack allocated for the task
**
** Returns          GKI_SUCCESS if all OK, GKI_FAILURE if any problem
**
** NOTE             This function take some parameters that may not be needed
**                  by your particular OS. They are here for compatability
**                  of the function prototype.
**
*******************************************************************************/
UINT8 GKI_create_task (TASKPTR task_entry, UINT8 task_id, INT8 *taskname, UINT16 *stack, UINT16 stacksize)
{
    struct sched_param param;
    int policy, ret = 0;
    pthread_attr_t attr1;
    UNUSED(stack);
    UNUSED(stacksize);

    GKI_TRACE( "GKI_create_task %x %d %s %x %d", (int)task_entry, (int)task_id,
            (char*) taskname, (int) stack, (int)stacksize);

    if (task_id >= GKI_MAX_TASKS)
    {
        ALOGE("Error! task ID > max task allowed");
        return (GKI_FAILURE);
    }


    gki_cb.com.OSRdyTbl[task_id]    = TASK_READY;
    gki_cb.com.OSTName[task_id]     = taskname;
    gki_cb.com.OSWaitTmr[task_id]   = 0;
    gki_cb.com.OSWaitEvt[task_id]   = 0;

    /* Initialize mutex and condition variable objects for events and timeouts */
    pthread_condattr_t cond_attr;
    pthread_condattr_init(&cond_attr);
    pthread_condattr_setclock(&cond_attr, CLOCK_MONOTONIC);

    pthread_mutex_init(&gki_cb.os.thread_evt_mutex[task_id], NULL);
    pthread_cond_init (&gki_cb.os.thread_evt_cond[task_id], &cond_attr);
    pthread_mutex_init(&gki_cb.os.thread_timeout_mutex[task_id], NULL);
    pthread_cond_init (&gki_cb.os.thread_timeout_cond[task_id], NULL);

    pthread_attr_init(&attr1);
    /* by default, pthread creates a joinable thread */
#if ( FALSE == GKI_PTHREAD_JOINABLE )
    pthread_attr_setdetachstate(&attr1, PTHREAD_CREATE_DETACHED);

    GKI_TRACE("GKI creating task %i\n", task_id);
#else
    GKI_TRACE("GKI creating JOINABLE task %i\n", task_id);
#endif

    /* On Android, the new tasks starts running before 'gki_cb.os.thread_id[task_id]' is initialized */
    /* Pass task_id to new task so it can initialize gki_cb.os.thread_id[task_id] for it calls GKI_wait */
    gki_pthread_info[task_id].task_id = task_id;
    gki_pthread_info[task_id].task_entry = task_entry;
    gki_pthread_info[task_id].params = 0;

    ret = pthread_create( &gki_cb.os.thread_id[task_id],
              &attr1,
              (void *)gki_task_entry,
              &gki_pthread_info[task_id]);

    if (ret != 0)
    {
         ALOGE("pthread_create failed(%d), %s!", ret, taskname);
         return GKI_FAILURE;
    }

    if(pthread_getschedparam(gki_cb.os.thread_id[task_id], &policy, &param)==0)
     {
#if (GKI_LINUX_BASE_POLICY!=GKI_SCHED_NORMAL)
#if defined(PBS_SQL_TASK)
         if (task_id == PBS_SQL_TASK)
         {
             GKI_TRACE("PBS SQL lowest priority task");
             policy = SCHED_NORMAL;
         }
         else
#endif
#endif
         {
             /* check if define in gki_int.h is correct for this compile environment! */
             policy = GKI_LINUX_BASE_POLICY;
#if (GKI_LINUX_BASE_POLICY != GKI_SCHED_NORMAL)
             param.sched_priority = GKI_LINUX_BASE_PRIORITY - task_id - 2;
#else
             param.sched_priority = 0;
#endif
         }
         pthread_setschedparam(gki_cb.os.thread_id[task_id], policy, &param);
     }

    GKI_TRACE( "Leaving GKI_create_task %x %d %x %s %x %d\n",
              (int)task_entry,
              (int)task_id,
              (int)gki_cb.os.thread_id[task_id],
              (char*)taskname,
              (int)stack,
              (int)stacksize);

    return (GKI_SUCCESS);
}

void GKI_destroy_task(UINT8 task_id)
{
#if ( FALSE == GKI_PTHREAD_JOINABLE )
        int i = 0;
#else
        int result;
#endif
    if (gki_cb.com.OSRdyTbl[task_id] != TASK_DEAD)
    {
        gki_cb.com.OSRdyTbl[task_id] = TASK_DEAD;

        /* paranoi settings, make sure that we do not execute any mailbox events */
        gki_cb.com.OSWaitEvt[task_id] &= ~(TASK_MBOX_0_EVT_MASK|TASK_MBOX_1_EVT_MASK|
                                            TASK_MBOX_2_EVT_MASK|TASK_MBOX_3_EVT_MASK);

#if (GKI_NUM_TIMERS > 0)
        gki_cb.com.OSTaskTmr0R[task_id] = 0;
        gki_cb.com.OSTaskTmr0 [task_id] = 0;
#endif

#if (GKI_NUM_TIMERS > 1)
        gki_cb.com.OSTaskTmr1R[task_id] = 0;
        gki_cb.com.OSTaskTmr1 [task_id] = 0;
#endif

#if (GKI_NUM_TIMERS > 2)
        gki_cb.com.OSTaskTmr2R[task_id] = 0;
        gki_cb.com.OSTaskTmr2 [task_id] = 0;
#endif

#if (GKI_NUM_TIMERS > 3)
        gki_cb.com.OSTaskTmr3R[task_id] = 0;
        gki_cb.com.OSTaskTmr3 [task_id] = 0;
#endif

        GKI_send_event(task_id, EVENT_MASK(GKI_SHUTDOWN_EVT));

#if ( FALSE == GKI_PTHREAD_JOINABLE )
        i = 0;

        while ((gki_cb.com.OSWaitEvt[task_id] != 0) && (++i < 10))
            usleep(100 * 1000);
#else
        result = pthread_join( gki_cb.os.thread_id[task_id], NULL );
        if ( result < 0 )
        {
            ALOGE( "pthread_join() FAILED: result: %d", result );
        }
#endif
        GKI_exit_task(task_id);
        ALOGI( "GKI_shutdown(): task [%s] terminated\n", gki_cb.com.OSTName[task_id]);
    }
}


/*******************************************************************************
**
** Function         GKI_task_self_cleanup
**
** Description      This function is used in the case when the calling thread
**                  is exiting itself. The GKI_destroy_task function can not be
**                  used in this case due to the pthread_join call. The function
**                  cleans up GKI control block associated to the terminating
**                  thread.
**
** Parameters:      task_id     - (input) Task id is used for sanity check to
**                                 make sure the calling thread is in the right
**                                 context.
**
** Returns          None
**
*******************************************************************************/
void GKI_task_self_cleanup(UINT8 task_id)
{
    UINT8 my_task_id = GKI_get_taskid();

    if (task_id != my_task_id)
    {
        ALOGE("%s: Wrong context - current task %d is not the given task id %d",\
                      __FUNCTION__, my_task_id, task_id);
        return;
    }

    if (gki_cb.com.OSRdyTbl[task_id] != TASK_DEAD)
    {
        /* paranoi settings, make sure that we do not execute any mailbox events */
        gki_cb.com.OSWaitEvt[task_id] &= ~(TASK_MBOX_0_EVT_MASK|TASK_MBOX_1_EVT_MASK|
                                            TASK_MBOX_2_EVT_MASK|TASK_MBOX_3_EVT_MASK);

#if (GKI_NUM_TIMERS > 0)
        gki_cb.com.OSTaskTmr0R[task_id] = 0;
        gki_cb.com.OSTaskTmr0 [task_id] = 0;
#endif

#if (GKI_NUM_TIMERS > 1)
        gki_cb.com.OSTaskTmr1R[task_id] = 0;
        gki_cb.com.OSTaskTmr1 [task_id] = 0;
#endif

#if (GKI_NUM_TIMERS > 2)
        gki_cb.com.OSTaskTmr2R[task_id] = 0;
        gki_cb.com.OSTaskTmr2 [task_id] = 0;
#endif

#if (GKI_NUM_TIMERS > 3)
        gki_cb.com.OSTaskTmr3R[task_id] = 0;
        gki_cb.com.OSTaskTmr3 [task_id] = 0;
#endif

        GKI_exit_task(task_id);

        /* Calling pthread_detach here to mark the thread as detached.
           Once the thread terminates, the system can reclaim its resources
           without waiting for another thread to join with.
        */
        pthread_detach(gki_cb.os.thread_id[task_id]);
    }
}

/*******************************************************************************
**
** Function         GKI_shutdown
**
** Description      shutdowns the GKI tasks/threads in from max task id to 0 and frees
**                  pthread resources!
**                  IMPORTANT: in case of join method, GKI_shutdown must be called outside
**                  a GKI thread context!
**
** Returns          void
**
*******************************************************************************/

void GKI_shutdown(void)
{
    UINT8 task_id;
#if ( FALSE == GKI_PTHREAD_JOINABLE )
    int i = 0;
#else
    int result;
#endif

#ifdef GKI_USE_DEFERED_ALLOC_BUF_POOLS
    gki_dealloc_free_queue();
#endif

    /* release threads and set as TASK_DEAD. going from low to high priority fixes
     * GKI_exception problem due to btu->hci sleep request events  */
    for (task_id = GKI_MAX_TASKS; task_id > 0; task_id--)
    {
        if (gki_cb.com.OSRdyTbl[task_id - 1] != TASK_DEAD)
        {
            gki_cb.com.OSRdyTbl[task_id - 1] = TASK_DEAD;

            /* paranoi settings, make sure that we do not execute any mailbox events */
            gki_cb.com.OSWaitEvt[task_id-1] &= ~(TASK_MBOX_0_EVT_MASK|TASK_MBOX_1_EVT_MASK|
                                                TASK_MBOX_2_EVT_MASK|TASK_MBOX_3_EVT_MASK);
            GKI_send_event(task_id - 1, EVENT_MASK(GKI_SHUTDOWN_EVT));

#if ( FALSE == GKI_PTHREAD_JOINABLE )
            i = 0;

            while ((gki_cb.com.OSWaitEvt[task_id - 1] != 0) && (++i < 10))
                usleep(100 * 1000);
#else
            result = pthread_join( gki_cb.os.thread_id[task_id-1], NULL );

            if ( result < 0 )
            {
                ALOGE( "pthread_join() FAILED: result: %d", result );
            }
#endif
            GKI_exit_task(task_id - 1);
        }
    }

    /* Destroy mutex and condition variable objects */
    pthread_mutex_destroy(&gki_cb.os.GKI_mutex);

    /*    pthread_mutex_destroy(&GKI_sched_mutex); */
#if (GKI_DEBUG == TRUE)
    pthread_mutex_destroy(&gki_cb.os.GKI_trace_mutex);
#endif
    /*    pthread_mutex_destroy(&thread_delay_mutex);
     pthread_cond_destroy (&thread_delay_cond); */
#if ( FALSE == GKI_PTHREAD_JOINABLE )
    i = 0;
#endif

    if (timer_created) {
        timer_delete(posix_timer);
        timer_created = false;
    }
}

/*****************************************************************************
**
** Function        gki_set_timer_scheduling
**
** Description     helper function to set scheduling policy and priority of btdl
**
** Returns         void
**
*******************************************************************************/

static void gki_set_timer_scheduling( void )
{
    pid_t               main_pid = getpid();
    struct sched_param  param;
    int                 policy;

    policy = sched_getscheduler(main_pid);

    if ( policy != -1 )
    {
        GKI_TRACE("gki_set_timer_scheduling(()::scheduler current policy: %d", policy);

        /* ensure highest priority in the system + 2 to allow space for read threads */
        param.sched_priority = GKI_LINUX_TIMER_TICK_PRIORITY;

        if ( 0!=sched_setscheduler(main_pid, GKI_LINUX_TIMER_POLICY, &param ) )
        {
            GKI_TRACE("sched_setscheduler() failed with error: %d", errno);
        }
    }
    else
    {
        GKI_TRACE( "getscheduler failed: %d", errno);
    }
}


/*****************************************************************************
**
** Function        GKI_run
**
** Description     Main GKI loop
**
** Returns
**
*******************************************************************************/

void GKI_run(void)
{
    /* adjust btld scheduling scheme now */
    gki_set_timer_scheduling();
    GKI_TRACE( "GKI_run(): Start/Stop GKI_timer_update_registered!" );
}


/*******************************************************************************
**
** Function         GKI_stop
**
** Description      This function is called to stop
**                  the tasks and timers when the system is being stopped
**
** Returns          void
**
** NOTE             This function is NOT called by the Broadcom stack and
**                  profiles. If you want to use it in your own implementation,
**                  put specific code here.
**
*******************************************************************************/

void GKI_stop (void)
{
    UINT8 task_id;

    /*  gki_queue_timer_cback(FALSE); */
    /* TODO - add code here if needed*/

    for(task_id = 0; task_id<GKI_MAX_TASKS; task_id++)
    {
        if(gki_cb.com.OSRdyTbl[task_id] != TASK_DEAD)
        {
            GKI_exit_task(task_id);
        }
    }
}


/*******************************************************************************
**
** Function         GKI_wait
**
** Description      This function is called by tasks to wait for a specific
**                  event or set of events. The task may specify the duration
**                  that it wants to wait for, or 0 if infinite.
**
** Parameters:      flag -    (input) the event or set of events to wait for
**                  timeout - (input) the duration that the task wants to wait
**                                    for the specific events (in system ticks)
**
**
** Returns          the event mask of received events or zero if timeout
**
*******************************************************************************/
UINT16 GKI_wait (UINT16 flag, UINT32 timeout)
{
    UINT16 evt;
    UINT8 rtask;
    struct timespec abstime = { 0, 0 };

    int sec;
    int nano_sec;

    rtask = GKI_get_taskid();

    GKI_TRACE("GKI_wait %d %x %d", (int)rtask, (int)flag, (int)timeout);

    gki_cb.com.OSWaitForEvt[rtask] = flag;

    /* protect OSWaitEvt[rtask] from modification from an other thread */
    pthread_mutex_lock(&gki_cb.os.thread_evt_mutex[rtask]);

    if (!(gki_cb.com.OSWaitEvt[rtask] & flag))
    {
        if (timeout)
        {
            clock_gettime(CLOCK_MONOTONIC, &abstime);

            /* add timeout */
            sec = timeout / 1000;
            nano_sec = (timeout % 1000) * NANOSEC_PER_MILLISEC;
            abstime.tv_nsec += nano_sec;
            if (abstime.tv_nsec > NSEC_PER_SEC)
            {
                abstime.tv_sec += (abstime.tv_nsec / NSEC_PER_SEC);
                abstime.tv_nsec = abstime.tv_nsec % NSEC_PER_SEC;
            }
            abstime.tv_sec += sec;

            pthread_cond_timedwait(&gki_cb.os.thread_evt_cond[rtask],
                    &gki_cb.os.thread_evt_mutex[rtask], &abstime);
        }
        else
        {
            pthread_cond_wait(&gki_cb.os.thread_evt_cond[rtask], &gki_cb.os.thread_evt_mutex[rtask]);
        }

        /* TODO: check, this is probably neither not needed depending on phtread_cond_wait() implmentation,
         e.g. it looks like it is implemented as a counter in which case multiple cond_signal
         should NOT be lost! */

        /* we are waking up after waiting for some events, so refresh variables
           no need to call GKI_disable() here as we know that we will have some events as we've been waking
           up after condition pending or timeout */

        if (gki_cb.com.OSTaskQFirst[rtask][0])
            gki_cb.com.OSWaitEvt[rtask] |= TASK_MBOX_0_EVT_MASK;
        if (gki_cb.com.OSTaskQFirst[rtask][1])
            gki_cb.com.OSWaitEvt[rtask] |= TASK_MBOX_1_EVT_MASK;
        if (gki_cb.com.OSTaskQFirst[rtask][2])
            gki_cb.com.OSWaitEvt[rtask] |= TASK_MBOX_2_EVT_MASK;
        if (gki_cb.com.OSTaskQFirst[rtask][3])
            gki_cb.com.OSWaitEvt[rtask] |= TASK_MBOX_3_EVT_MASK;

        if (gki_cb.com.OSRdyTbl[rtask] == TASK_DEAD)
        {
            gki_cb.com.OSWaitEvt[rtask] = 0;
            /* unlock thread_evt_mutex as pthread_cond_wait() does auto lock when cond is met */
            pthread_mutex_unlock(&gki_cb.os.thread_evt_mutex[rtask]);
            return (EVENT_MASK(GKI_SHUTDOWN_EVT));
        }
    }

    /* Clear the wait for event mask */
    gki_cb.com.OSWaitForEvt[rtask] = 0;

    /* Return only those bits which user wants... */
    evt = gki_cb.com.OSWaitEvt[rtask] & flag;

    /* Clear only those bits which user wants... */
    gki_cb.com.OSWaitEvt[rtask] &= ~flag;

    /* unlock thread_evt_mutex as pthread_cond_wait() does auto lock mutex when cond is met */
    pthread_mutex_unlock(&gki_cb.os.thread_evt_mutex[rtask]);

    GKI_TRACE("GKI_wait %d %x %d %x done", (int)rtask, (int)flag, (int)timeout, (int)evt);
    return (evt);
}


/*******************************************************************************
**
** Function         GKI_delay
**
** Description      This function is called by tasks to sleep unconditionally
**                  for a specified amount of time. The duration is in milliseconds
**
** Parameters:      timeout -    (input) the duration in milliseconds
**
** Returns          void
**
*******************************************************************************/

void GKI_delay (UINT32 timeout)
{
    UINT8 rtask = GKI_get_taskid();
    struct timespec delay;
    int err;

    GKI_TRACE("GKI_delay %d %d", (int)rtask, (int)timeout);

    delay.tv_sec = timeout / 1000;
    delay.tv_nsec = 1000 * 1000 * (timeout%1000);

    /* [u]sleep can't be used because it uses SIGALRM */

    do {
        err = nanosleep(&delay, &delay);
    } while (err < 0 && errno ==EINTR);

    /* Check if task was killed while sleeping */

     /* NOTE : if you do not implement task killing, you do not need this check */

    if (rtask && gki_cb.com.OSRdyTbl[rtask] == TASK_DEAD)
    {
    }

    GKI_TRACE("GKI_delay %d %d done", (int)rtask, (int)timeout);

    return;
}


/*******************************************************************************
**
** Function         GKI_send_event
**
** Description      This function is called by tasks to send events to other
**                  tasks. Tasks can also send events to themselves.
**
** Parameters:      task_id -  (input) The id of the task to which the event has to
**                  be sent
**                  event   -  (input) The event that has to be sent
**
**
** Returns          GKI_SUCCESS if all OK, else GKI_FAILURE
**
*******************************************************************************/

UINT8 GKI_send_event (UINT8 task_id, UINT16 event)
{
    GKI_TRACE("GKI_send_event %d %x", task_id, event);

    if (task_id < GKI_MAX_TASKS)
    {
        /* protect OSWaitEvt[task_id] from manipulation in GKI_wait() */
        pthread_mutex_lock(&gki_cb.os.thread_evt_mutex[task_id]);

        /* Set the event bit */
        gki_cb.com.OSWaitEvt[task_id] |= event;

        pthread_cond_signal(&gki_cb.os.thread_evt_cond[task_id]);

        pthread_mutex_unlock(&gki_cb.os.thread_evt_mutex[task_id]);

        GKI_TRACE("GKI_send_event %d %x done", task_id, event);
        return ( GKI_SUCCESS );
    }
    GKI_TRACE("############## GKI_send_event FAILED!! ##################");
    return (GKI_FAILURE);
}


/*******************************************************************************
**
** Function         GKI_get_taskid
**
** Description      This function gets the currently running task ID.
**
** Returns          task ID
**
** NOTE             The Broadcom upper stack and profiles may run as a single task.
**                  If you only have one GKI task, then you can hard-code this
**                  function to return a '1'. Otherwise, you should have some
**                  OS-specific method to determine the current task.
**
*******************************************************************************/
UINT8 GKI_get_taskid (void)
{
    int i;

    pthread_t thread_id = pthread_self( );

    GKI_TRACE("GKI_get_taskid %x", (int)thread_id);

    for (i = 0; i < GKI_MAX_TASKS; i++) {
        if (gki_cb.os.thread_id[i] == thread_id) {
            //GKI_TRACE("GKI_get_taskid %x %d done", thread_id, i);
            return(i);
        }
    }

    GKI_TRACE("GKI_get_taskid: task id = -1");

    return(-1);
}


/*******************************************************************************
**
** Function         GKI_map_taskname
**
** Description      This function gets the task name of the taskid passed as arg.
**                  If GKI_MAX_TASKS is passed as arg the currently running task
**                  name is returned
**
** Parameters:      task_id -  (input) The id of the task whose name is being
**                  sought. GKI_MAX_TASKS is passed to get the name of the
**                  currently running task.
**
** Returns          pointer to task name
**
** NOTE             this function needs no customization
**
*******************************************************************************/

INT8 *GKI_map_taskname (UINT8 task_id)
{
    GKI_TRACE("GKI_map_taskname %d", task_id);

    if (task_id < GKI_MAX_TASKS)
    {
        GKI_TRACE("GKI_map_taskname %d %s done", task_id, gki_cb.com.OSTName[task_id]);
         return (gki_cb.com.OSTName[task_id]);
    }
    else if (task_id == GKI_MAX_TASKS )
    {
        return (gki_cb.com.OSTName[GKI_get_taskid()]);
    }
    else
    {
        return (INT8*)"BAD";
    }
=======
  gki_buffer_init();
  return NULL;
>>>>>>> f7f83998
}

static future_t *clean_up(void) {
  gki_buffer_cleanup();

  pthread_mutex_destroy(&gki_cb.lock);
  return NULL;
}

// Temp module until GKI dies
const module_t gki_module = {
  .name = GKI_MODULE,
  .init = init,
  .start_up = NULL,
  .shut_down = NULL,
  .clean_up = clean_up,
  .dependencies = {
    NULL
  }
};

UINT32 GKI_get_os_tick_count(void) {
  struct timespec timespec;
  clock_gettime(CLOCK_BOOTTIME, &timespec);
  return (timespec.tv_sec * 1000) + (timespec.tv_nsec / 1000000);
}

// Sleep the calling thread unconditionally for |timeout_ms| milliseconds.
void GKI_delay(UINT32 timeout_ms) {
  struct timespec delay;
  delay.tv_sec = timeout_ms / 1000;
  delay.tv_nsec = 1000 * 1000 * (timeout_ms % 1000);

<<<<<<< HEAD
/*******************************************************************************
**
** Function         GKI_exception
**
** Description      This function throws an exception.
**                  This is normally only called for a nonrecoverable error.
**
** Parameters:      code    -  (input) The code for the error
**                  msg     -  (input) The message that has to be logged
**
** Returns          void
**
*******************************************************************************/

void GKI_exception (UINT16 code, char *msg)
{
    UINT8 task_id;

    ALOGE( "GKI_exception(): Task State Table");

    for(task_id = 0; task_id < GKI_MAX_TASKS; task_id++)
    {
        ALOGE( "TASK ID [%d] task name [%s] state [%d]",
                         task_id,
                         gki_cb.com.OSTName[task_id],
                         gki_cb.com.OSRdyTbl[task_id]);
    }

    ALOGE("GKI_exception %d %s", code, msg);
    ALOGE( "********************************************************************");
    ALOGE( "* GKI_exception(): %d %s", code, msg);
    ALOGE( "********************************************************************");

#if 0//(GKI_DEBUG == TRUE)
    GKI_disable();

    if (gki_cb.com.ExceptionCnt < GKI_MAX_EXCEPTION)
    {
        EXCEPTION_T *pExp;

        pExp =  &gki_cb.com.Exception[gki_cb.com.ExceptionCnt++];
        pExp->type = code;
        pExp->taskid = GKI_get_taskid();
        strncpy((char *)pExp->msg, msg, GKI_MAX_EXCEPTION_MSGLEN - 1);
    }

    GKI_enable();
#endif

    GKI_TRACE("GKI_exception %d %s done", code, msg);
    return;
=======
  int err;
  do {
    err = nanosleep(&delay, &delay);
  } while (err == -1 && errno == EINTR);
>>>>>>> f7f83998
}

void GKI_enable(void) {
  pthread_mutex_unlock(&gki_cb.lock);
}

void GKI_disable(void) {
  pthread_mutex_lock(&gki_cb.lock);
}<|MERGE_RESOLUTION|>--- conflicted
+++ resolved
@@ -19,15 +19,7 @@
 #define LOG_TAG "bt_gki"
 
 #include <assert.h>
-<<<<<<< HEAD
-#include <errno.h>
-#include <malloc.h>
-#include <string.h>
-#include <signal.h>
-#include <sys/times.h>
-=======
 #include <pthread.h>
->>>>>>> f7f83998
 #include <time.h>
 
 #include "btcore/include/module.h"
@@ -45,967 +37,8 @@
   pthread_mutexattr_settype(&attr, PTHREAD_MUTEX_RECURSIVE_NP);
   pthread_mutex_init(&gki_cb.lock, &attr);
 
-<<<<<<< HEAD
-#define SCHED_NORMAL 0
-#define SCHED_FIFO 1
-#define SCHED_RR 2
-#define SCHED_BATCH 3
-
-#define NANOSEC_PER_MILLISEC    1000000
-#define NSEC_PER_SEC            (1000 * NANOSEC_PER_MILLISEC)
-#define USEC_PER_SEC            1000000
-#define NSEC_PER_USEC           1000
-
-#define WAKE_LOCK_ID "bluedroid_timer"
-
-#if GKI_DYNAMIC_MEMORY == FALSE
-tGKI_CB   gki_cb;
-#endif
-
-#ifndef GKI_SHUTDOWN_EVT
-#define GKI_SHUTDOWN_EVT    APPL_EVT_7
-#endif
-
-/*****************************************************************************
-**  Local type definitions
-******************************************************************************/
-
-typedef struct
-{
-    UINT8 task_id;          /* GKI task id */
-    TASKPTR task_entry;     /* Task entry function*/
-    UINT32 params;          /* Extra params to pass to task entry function */
-} gki_pthread_info_t;
-
-// Alarm service structure used to pass up via JNI to the bluetooth
-// app in order to create a wakeable Alarm.
-typedef struct
-{
-    UINT32 ticks_scheduled;
-    UINT64 timer_started_us;
-    UINT64 timer_last_expired_us;
-    bool wakelock;
-} alarm_service_t;
-
-/*****************************************************************************
-**  Static variables
-******************************************************************************/
-
-gki_pthread_info_t gki_pthread_info[GKI_MAX_TASKS];
-
-// Only a single alarm is used to wake bluedroid.
-// NOTE: Must be manipulated with the GKI_disable() lock held.
-static alarm_service_t alarm_service;
-
-static timer_t posix_timer;
-static bool timer_created;
-
-
-/*****************************************************************************
-**  Externs
-******************************************************************************/
-
-extern bt_os_callouts_t *bt_os_callouts;
-
-/*****************************************************************************
-**  Functions
-******************************************************************************/
-
-static UINT64 now_us()
-{
-    struct timespec ts_now;
-    clock_gettime(CLOCK_BOOTTIME, &ts_now);
-    return ((UINT64)ts_now.tv_sec * USEC_PER_SEC) + ((UINT64)ts_now.tv_nsec / NSEC_PER_USEC);
-}
-
-static bool set_nonwake_alarm(UINT64 delay_millis)
-{
-    if (!timer_created)
-    {
-        ALOGE("%s timer is not available, not setting timer for %llums", __func__, delay_millis);
-        return false;
-    }
-
-    const UINT64 now = now_us();
-    alarm_service.timer_started_us = now;
-
-    UINT64 prev_timer_delay = 0;
-    if (alarm_service.timer_last_expired_us)
-        prev_timer_delay = now - alarm_service.timer_last_expired_us;
-
-    UINT64 delay_micros = delay_millis * 1000;
-    if (delay_micros > prev_timer_delay)
-        delay_micros -= prev_timer_delay;
-    else
-        delay_micros = 1;
-
-    struct itimerspec new_value;
-    memset(&new_value, 0, sizeof(new_value));
-    new_value.it_value.tv_sec = (delay_micros / USEC_PER_SEC);
-    new_value.it_value.tv_nsec = (delay_micros % USEC_PER_SEC) * NSEC_PER_USEC;
-    if (timer_settime(posix_timer, 0, &new_value, NULL) == -1)
-    {
-        ALOGE("%s unable to set timer: %s", __func__, strerror(errno));
-        return false;
-    }
-    return true;
-}
-
-/** Callback from Java thread after alarm from AlarmService fires. */
-static void bt_alarm_cb(void *data)
-{
-    UINT32 ticks_taken = 0;
-
-    alarm_service.timer_last_expired_us = now_us();
-    if (alarm_service.timer_last_expired_us > alarm_service.timer_started_us)
-    {
-        ticks_taken = GKI_MS_TO_TICKS((alarm_service.timer_last_expired_us
-                                       - alarm_service.timer_started_us) / 1000);
-    } else {
-        // this could happen on some platform
-        ALOGE("%s now_us %lld less than %lld", __func__, alarm_service.timer_last_expired_us,
-              alarm_service.timer_started_us);
-    }
-
-    GKI_timer_update(ticks_taken > alarm_service.ticks_scheduled
-                   ? ticks_taken : alarm_service.ticks_scheduled);
-}
-
-/** NOTE: This is only called on init and may be called without the GKI_disable()
-  * lock held.
-  */
-static void alarm_service_init()
-{
-    alarm_service.ticks_scheduled = 0;
-    alarm_service.timer_started_us = 0;
-    alarm_service.timer_last_expired_us = 0;
-    alarm_service.wakelock = FALSE;
-    raise_priority_a2dp(TASK_JAVA_ALARM);
-}
-
-/** Requests an alarm from AlarmService to fire when the next
-  * timer in the timer queue is set to expire. Only takes a wakelock
-  * if the timer tick expiration is a short interval in the future
-  * and releases the wakelock if the timer is a longer interval
-  * or if there are no more timers in the queue.
-  *
-  * NOTE: Must be called with GKI_disable() lock held.
-  */
-void alarm_service_reschedule()
-{
-    int32_t ticks_till_next_exp = GKI_ready_to_sleep();
-
-    assert(ticks_till_next_exp >= 0);
-    alarm_service.ticks_scheduled = ticks_till_next_exp;
-
-    // No more timers remaining. Release wakelock if we're holding one.
-    if (ticks_till_next_exp == 0)
-    {
-        alarm_service.timer_last_expired_us = 0;
-        alarm_service.timer_started_us = 0;
-        if (alarm_service.wakelock)
-        {
-            ALOGV("%s releasing wake lock.", __func__);
-            alarm_service.wakelock = false;
-            int rc = bt_os_callouts->release_wake_lock(WAKE_LOCK_ID);
-            if (rc != BT_STATUS_SUCCESS)
-            {
-                ALOGE("%s unable to release wake lock with no timers: %d", __func__, rc);
-            }
-        }
-        ALOGV("%s no more alarms.", __func__);
-        return;
-    }
-
-    UINT64 ticks_in_millis = GKI_TICKS_TO_MS(ticks_till_next_exp);
-    if (ticks_in_millis <= GKI_TIMER_INTERVAL_FOR_WAKELOCK)
-    {
-        // The next deadline is close, just take a wakelock and set a regular (non-wake) timer.
-        if (!alarm_service.wakelock)
-        {
-            int rc = bt_os_callouts->acquire_wake_lock(WAKE_LOCK_ID);
-            if (rc != BT_STATUS_SUCCESS)
-            {
-                ALOGE("%s unable to acquire wake lock: %d", __func__, rc);
-                return;
-            }
-            alarm_service.wakelock = true;
-        }
-        ALOGV("%s acquired wake lock, setting short alarm (%lldms).", __func__, ticks_in_millis);
-
-        if (!set_nonwake_alarm(ticks_in_millis))
-        {
-            ALOGE("%s unable to set short alarm.", __func__);
-        }
-    } else {
-        // The deadline is far away, set a wake alarm and release wakelock if we're holding it.
-        alarm_service.timer_started_us = now_us();
-        alarm_service.timer_last_expired_us = 0;
-        if (!bt_os_callouts->set_wake_alarm(ticks_in_millis, true, bt_alarm_cb, &alarm_service))
-        {
-            ALOGE("%s unable to set long alarm, releasing wake lock anyway.", __func__);
-        } else {
-            ALOGV("%s set long alarm (%lldms), releasing wake lock.", __func__, ticks_in_millis);
-        }
-
-        if (alarm_service.wakelock)
-        {
-            alarm_service.wakelock = false;
-            bt_os_callouts->release_wake_lock(WAKE_LOCK_ID);
-        }
-    }
-}
-
-
-/*****************************************************************************
-**
-** Function        gki_task_entry
-**
-** Description     GKI pthread callback
-**
-** Returns         void
-**
-*******************************************************************************/
-static void gki_task_entry(UINT32 params)
-{
-    gki_pthread_info_t *p_pthread_info = (gki_pthread_info_t *)params;
-    gki_cb.os.thread_id[p_pthread_info->task_id] = pthread_self();
-
-    prctl(PR_SET_NAME, (unsigned long)gki_cb.com.OSTName[p_pthread_info->task_id], 0, 0, 0);
-
-    ALOGI("gki_task_entry task_id=%i [%s] starting\n", p_pthread_info->task_id,
-                gki_cb.com.OSTName[p_pthread_info->task_id]);
-
-    /* Call the actual thread entry point */
-    (p_pthread_info->task_entry)(p_pthread_info->params);
-
-    ALOGI("gki_task task_id=%i [%s] terminating\n", p_pthread_info->task_id,
-                gki_cb.com.OSTName[p_pthread_info->task_id]);
-
-    pthread_exit(0);    /* GKI tasks have no return value */
-}
-
-/*******************************************************************************
-**
-** Function         GKI_init
-**
-** Description      This function is called once at startup to initialize
-**                  all the timer structures.
-**
-** Returns          void
-**
-*******************************************************************************/
-
-void GKI_init(void)
-{
-    pthread_mutexattr_t attr;
-    tGKI_OS             *p_os;
-
-    memset (&gki_cb, 0, sizeof (gki_cb));
-
-    gki_buffer_init();
-    gki_timers_init();
-    alarm_service_init();
-
-    gki_cb.com.OSTicks = (UINT32) times(0);
-
-    pthread_mutexattr_init(&attr);
-
-#ifndef __CYGWIN__
-    pthread_mutexattr_settype(&attr, PTHREAD_MUTEX_RECURSIVE_NP);
-#endif
-    p_os = &gki_cb.os;
-    pthread_mutex_init(&p_os->GKI_mutex, &attr);
-    /* pthread_mutex_init(&GKI_sched_mutex, NULL); */
-#if (GKI_DEBUG == TRUE)
-    pthread_mutex_init(&p_os->GKI_trace_mutex, NULL);
-#endif
-    /* pthread_mutex_init(&thread_delay_mutex, NULL); */  /* used in GKI_delay */
-    /* pthread_cond_init (&thread_delay_cond, NULL); */
-
-    struct sigevent sigevent;
-    memset(&sigevent, 0, sizeof(sigevent));
-    sigevent.sigev_notify = SIGEV_THREAD;
-    sigevent.sigev_notify_function = (void (*)(union sigval))bt_alarm_cb;
-    sigevent.sigev_value.sival_ptr = NULL;
-    if (timer_create(CLOCK_REALTIME, &sigevent, &posix_timer) == -1) {
-        ALOGE("%s unable to create POSIX timer: %s", __func__, strerror(errno));
-        timer_created = false;
-    } else {
-        timer_created = true;
-    }
-}
-
-
-/*******************************************************************************
-**
-** Function         GKI_get_os_tick_count
-**
-** Description      This function is called to retrieve the native OS system tick.
-**
-** Returns          Tick count of native OS.
-**
-*******************************************************************************/
-UINT32 GKI_get_os_tick_count(void)
-{
-    return gki_cb.com.OSTicks;
-}
-
-/*******************************************************************************
-**
-** Function         GKI_create_task
-**
-** Description      This function is called to create a new OSS task.
-**
-** Parameters:      task_entry  - (input) pointer to the entry function of the task
-**                  task_id     - (input) Task id is mapped to priority
-**                  taskname    - (input) name given to the task
-**                  stack       - (input) pointer to the top of the stack (highest memory location)
-**                  stacksize   - (input) size of the stack allocated for the task
-**
-** Returns          GKI_SUCCESS if all OK, GKI_FAILURE if any problem
-**
-** NOTE             This function take some parameters that may not be needed
-**                  by your particular OS. They are here for compatability
-**                  of the function prototype.
-**
-*******************************************************************************/
-UINT8 GKI_create_task (TASKPTR task_entry, UINT8 task_id, INT8 *taskname, UINT16 *stack, UINT16 stacksize)
-{
-    struct sched_param param;
-    int policy, ret = 0;
-    pthread_attr_t attr1;
-    UNUSED(stack);
-    UNUSED(stacksize);
-
-    GKI_TRACE( "GKI_create_task %x %d %s %x %d", (int)task_entry, (int)task_id,
-            (char*) taskname, (int) stack, (int)stacksize);
-
-    if (task_id >= GKI_MAX_TASKS)
-    {
-        ALOGE("Error! task ID > max task allowed");
-        return (GKI_FAILURE);
-    }
-
-
-    gki_cb.com.OSRdyTbl[task_id]    = TASK_READY;
-    gki_cb.com.OSTName[task_id]     = taskname;
-    gki_cb.com.OSWaitTmr[task_id]   = 0;
-    gki_cb.com.OSWaitEvt[task_id]   = 0;
-
-    /* Initialize mutex and condition variable objects for events and timeouts */
-    pthread_condattr_t cond_attr;
-    pthread_condattr_init(&cond_attr);
-    pthread_condattr_setclock(&cond_attr, CLOCK_MONOTONIC);
-
-    pthread_mutex_init(&gki_cb.os.thread_evt_mutex[task_id], NULL);
-    pthread_cond_init (&gki_cb.os.thread_evt_cond[task_id], &cond_attr);
-    pthread_mutex_init(&gki_cb.os.thread_timeout_mutex[task_id], NULL);
-    pthread_cond_init (&gki_cb.os.thread_timeout_cond[task_id], NULL);
-
-    pthread_attr_init(&attr1);
-    /* by default, pthread creates a joinable thread */
-#if ( FALSE == GKI_PTHREAD_JOINABLE )
-    pthread_attr_setdetachstate(&attr1, PTHREAD_CREATE_DETACHED);
-
-    GKI_TRACE("GKI creating task %i\n", task_id);
-#else
-    GKI_TRACE("GKI creating JOINABLE task %i\n", task_id);
-#endif
-
-    /* On Android, the new tasks starts running before 'gki_cb.os.thread_id[task_id]' is initialized */
-    /* Pass task_id to new task so it can initialize gki_cb.os.thread_id[task_id] for it calls GKI_wait */
-    gki_pthread_info[task_id].task_id = task_id;
-    gki_pthread_info[task_id].task_entry = task_entry;
-    gki_pthread_info[task_id].params = 0;
-
-    ret = pthread_create( &gki_cb.os.thread_id[task_id],
-              &attr1,
-              (void *)gki_task_entry,
-              &gki_pthread_info[task_id]);
-
-    if (ret != 0)
-    {
-         ALOGE("pthread_create failed(%d), %s!", ret, taskname);
-         return GKI_FAILURE;
-    }
-
-    if(pthread_getschedparam(gki_cb.os.thread_id[task_id], &policy, &param)==0)
-     {
-#if (GKI_LINUX_BASE_POLICY!=GKI_SCHED_NORMAL)
-#if defined(PBS_SQL_TASK)
-         if (task_id == PBS_SQL_TASK)
-         {
-             GKI_TRACE("PBS SQL lowest priority task");
-             policy = SCHED_NORMAL;
-         }
-         else
-#endif
-#endif
-         {
-             /* check if define in gki_int.h is correct for this compile environment! */
-             policy = GKI_LINUX_BASE_POLICY;
-#if (GKI_LINUX_BASE_POLICY != GKI_SCHED_NORMAL)
-             param.sched_priority = GKI_LINUX_BASE_PRIORITY - task_id - 2;
-#else
-             param.sched_priority = 0;
-#endif
-         }
-         pthread_setschedparam(gki_cb.os.thread_id[task_id], policy, &param);
-     }
-
-    GKI_TRACE( "Leaving GKI_create_task %x %d %x %s %x %d\n",
-              (int)task_entry,
-              (int)task_id,
-              (int)gki_cb.os.thread_id[task_id],
-              (char*)taskname,
-              (int)stack,
-              (int)stacksize);
-
-    return (GKI_SUCCESS);
-}
-
-void GKI_destroy_task(UINT8 task_id)
-{
-#if ( FALSE == GKI_PTHREAD_JOINABLE )
-        int i = 0;
-#else
-        int result;
-#endif
-    if (gki_cb.com.OSRdyTbl[task_id] != TASK_DEAD)
-    {
-        gki_cb.com.OSRdyTbl[task_id] = TASK_DEAD;
-
-        /* paranoi settings, make sure that we do not execute any mailbox events */
-        gki_cb.com.OSWaitEvt[task_id] &= ~(TASK_MBOX_0_EVT_MASK|TASK_MBOX_1_EVT_MASK|
-                                            TASK_MBOX_2_EVT_MASK|TASK_MBOX_3_EVT_MASK);
-
-#if (GKI_NUM_TIMERS > 0)
-        gki_cb.com.OSTaskTmr0R[task_id] = 0;
-        gki_cb.com.OSTaskTmr0 [task_id] = 0;
-#endif
-
-#if (GKI_NUM_TIMERS > 1)
-        gki_cb.com.OSTaskTmr1R[task_id] = 0;
-        gki_cb.com.OSTaskTmr1 [task_id] = 0;
-#endif
-
-#if (GKI_NUM_TIMERS > 2)
-        gki_cb.com.OSTaskTmr2R[task_id] = 0;
-        gki_cb.com.OSTaskTmr2 [task_id] = 0;
-#endif
-
-#if (GKI_NUM_TIMERS > 3)
-        gki_cb.com.OSTaskTmr3R[task_id] = 0;
-        gki_cb.com.OSTaskTmr3 [task_id] = 0;
-#endif
-
-        GKI_send_event(task_id, EVENT_MASK(GKI_SHUTDOWN_EVT));
-
-#if ( FALSE == GKI_PTHREAD_JOINABLE )
-        i = 0;
-
-        while ((gki_cb.com.OSWaitEvt[task_id] != 0) && (++i < 10))
-            usleep(100 * 1000);
-#else
-        result = pthread_join( gki_cb.os.thread_id[task_id], NULL );
-        if ( result < 0 )
-        {
-            ALOGE( "pthread_join() FAILED: result: %d", result );
-        }
-#endif
-        GKI_exit_task(task_id);
-        ALOGI( "GKI_shutdown(): task [%s] terminated\n", gki_cb.com.OSTName[task_id]);
-    }
-}
-
-
-/*******************************************************************************
-**
-** Function         GKI_task_self_cleanup
-**
-** Description      This function is used in the case when the calling thread
-**                  is exiting itself. The GKI_destroy_task function can not be
-**                  used in this case due to the pthread_join call. The function
-**                  cleans up GKI control block associated to the terminating
-**                  thread.
-**
-** Parameters:      task_id     - (input) Task id is used for sanity check to
-**                                 make sure the calling thread is in the right
-**                                 context.
-**
-** Returns          None
-**
-*******************************************************************************/
-void GKI_task_self_cleanup(UINT8 task_id)
-{
-    UINT8 my_task_id = GKI_get_taskid();
-
-    if (task_id != my_task_id)
-    {
-        ALOGE("%s: Wrong context - current task %d is not the given task id %d",\
-                      __FUNCTION__, my_task_id, task_id);
-        return;
-    }
-
-    if (gki_cb.com.OSRdyTbl[task_id] != TASK_DEAD)
-    {
-        /* paranoi settings, make sure that we do not execute any mailbox events */
-        gki_cb.com.OSWaitEvt[task_id] &= ~(TASK_MBOX_0_EVT_MASK|TASK_MBOX_1_EVT_MASK|
-                                            TASK_MBOX_2_EVT_MASK|TASK_MBOX_3_EVT_MASK);
-
-#if (GKI_NUM_TIMERS > 0)
-        gki_cb.com.OSTaskTmr0R[task_id] = 0;
-        gki_cb.com.OSTaskTmr0 [task_id] = 0;
-#endif
-
-#if (GKI_NUM_TIMERS > 1)
-        gki_cb.com.OSTaskTmr1R[task_id] = 0;
-        gki_cb.com.OSTaskTmr1 [task_id] = 0;
-#endif
-
-#if (GKI_NUM_TIMERS > 2)
-        gki_cb.com.OSTaskTmr2R[task_id] = 0;
-        gki_cb.com.OSTaskTmr2 [task_id] = 0;
-#endif
-
-#if (GKI_NUM_TIMERS > 3)
-        gki_cb.com.OSTaskTmr3R[task_id] = 0;
-        gki_cb.com.OSTaskTmr3 [task_id] = 0;
-#endif
-
-        GKI_exit_task(task_id);
-
-        /* Calling pthread_detach here to mark the thread as detached.
-           Once the thread terminates, the system can reclaim its resources
-           without waiting for another thread to join with.
-        */
-        pthread_detach(gki_cb.os.thread_id[task_id]);
-    }
-}
-
-/*******************************************************************************
-**
-** Function         GKI_shutdown
-**
-** Description      shutdowns the GKI tasks/threads in from max task id to 0 and frees
-**                  pthread resources!
-**                  IMPORTANT: in case of join method, GKI_shutdown must be called outside
-**                  a GKI thread context!
-**
-** Returns          void
-**
-*******************************************************************************/
-
-void GKI_shutdown(void)
-{
-    UINT8 task_id;
-#if ( FALSE == GKI_PTHREAD_JOINABLE )
-    int i = 0;
-#else
-    int result;
-#endif
-
-#ifdef GKI_USE_DEFERED_ALLOC_BUF_POOLS
-    gki_dealloc_free_queue();
-#endif
-
-    /* release threads and set as TASK_DEAD. going from low to high priority fixes
-     * GKI_exception problem due to btu->hci sleep request events  */
-    for (task_id = GKI_MAX_TASKS; task_id > 0; task_id--)
-    {
-        if (gki_cb.com.OSRdyTbl[task_id - 1] != TASK_DEAD)
-        {
-            gki_cb.com.OSRdyTbl[task_id - 1] = TASK_DEAD;
-
-            /* paranoi settings, make sure that we do not execute any mailbox events */
-            gki_cb.com.OSWaitEvt[task_id-1] &= ~(TASK_MBOX_0_EVT_MASK|TASK_MBOX_1_EVT_MASK|
-                                                TASK_MBOX_2_EVT_MASK|TASK_MBOX_3_EVT_MASK);
-            GKI_send_event(task_id - 1, EVENT_MASK(GKI_SHUTDOWN_EVT));
-
-#if ( FALSE == GKI_PTHREAD_JOINABLE )
-            i = 0;
-
-            while ((gki_cb.com.OSWaitEvt[task_id - 1] != 0) && (++i < 10))
-                usleep(100 * 1000);
-#else
-            result = pthread_join( gki_cb.os.thread_id[task_id-1], NULL );
-
-            if ( result < 0 )
-            {
-                ALOGE( "pthread_join() FAILED: result: %d", result );
-            }
-#endif
-            GKI_exit_task(task_id - 1);
-        }
-    }
-
-    /* Destroy mutex and condition variable objects */
-    pthread_mutex_destroy(&gki_cb.os.GKI_mutex);
-
-    /*    pthread_mutex_destroy(&GKI_sched_mutex); */
-#if (GKI_DEBUG == TRUE)
-    pthread_mutex_destroy(&gki_cb.os.GKI_trace_mutex);
-#endif
-    /*    pthread_mutex_destroy(&thread_delay_mutex);
-     pthread_cond_destroy (&thread_delay_cond); */
-#if ( FALSE == GKI_PTHREAD_JOINABLE )
-    i = 0;
-#endif
-
-    if (timer_created) {
-        timer_delete(posix_timer);
-        timer_created = false;
-    }
-}
-
-/*****************************************************************************
-**
-** Function        gki_set_timer_scheduling
-**
-** Description     helper function to set scheduling policy and priority of btdl
-**
-** Returns         void
-**
-*******************************************************************************/
-
-static void gki_set_timer_scheduling( void )
-{
-    pid_t               main_pid = getpid();
-    struct sched_param  param;
-    int                 policy;
-
-    policy = sched_getscheduler(main_pid);
-
-    if ( policy != -1 )
-    {
-        GKI_TRACE("gki_set_timer_scheduling(()::scheduler current policy: %d", policy);
-
-        /* ensure highest priority in the system + 2 to allow space for read threads */
-        param.sched_priority = GKI_LINUX_TIMER_TICK_PRIORITY;
-
-        if ( 0!=sched_setscheduler(main_pid, GKI_LINUX_TIMER_POLICY, &param ) )
-        {
-            GKI_TRACE("sched_setscheduler() failed with error: %d", errno);
-        }
-    }
-    else
-    {
-        GKI_TRACE( "getscheduler failed: %d", errno);
-    }
-}
-
-
-/*****************************************************************************
-**
-** Function        GKI_run
-**
-** Description     Main GKI loop
-**
-** Returns
-**
-*******************************************************************************/
-
-void GKI_run(void)
-{
-    /* adjust btld scheduling scheme now */
-    gki_set_timer_scheduling();
-    GKI_TRACE( "GKI_run(): Start/Stop GKI_timer_update_registered!" );
-}
-
-
-/*******************************************************************************
-**
-** Function         GKI_stop
-**
-** Description      This function is called to stop
-**                  the tasks and timers when the system is being stopped
-**
-** Returns          void
-**
-** NOTE             This function is NOT called by the Broadcom stack and
-**                  profiles. If you want to use it in your own implementation,
-**                  put specific code here.
-**
-*******************************************************************************/
-
-void GKI_stop (void)
-{
-    UINT8 task_id;
-
-    /*  gki_queue_timer_cback(FALSE); */
-    /* TODO - add code here if needed*/
-
-    for(task_id = 0; task_id<GKI_MAX_TASKS; task_id++)
-    {
-        if(gki_cb.com.OSRdyTbl[task_id] != TASK_DEAD)
-        {
-            GKI_exit_task(task_id);
-        }
-    }
-}
-
-
-/*******************************************************************************
-**
-** Function         GKI_wait
-**
-** Description      This function is called by tasks to wait for a specific
-**                  event or set of events. The task may specify the duration
-**                  that it wants to wait for, or 0 if infinite.
-**
-** Parameters:      flag -    (input) the event or set of events to wait for
-**                  timeout - (input) the duration that the task wants to wait
-**                                    for the specific events (in system ticks)
-**
-**
-** Returns          the event mask of received events or zero if timeout
-**
-*******************************************************************************/
-UINT16 GKI_wait (UINT16 flag, UINT32 timeout)
-{
-    UINT16 evt;
-    UINT8 rtask;
-    struct timespec abstime = { 0, 0 };
-
-    int sec;
-    int nano_sec;
-
-    rtask = GKI_get_taskid();
-
-    GKI_TRACE("GKI_wait %d %x %d", (int)rtask, (int)flag, (int)timeout);
-
-    gki_cb.com.OSWaitForEvt[rtask] = flag;
-
-    /* protect OSWaitEvt[rtask] from modification from an other thread */
-    pthread_mutex_lock(&gki_cb.os.thread_evt_mutex[rtask]);
-
-    if (!(gki_cb.com.OSWaitEvt[rtask] & flag))
-    {
-        if (timeout)
-        {
-            clock_gettime(CLOCK_MONOTONIC, &abstime);
-
-            /* add timeout */
-            sec = timeout / 1000;
-            nano_sec = (timeout % 1000) * NANOSEC_PER_MILLISEC;
-            abstime.tv_nsec += nano_sec;
-            if (abstime.tv_nsec > NSEC_PER_SEC)
-            {
-                abstime.tv_sec += (abstime.tv_nsec / NSEC_PER_SEC);
-                abstime.tv_nsec = abstime.tv_nsec % NSEC_PER_SEC;
-            }
-            abstime.tv_sec += sec;
-
-            pthread_cond_timedwait(&gki_cb.os.thread_evt_cond[rtask],
-                    &gki_cb.os.thread_evt_mutex[rtask], &abstime);
-        }
-        else
-        {
-            pthread_cond_wait(&gki_cb.os.thread_evt_cond[rtask], &gki_cb.os.thread_evt_mutex[rtask]);
-        }
-
-        /* TODO: check, this is probably neither not needed depending on phtread_cond_wait() implmentation,
-         e.g. it looks like it is implemented as a counter in which case multiple cond_signal
-         should NOT be lost! */
-
-        /* we are waking up after waiting for some events, so refresh variables
-           no need to call GKI_disable() here as we know that we will have some events as we've been waking
-           up after condition pending or timeout */
-
-        if (gki_cb.com.OSTaskQFirst[rtask][0])
-            gki_cb.com.OSWaitEvt[rtask] |= TASK_MBOX_0_EVT_MASK;
-        if (gki_cb.com.OSTaskQFirst[rtask][1])
-            gki_cb.com.OSWaitEvt[rtask] |= TASK_MBOX_1_EVT_MASK;
-        if (gki_cb.com.OSTaskQFirst[rtask][2])
-            gki_cb.com.OSWaitEvt[rtask] |= TASK_MBOX_2_EVT_MASK;
-        if (gki_cb.com.OSTaskQFirst[rtask][3])
-            gki_cb.com.OSWaitEvt[rtask] |= TASK_MBOX_3_EVT_MASK;
-
-        if (gki_cb.com.OSRdyTbl[rtask] == TASK_DEAD)
-        {
-            gki_cb.com.OSWaitEvt[rtask] = 0;
-            /* unlock thread_evt_mutex as pthread_cond_wait() does auto lock when cond is met */
-            pthread_mutex_unlock(&gki_cb.os.thread_evt_mutex[rtask]);
-            return (EVENT_MASK(GKI_SHUTDOWN_EVT));
-        }
-    }
-
-    /* Clear the wait for event mask */
-    gki_cb.com.OSWaitForEvt[rtask] = 0;
-
-    /* Return only those bits which user wants... */
-    evt = gki_cb.com.OSWaitEvt[rtask] & flag;
-
-    /* Clear only those bits which user wants... */
-    gki_cb.com.OSWaitEvt[rtask] &= ~flag;
-
-    /* unlock thread_evt_mutex as pthread_cond_wait() does auto lock mutex when cond is met */
-    pthread_mutex_unlock(&gki_cb.os.thread_evt_mutex[rtask]);
-
-    GKI_TRACE("GKI_wait %d %x %d %x done", (int)rtask, (int)flag, (int)timeout, (int)evt);
-    return (evt);
-}
-
-
-/*******************************************************************************
-**
-** Function         GKI_delay
-**
-** Description      This function is called by tasks to sleep unconditionally
-**                  for a specified amount of time. The duration is in milliseconds
-**
-** Parameters:      timeout -    (input) the duration in milliseconds
-**
-** Returns          void
-**
-*******************************************************************************/
-
-void GKI_delay (UINT32 timeout)
-{
-    UINT8 rtask = GKI_get_taskid();
-    struct timespec delay;
-    int err;
-
-    GKI_TRACE("GKI_delay %d %d", (int)rtask, (int)timeout);
-
-    delay.tv_sec = timeout / 1000;
-    delay.tv_nsec = 1000 * 1000 * (timeout%1000);
-
-    /* [u]sleep can't be used because it uses SIGALRM */
-
-    do {
-        err = nanosleep(&delay, &delay);
-    } while (err < 0 && errno ==EINTR);
-
-    /* Check if task was killed while sleeping */
-
-     /* NOTE : if you do not implement task killing, you do not need this check */
-
-    if (rtask && gki_cb.com.OSRdyTbl[rtask] == TASK_DEAD)
-    {
-    }
-
-    GKI_TRACE("GKI_delay %d %d done", (int)rtask, (int)timeout);
-
-    return;
-}
-
-
-/*******************************************************************************
-**
-** Function         GKI_send_event
-**
-** Description      This function is called by tasks to send events to other
-**                  tasks. Tasks can also send events to themselves.
-**
-** Parameters:      task_id -  (input) The id of the task to which the event has to
-**                  be sent
-**                  event   -  (input) The event that has to be sent
-**
-**
-** Returns          GKI_SUCCESS if all OK, else GKI_FAILURE
-**
-*******************************************************************************/
-
-UINT8 GKI_send_event (UINT8 task_id, UINT16 event)
-{
-    GKI_TRACE("GKI_send_event %d %x", task_id, event);
-
-    if (task_id < GKI_MAX_TASKS)
-    {
-        /* protect OSWaitEvt[task_id] from manipulation in GKI_wait() */
-        pthread_mutex_lock(&gki_cb.os.thread_evt_mutex[task_id]);
-
-        /* Set the event bit */
-        gki_cb.com.OSWaitEvt[task_id] |= event;
-
-        pthread_cond_signal(&gki_cb.os.thread_evt_cond[task_id]);
-
-        pthread_mutex_unlock(&gki_cb.os.thread_evt_mutex[task_id]);
-
-        GKI_TRACE("GKI_send_event %d %x done", task_id, event);
-        return ( GKI_SUCCESS );
-    }
-    GKI_TRACE("############## GKI_send_event FAILED!! ##################");
-    return (GKI_FAILURE);
-}
-
-
-/*******************************************************************************
-**
-** Function         GKI_get_taskid
-**
-** Description      This function gets the currently running task ID.
-**
-** Returns          task ID
-**
-** NOTE             The Broadcom upper stack and profiles may run as a single task.
-**                  If you only have one GKI task, then you can hard-code this
-**                  function to return a '1'. Otherwise, you should have some
-**                  OS-specific method to determine the current task.
-**
-*******************************************************************************/
-UINT8 GKI_get_taskid (void)
-{
-    int i;
-
-    pthread_t thread_id = pthread_self( );
-
-    GKI_TRACE("GKI_get_taskid %x", (int)thread_id);
-
-    for (i = 0; i < GKI_MAX_TASKS; i++) {
-        if (gki_cb.os.thread_id[i] == thread_id) {
-            //GKI_TRACE("GKI_get_taskid %x %d done", thread_id, i);
-            return(i);
-        }
-    }
-
-    GKI_TRACE("GKI_get_taskid: task id = -1");
-
-    return(-1);
-}
-
-
-/*******************************************************************************
-**
-** Function         GKI_map_taskname
-**
-** Description      This function gets the task name of the taskid passed as arg.
-**                  If GKI_MAX_TASKS is passed as arg the currently running task
-**                  name is returned
-**
-** Parameters:      task_id -  (input) The id of the task whose name is being
-**                  sought. GKI_MAX_TASKS is passed to get the name of the
-**                  currently running task.
-**
-** Returns          pointer to task name
-**
-** NOTE             this function needs no customization
-**
-*******************************************************************************/
-
-INT8 *GKI_map_taskname (UINT8 task_id)
-{
-    GKI_TRACE("GKI_map_taskname %d", task_id);
-
-    if (task_id < GKI_MAX_TASKS)
-    {
-        GKI_TRACE("GKI_map_taskname %d %s done", task_id, gki_cb.com.OSTName[task_id]);
-         return (gki_cb.com.OSTName[task_id]);
-    }
-    else if (task_id == GKI_MAX_TASKS )
-    {
-        return (gki_cb.com.OSTName[GKI_get_taskid()]);
-    }
-    else
-    {
-        return (INT8*)"BAD";
-    }
-=======
   gki_buffer_init();
   return NULL;
->>>>>>> f7f83998
 }
 
 static future_t *clean_up(void) {
@@ -1039,64 +72,10 @@
   delay.tv_sec = timeout_ms / 1000;
   delay.tv_nsec = 1000 * 1000 * (timeout_ms % 1000);
 
-<<<<<<< HEAD
-/*******************************************************************************
-**
-** Function         GKI_exception
-**
-** Description      This function throws an exception.
-**                  This is normally only called for a nonrecoverable error.
-**
-** Parameters:      code    -  (input) The code for the error
-**                  msg     -  (input) The message that has to be logged
-**
-** Returns          void
-**
-*******************************************************************************/
-
-void GKI_exception (UINT16 code, char *msg)
-{
-    UINT8 task_id;
-
-    ALOGE( "GKI_exception(): Task State Table");
-
-    for(task_id = 0; task_id < GKI_MAX_TASKS; task_id++)
-    {
-        ALOGE( "TASK ID [%d] task name [%s] state [%d]",
-                         task_id,
-                         gki_cb.com.OSTName[task_id],
-                         gki_cb.com.OSRdyTbl[task_id]);
-    }
-
-    ALOGE("GKI_exception %d %s", code, msg);
-    ALOGE( "********************************************************************");
-    ALOGE( "* GKI_exception(): %d %s", code, msg);
-    ALOGE( "********************************************************************");
-
-#if 0//(GKI_DEBUG == TRUE)
-    GKI_disable();
-
-    if (gki_cb.com.ExceptionCnt < GKI_MAX_EXCEPTION)
-    {
-        EXCEPTION_T *pExp;
-
-        pExp =  &gki_cb.com.Exception[gki_cb.com.ExceptionCnt++];
-        pExp->type = code;
-        pExp->taskid = GKI_get_taskid();
-        strncpy((char *)pExp->msg, msg, GKI_MAX_EXCEPTION_MSGLEN - 1);
-    }
-
-    GKI_enable();
-#endif
-
-    GKI_TRACE("GKI_exception %d %s done", code, msg);
-    return;
-=======
   int err;
   do {
     err = nanosleep(&delay, &delay);
   } while (err == -1 && errno == EINTR);
->>>>>>> f7f83998
 }
 
 void GKI_enable(void) {
