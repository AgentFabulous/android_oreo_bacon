--- conflicted
+++ resolved
@@ -19,13 +19,9 @@
 #include <linux/bio.h>
 #include <linux/swapops.h>
 #include <linux/writeback.h>
-<<<<<<< HEAD
 #include <linux/blkdev.h>
 #include <linux/ratelimit.h>
-=======
 #include <linux/aio.h>
-#include <linux/blkdev.h>
->>>>>>> 10a793e6
 #include <asm/pgtable.h>
 
 /*
@@ -96,7 +92,6 @@
 				iminor(bio->bi_bdev->bd_inode),
 				(unsigned long long)bio->bi_sector);
 		goto out;
-<<<<<<< HEAD
 	}
 
 	SetPageUptodate(page);
@@ -143,49 +138,6 @@
 		}
 	}
 
-=======
-	}
-
-	SetPageUptodate(page);
-
-	/*
-	 * There is no guarantee that the page is in swap cache - the software
-	 * suspend code (at least) uses end_swap_bio_read() against a non-
-	 * swapcache page.  So we must check PG_swapcache before proceeding with
-	 * this optimization.
-	 */
-	if (likely(PageSwapCache(page))) {
-		/*
-		 * The swap subsystem performs lazy swap slot freeing,
-		 * expecting that the page will be swapped out again.
-		 * So we can avoid an unnecessary write if the page
-		 * isn't redirtied.
-		 * This is good for real swap storage because we can
-		 * reduce unnecessary I/O and enhance wear-leveling
-		 * if an SSD is used as the as swap device.
-		 * But if in-memory swap device (eg zram) is used,
-		 * this causes a duplicated copy between uncompressed
-		 * data in VM-owned memory and compressed data in
-		 * zram-owned memory.  So let's free zram-owned memory
-		 * and make the VM-owned decompressed page *dirty*,
-		 * so the page should be swapped out somewhere again if
-		 * we again wish to reclaim it.
-		 */
-		struct gendisk *disk = bio->bi_bdev->bd_disk;
-		if (disk->fops->swap_slot_free_notify) {
-			swp_entry_t entry;
-			unsigned long offset;
-
-			entry.val = page_private(page);
-			offset = swp_offset(entry);
-
-			SetPageDirty(page);
-			disk->fops->swap_slot_free_notify(bio->bi_bdev,
-					offset);
-		}
-	}
-
->>>>>>> 10a793e6
 out:
 	unlock_page(page);
 	bio_put(bio);
