<?xml version="1.0" encoding="UTF-8"?>
<!-- 
/*
**
** Copyright 2008, The Android Open Source Project
**
** Licensed under the Apache License, Version 2.0 (the "License");
** you may not use this file except in compliance with the License.
** You may obtain a copy of the License at
**
**     http://www.apache.org/licenses/LICENSE-2.0
**
** Unless required by applicable law or agreed to in writing, software
** distributed under the License is distributed on an "AS IS" BASIS,
** WITHOUT WARRANTIES OR CONDITIONS OF ANY KIND, either express or implied.
** See the License for the specific language governing permissions and
** limitations under the License.
*/
 -->

<resources xmlns:android="http://schemas.android.com/apk/res/android"
    xmlns:xliff="urn:oasis:names:tc:xliff:document:1.2">
    <string name="aosp_android_keyboard_ime_name" msgid="7877134937939182296">"Bàn phím Android (AOSP)"</string>
    <string name="english_ime_input_options" msgid="3909945612939668554">"Tùy chọn nhập"</string>
    <string name="english_ime_research_log" msgid="8492602295696577851">"Lệnh ghi nhật ký cho nghiên cứu"</string>
    <string name="aosp_spell_checker_service_name" msgid="6985142605330377819">"Trình kiểm tra chính tả Android (AOSP)"</string>
    <string name="use_contacts_for_spellchecking_option_title" msgid="5374120998125353898">"Tra cứu tên liên hệ"</string>
    <string name="use_contacts_for_spellchecking_option_summary" msgid="8754413382543307713">"Trình kiểm tra chính tả sử dụng các mục nhập từ danh sách liên hệ của bạn"</string>
    <string name="vibrate_on_keypress" msgid="5258079494276955460">"Rung khi nhấn phím"</string>
    <string name="sound_on_keypress" msgid="6093592297198243644">"Âm thanh khi nhấn phím"</string>
    <string name="popup_on_keypress" msgid="123894815723512944">"Cửa sổ bật lên khi nhấn phím"</string>
    <string name="general_category" msgid="1859088467017573195">"Chung"</string>
    <string name="correction_category" msgid="2236750915056607613">"Sửa văn bản"</string>
    <string name="misc_category" msgid="6894192814868233453">"Tùy chọn khác"</string>
    <string name="advanced_settings" msgid="362895144495591463">"Cài đặt nâng cao"</string>
    <string name="advanced_settings_summary" msgid="4487980456152830271">"Tùy chọn dành cho chuyên gia"</string>
    <string name="include_other_imes_in_language_switch_list" msgid="4533689960308565519">"Phương thức nhập khác"</string>
    <string name="include_other_imes_in_language_switch_list_summary" msgid="840637129103317635">"Khóa chuyển ngôn ngữ bao gồm cả các phương thức nhập liệu khác"</string>
    <string name="suppress_language_switch_key" msgid="8003788410354806368">"Bỏ khóa chuyển ngôn ngữ"</string>
    <string name="key_preview_popup_dismiss_delay" msgid="6213164897443068248">"Loại bỏ hiển thị phím trễ"</string>
    <string name="key_preview_popup_dismiss_no_delay" msgid="2096123151571458064">"Không có tgian trễ"</string>
    <string name="key_preview_popup_dismiss_default_delay" msgid="2166964333903906734">"Mặc định"</string>
    <string name="use_contacts_dict" msgid="4435317977804180815">"Đề xuất tên liên hệ"</string>
    <string name="use_contacts_dict_summary" msgid="6599983334507879959">"Sử dụng tên từ Danh bạ cho các đề xuất và chỉnh sửa"</string>
    <string name="auto_cap" msgid="1719746674854628252">"Tự động viết hoa"</string>
    <string name="configure_dictionaries_title" msgid="4238652338556902049">"Thêm từ điển"</string>
    <string name="main_dictionary" msgid="4798763781818361168">"Từ điển chính"</string>
    <string name="prefs_show_suggestions" msgid="8026799663445531637">"Hiển thị gợi ý sửa"</string>
    <string name="prefs_show_suggestions_summary" msgid="1583132279498502825">"Hiển thị từ được đề xuất khi nhập"</string>
    <string name="prefs_suggestion_visibility_show_name" msgid="3219916594067551303">"Luôn hiển thị"</string>
    <string name="prefs_suggestion_visibility_show_only_portrait_name" msgid="3551821800439659812">"Hiển thị trên chế độ khổ đứng"</string>
    <string name="prefs_suggestion_visibility_hide_name" msgid="6309143926422234673">"Luôn ẩn"</string>
    <string name="auto_correction" msgid="4979925752001319458">"Tự động sửa"</string>
    <string name="auto_correction_summary" msgid="5625751551134658006">"Phím cách và dấu câu tự động sửa từ nhập sai"</string>
    <string name="auto_correction_threshold_mode_off" msgid="8470882665417944026">"Tắt"</string>
    <string name="auto_correction_threshold_mode_modest" msgid="8788366690620799097">"Đơn giản"</string>
    <string name="auto_correction_threshold_mode_aggeressive" msgid="3524029103734923819">"Linh hoạt"</string>
    <string name="auto_correction_threshold_mode_very_aggeressive" msgid="3386782235540547678">"Rất linh hoạt"</string>
    <string name="bigram_prediction" msgid="5809665643352206540">"Đề xuất từ tiếp theo"</string>
    <string name="bigram_prediction_summary" msgid="3253961591626441019">"Dựa trên từ trước đó"</string>
    <string name="gesture_input" msgid="3310827802759290774">"Nhập bằng cử chỉ"</string>
    <string name="gesture_input_summary" msgid="7019742443455085809">"Nhập từ bằng cách lần theo các chữ cái của từ"</string>
<<<<<<< HEAD
=======
    <string name="gesture_preview_trail" msgid="3802333369335722221">"Hiển thị vệt cử chỉ"</string>
    <string name="gesture_floating_preview_text" msgid="6859416520117939680">"Hiển thị từ theo cử chỉ"</string>
    <string name="gesture_floating_preview_text_summary" msgid="3333754126434989709">"Hiển thị từ xem trước nổi bằng cử chỉ"</string>
>>>>>>> d299bde2
    <string name="added_word" msgid="8993883354622484372">"<xliff:g id="WORD">%s</xliff:g> : Đã lưu"</string>
    <string name="label_go_key" msgid="1635148082137219148">"Tìm"</string>
    <string name="label_next_key" msgid="362972844525672568">"Tiếp theo"</string>
    <string name="label_previous_key" msgid="1211868118071386787">"Trước"</string>
    <string name="label_done_key" msgid="2441578748772529288">"Xong"</string>
    <string name="label_send_key" msgid="2815056534433717444">"Gửi"</string>
    <string name="label_to_alpha_key" msgid="4793983863798817523">"ABC"</string>
    <string name="label_to_symbol_key" msgid="8516904117128967293">"?123"</string>
    <string name="label_to_symbol_with_microphone_key" msgid="9035925553010061906">"123"</string>
    <string name="label_pause_key" msgid="181098308428035340">"Tạm dừng"</string>
    <string name="label_wait_key" msgid="6402152600878093134">"Đợi"</string>
    <string name="spoken_use_headphones" msgid="896961781287283493">"Cắm tai nghe để nghe mật khẩu."</string>
    <string name="spoken_current_text_is" msgid="2485723011272583845">"Ký tự hiện tại là %s"</string>
    <string name="spoken_no_text_entered" msgid="7479685225597344496">"Không có ký tự nào được nhập"</string>
    <string name="spoken_description_unknown" msgid="3197434010402179157">"Mã phím %d"</string>
    <string name="spoken_description_shift" msgid="244197883292549308">"Shift"</string>
    <string name="spoken_description_shift_shifted" msgid="1681877323344195035">"Shift đang bật (bấm để tắt)"</string>
    <string name="spoken_description_caps_lock" msgid="3276478269526304432">"Caps lock đang bật (bấm để tắt)"</string>
    <string name="spoken_description_delete" msgid="8740376944276199801">"Xóa"</string>
    <string name="spoken_description_to_symbol" msgid="5486340107500448969">"Biểu tượng"</string>
    <string name="spoken_description_to_alpha" msgid="23129338819771807">"Chữ cái"</string>
    <string name="spoken_description_to_numeric" msgid="591752092685161732">"Số"</string>
    <string name="spoken_description_settings" msgid="4627462689603838099">"Cài đặt"</string>
    <string name="spoken_description_tab" msgid="2667716002663482248">"Tab"</string>
    <string name="spoken_description_space" msgid="2582521050049860859">"Dấu cách"</string>
    <string name="spoken_description_mic" msgid="615536748882611950">"Nhập dữ liệu bằng giọng nói"</string>
    <string name="spoken_description_smiley" msgid="2256309826200113918">"Mặt cười"</string>
    <string name="spoken_description_return" msgid="8178083177238315647">"Quay lại"</string>
    <string name="spoken_description_search" msgid="1247236163755920808">"Tìm kiếm"</string>
    <string name="spoken_description_dot" msgid="40711082435231673">"Dấu chấm"</string>
    <string name="spoken_description_language_switch" msgid="5507091328222331316">"Chuyển ngôn ngữ"</string>
    <string name="spoken_description_action_next" msgid="8636078276664150324">"Tiếp theo"</string>
    <string name="spoken_description_action_previous" msgid="800872415009336208">"Trước"</string>
    <string name="spoken_description_shiftmode_on" msgid="5700440798609574589">"Đã bật Shift"</string>
    <string name="spoken_description_shiftmode_locked" msgid="593175803181701830">"Đã bật Caps lock"</string>
    <string name="spoken_description_shiftmode_off" msgid="657219998449174808">"Đã tắt Shift"</string>
    <string name="spoken_description_mode_symbol" msgid="7183343879909747642">"Chế độ biểu tượng"</string>
    <string name="spoken_description_mode_alpha" msgid="3528307674390156956">"Chế độ chữ cái"</string>
    <string name="spoken_description_mode_phone" msgid="6520207943132026264">"Chế độ điện thoại"</string>
    <string name="spoken_description_mode_phone_shift" msgid="5499629753962641227">"Chế độ biểu tượng điện thoại"</string>
    <string name="voice_input" msgid="3583258583521397548">"Khóa nhập giọng nói"</string>
    <string name="voice_input_modes_main_keyboard" msgid="3360660341121083174">"Trên bàn phím chính"</string>
    <string name="voice_input_modes_symbols_keyboard" msgid="7203213240786084067">"Trên bàn phím biểu tượng"</string>
    <string name="voice_input_modes_off" msgid="3745699748218082014">"Tắt"</string>
    <string name="voice_input_modes_summary_main_keyboard" msgid="6586544292900314339">"Micrô trên bàn phím chính"</string>
    <string name="voice_input_modes_summary_symbols_keyboard" msgid="5233725927281932391">"Micrô trên bàn phím biểu tượng"</string>
    <string name="voice_input_modes_summary_off" msgid="63875609591897607">"Nhập liệu bằng giọng nói đã bị tắt"</string>
    <string name="configure_input_method" msgid="373356270290742459">"Định cấu hình phương thức nhập"</string>
    <string name="language_selection_title" msgid="1651299598555326750">"Ngôn ngữ nhập"</string>
    <string name="select_language" msgid="3693815588777926848">"Ngôn ngữ nhập"</string>
    <string name="hint_add_to_dictionary" msgid="573678656946085380">"Chạm lại để lưu"</string>
    <string name="has_dictionary" msgid="6071847973466625007">"Có sẵn từ điển"</string>
    <string name="prefs_enable_log" msgid="6620424505072963557">"Bật phản hồi của người dùng"</string>
    <string name="prefs_description_log" msgid="5827825607258246003">"Giúp nâng cao trình chỉnh sửa phương thức nhập này bằng cách tự động gửi thống kê sử dụng và báo cáo sự cố cho Google."</string>
    <string name="keyboard_layout" msgid="8451164783510487501">"Chủ đề bàn phím"</string>
    <string name="subtype_en_GB" msgid="88170601942311355">"Tiếng Anh (Anh)"</string>
    <string name="subtype_en_US" msgid="6160452336634534239">"Tiếng Anh (Mỹ)"</string>
    <string name="subtype_with_layout_en_GB" msgid="2179097748724725906">"Tiếng Anh (Anh) (<xliff:g id="LAYOUT">%s</xliff:g>)"</string>
    <string name="subtype_with_layout_en_US" msgid="1362581347576714579">"Tiếng Anh (Mỹ) (<xliff:g id="LAYOUT">%s</xliff:g>)"</string>
    <string name="subtype_no_language" msgid="141420857808801746">"Không có ngôn ngữ nào"</string>
    <string name="subtype_no_language_qwerty" msgid="2956121451616633133">"Không có ngôn ngữ (QWERTY)"</string>
    <string name="subtype_no_language_qwertz" msgid="1177848172397202890">"0 ngôn ngữ (QWERTZ)"</string>
    <string name="subtype_no_language_azerty" msgid="8721460968141187394">"0 ngôn ngữ (AZERTY)"</string>
    <string name="subtype_no_language_dvorak" msgid="3122976737669823935">"0 ngôn ngữ (Dvorak)"</string>
    <string name="subtype_no_language_colemak" msgid="4205992994906097244">"0 ngôn ngữ (Colemak)"</string>
    <string name="subtype_no_language_pcqwerty" msgid="8840928374394180189">"0 ngôn ngữ (PC)"</string>
    <string name="custom_input_styles_title" msgid="8429952441821251512">"Kiểu nhập tùy chỉnh"</string>
    <string name="add_style" msgid="6163126614514489951">"Thêm kiểu"</string>
    <string name="add" msgid="8299699805688017798">"Thêm"</string>
    <string name="remove" msgid="4486081658752944606">"Xóa"</string>
    <string name="save" msgid="7646738597196767214">"Lưu"</string>
    <string name="subtype_locale" msgid="8576443440738143764">"Ngôn ngữ"</string>
    <string name="keyboard_layout_set" msgid="4309233698194565609">"Bố cục"</string>
    <string name="custom_input_style_note_message" msgid="8826731320846363423">"Bạn cần phải bật kiểu nhập tùy chỉnh trước khi bắt đầu sử dụng nó. Bạn có muốn bật kiểu nhập tùy chỉnh ngay bây giờ không?"</string>
    <string name="enable" msgid="5031294444630523247">"Bật"</string>
    <string name="not_now" msgid="6172462888202790482">"Để sau"</string>
    <string name="custom_input_style_already_exists" msgid="8008728952215449707">"Đã tồn tại kiểu nhập tương tự: <xliff:g id="INPUT_STYLE_NAME">%s</xliff:g>"</string>
    <string name="prefs_usability_study_mode" msgid="1261130555134595254">"Chế độ nghiên cứu tính khả dụng"</string>
    <string name="prefs_keypress_vibration_duration_settings" msgid="1829950405285211668">"Cài đặt thời gian rung khi nhấn phím"</string>
    <string name="prefs_keypress_sound_volume_settings" msgid="5875933757082305040">"Cài đặt âm lượng khi nhấn phím"</string>
</resources><|MERGE_RESOLUTION|>--- conflicted
+++ resolved
@@ -60,12 +60,9 @@
     <string name="bigram_prediction_summary" msgid="3253961591626441019">"Dựa trên từ trước đó"</string>
     <string name="gesture_input" msgid="3310827802759290774">"Nhập bằng cử chỉ"</string>
     <string name="gesture_input_summary" msgid="7019742443455085809">"Nhập từ bằng cách lần theo các chữ cái của từ"</string>
-<<<<<<< HEAD
-=======
     <string name="gesture_preview_trail" msgid="3802333369335722221">"Hiển thị vệt cử chỉ"</string>
     <string name="gesture_floating_preview_text" msgid="6859416520117939680">"Hiển thị từ theo cử chỉ"</string>
     <string name="gesture_floating_preview_text_summary" msgid="3333754126434989709">"Hiển thị từ xem trước nổi bằng cử chỉ"</string>
->>>>>>> d299bde2
     <string name="added_word" msgid="8993883354622484372">"<xliff:g id="WORD">%s</xliff:g> : Đã lưu"</string>
     <string name="label_go_key" msgid="1635148082137219148">"Tìm"</string>
     <string name="label_next_key" msgid="362972844525672568">"Tiếp theo"</string>
