--- conflicted
+++ resolved
@@ -16,14 +16,10 @@
 
 package com.android.inputmethod.latin;
 
-<<<<<<< HEAD
-import com.android.inputmethod.compat.InputMethodSubtype;
-=======
 import com.android.inputmethod.compat.InputMethodInfoCompatWrapper;
 import com.android.inputmethod.compat.InputMethodManagerCompatWrapper;
 import com.android.inputmethod.compat.InputMethodSubtypeCompatWrapper;
 import com.android.inputmethod.deprecated.VoiceProxy;
->>>>>>> f1a81f5e
 import com.android.inputmethod.keyboard.KeyboardSwitcher;
 import com.android.inputmethod.keyboard.LatinKeyboard;
 
@@ -40,11 +36,6 @@
 import android.os.IBinder;
 import android.text.TextUtils;
 import android.util.Log;
-<<<<<<< HEAD
-import android.view.inputmethod.InputMethodInfo;
-import android.view.inputmethod.InputMethodManager;
-=======
->>>>>>> f1a81f5e
 
 import java.util.ArrayList;
 import java.util.Arrays;
@@ -136,7 +127,7 @@
     // Only configuration changed event is allowed to call this because this is heavy.
     private void updateAllParameters() {
         mSystemLocale = mResources.getConfiguration().locale;
-        // @@@ updateSubtype(mImm.getCurrentInputMethodSubtype());
+        updateSubtype(mImm.getCurrentInputMethodSubtype());
         updateParametersOnStartInputView();
     }
 
@@ -155,8 +146,8 @@
     private void updateEnabledSubtypes() {
         final String currentMode = getCurrentSubtypeMode();
         boolean foundCurrentSubtypeBecameDisabled = true;
-        // @@@ mAllEnabledSubtypesOfCurrentInputMethod = mImm.getEnabledInputMethodSubtypeList(
-        //        null, true);
+        mAllEnabledSubtypesOfCurrentInputMethod = mImm.getEnabledInputMethodSubtypeList(
+                null, true);
         mEnabledLanguagesOfCurrentInputMethod.clear();
         mEnabledKeyboardSubtypesOfCurrentInputMethod.clear();
         for (InputMethodSubtypeCompatWrapper ims: mAllEnabledSubtypesOfCurrentInputMethod) {
@@ -180,7 +171,7 @@
                 Log.w(TAG, "Current subtype: " + mInputLocaleStr + ", " + currentMode);
                 Log.w(TAG, "Last subtype was disabled. Update to the current one.");
             }
-            // @@@ updateSubtype(mImm.getCurrentInputMethodSubtype());
+            updateSubtype(mImm.getCurrentInputMethodSubtype());
         }
     }
 
@@ -193,12 +184,7 @@
                             + ", " + mShortcutSubtype.getMode())));
         }
         // TODO: Update an icon for shortcut IME
-<<<<<<< HEAD
-        /*
-        Map<InputMethodInfo, List<InputMethodSubtype>> shortcuts =
-=======
         final Map<InputMethodInfoCompatWrapper, List<InputMethodSubtypeCompatWrapper>> shortcuts =
->>>>>>> f1a81f5e
                 mImm.getShortcutInputMethodsAndSubtypes();
         for (InputMethodInfoCompatWrapper imi : shortcuts.keySet()) {
             List<InputMethodSubtypeCompatWrapper> subtypes = shortcuts.get(imi);
@@ -209,8 +195,14 @@
             // as appropriate.
             mShortcutSubtype = subtypes.size() > 0 ? subtypes.get(0) : null;
             break;
-            }
-        */
+        }
+        if (DBG) {
+            Log.d(TAG, "Update shortcut IME to : "
+                    + (mShortcutInputMethodInfo == null
+                            ? "<null>" : mShortcutInputMethodInfo.getId()) + ", "
+                    + (mShortcutSubtype == null ? "<null>" : (mShortcutSubtype.getLocale()
+                            + ", " + mShortcutSubtype.getMode())));
+        }
     }
 
     // Update the current subtype. LatinIME.onCurrentInputMethodSubtypeChanged calls this function.
@@ -218,7 +210,7 @@
         final String newLocale;
         final String newMode;
         final String oldMode = getCurrentSubtypeMode();
-        if (newSubtype == null) {
+        if (newSubtype == null || newSubtype.getOriginalObject() == null) {
             // Normally, newSubtype shouldn't be null. But just in case newSubtype was null,
             // fallback to the default locale.
             Log.w(TAG, "Couldn't get the current subtype.");
@@ -315,9 +307,6 @@
         if (token == null || mShortcutInputMethodInfo == null) {
             return;
         }
-<<<<<<< HEAD
-        // @@@ mImm.setInputMethodAndSubtype(token, mShortcutInfo.getId(), mShortcutSubtype);
-=======
         final String imiId = mShortcutInputMethodInfo.getId();
         final InputMethodSubtypeCompatWrapper subtype = mShortcutSubtype;
         new AsyncTask<Void, Void, Void>() {
@@ -338,20 +327,14 @@
                 mService.notifyOnCurrentInputMethodSubtypeChanged(subtype);
             }
         }.execute();
->>>>>>> f1a81f5e
     }
 
     public Drawable getShortcutIcon() {
         return getSubtypeIcon(mShortcutInputMethodInfo, mShortcutSubtype);
     }
 
-<<<<<<< HEAD
-    private Drawable getSubtypeIcon(InputMethodInfo imi, InputMethodSubtype subtype) {
-        /*
-=======
     private Drawable getSubtypeIcon(
             InputMethodInfoCompatWrapper imi, InputMethodSubtypeCompatWrapper subtype) {
->>>>>>> f1a81f5e
         final PackageManager pm = mService.getPackageManager();
         if (imi != null) {
             final String imiPackageName = imi.getPackageName();
@@ -373,8 +356,7 @@
                     Log.w(TAG, "IME can't be found: " + imiPackageName);
                 }
             }
-            }
-        */
+        }
         return null;
     }
 
