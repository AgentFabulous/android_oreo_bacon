--- conflicted
+++ resolved
@@ -238,17 +238,13 @@
                 true /* useFullEditDistance */, mLocale, mDictType, true /* isUpdatable */);
     }
 
-<<<<<<< HEAD
-    public void clear() {
-=======
     private void createOnMemoryBinaryDictionaryLocked() {
         mBinaryDictionary = new BinaryDictionary(
                 mDictFile.getAbsolutePath(), true /* useFullEditDistance */, mLocale, mDictType,
                 DICTIONARY_FORMAT_VERSION, getHeaderAttributeMap());
     }
 
-    protected void clear() {
->>>>>>> d437df0a
+    public void clear() {
         ExecutorUtils.getExecutor(mDictName).execute(new Runnable() {
             @Override
             public void run() {
