--- conflicted
+++ resolved
@@ -1748,10 +1748,6 @@
         // TODO: implement rememberReplacedWord for typed words
     }
 
-<<<<<<< HEAD
-    private void pickSuggestion(CharSequence suggestion) {
-        LatinKeyboardView inputView = mKeyboardSwitcher.getInputView();
-=======
     /**
      * Commits the chosen word to the text field and saves it for later
      * retrieval.
@@ -1761,7 +1757,7 @@
      *            word.
      */
     private void pickSuggestion(CharSequence suggestion, boolean correcting) {
->>>>>>> 44f92495
+        LatinKeyboardView inputView = mKeyboardSwitcher.getInputView();
         if (mCapsLock) {
             suggestion = suggestion.toString().toUpperCase();
         } else if (preferCapitalization()
