--- conflicted
+++ resolved
@@ -265,7 +265,6 @@
 # Switching to 32-bit-by-default host multilib build
 $(call add-clean-step, rm -rf $(HOST_OUT_INTERMEDIATES))
 
-<<<<<<< HEAD
 # KKWT has become API 20
 $(call add-clean-step, rm -rf $(PRODUCT_OUT)/system/build.prop)
 $(call add-clean-step, rm -rf $(PRODUCT_OUT)/system/app/*)
@@ -274,11 +273,9 @@
 # ims-common.jar added to BOOTCLASSPATH
 $(call add-clean-step, rm -rf $(PRODUCT_OUT)/obj/ETC/init.environ.rc_intermediates)
 
-=======
 # Change ro.zygote for core_64_bit.mk from zygote32_64 to zygote64_32
 $(call add-clean-step, rm -rf $(PRODUCT_OUT)/root/default.prop)
 $(call add-clean-step, rm -rf $(PRODUCT_OUT)/recovery/root/default.prop)
->>>>>>> b60ccd66
 # ************************************************
 # NEWER CLEAN STEPS MUST BE AT THE END OF THE LIST
 # ************************************************