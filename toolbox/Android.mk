LOCAL_PATH:= $(call my-dir)


common_cflags := \
    -std=gnu99 \
    -Werror -Wno-unused-parameter \
    -I$(LOCAL_PATH)/upstream-netbsd/include/ \
    -include bsd-compatibility.h \


include $(CLEAR_VARS)
LOCAL_SRC_FILES := upstream-netbsd/bin/cat/cat.c
LOCAL_CFLAGS += $(common_cflags) -Dmain=cat_main
LOCAL_MODULE := libtoolbox_cat
LOCAL_ADDITIONAL_DEPENDENCIES += $(LOCAL_PATH)/Android.mk
include $(BUILD_STATIC_LIBRARY)

include $(CLEAR_VARS)
LOCAL_SRC_FILES := upstream-netbsd/sbin/chown/chown.c
LOCAL_CFLAGS += $(common_cflags) -Dmain=chown_main
LOCAL_MODULE := libtoolbox_chown
LOCAL_ADDITIONAL_DEPENDENCIES += $(LOCAL_PATH)/Android.mk
include $(BUILD_STATIC_LIBRARY)

include $(CLEAR_VARS)
LOCAL_SRC_FILES := \
    upstream-netbsd/bin/cp/cp.c \
    upstream-netbsd/bin/cp/utils.c
LOCAL_CFLAGS += $(common_cflags) -Dmain=cp_main
LOCAL_MODULE := libtoolbox_cp
LOCAL_ADDITIONAL_DEPENDENCIES += $(LOCAL_PATH)/Android.mk
include $(BUILD_STATIC_LIBRARY)

include $(CLEAR_VARS)
LOCAL_SRC_FILES := \
    upstream-netbsd/bin/dd/args.c \
    upstream-netbsd/bin/dd/conv.c \
    upstream-netbsd/bin/dd/dd.c \
    upstream-netbsd/bin/dd/dd_hostops.c \
    upstream-netbsd/bin/dd/misc.c \
    upstream-netbsd/bin/dd/position.c
LOCAL_CFLAGS += $(common_cflags) -Dmain=dd_main -DNO_CONV
LOCAL_MODULE := libtoolbox_dd
LOCAL_ADDITIONAL_DEPENDENCIES += $(LOCAL_PATH)/Android.mk
include $(BUILD_STATIC_LIBRARY)

include $(CLEAR_VARS)
LOCAL_SRC_FILES := upstream-netbsd/usr.bin/du/du.c
LOCAL_CFLAGS += $(common_cflags) -Dmain=du_main
LOCAL_MODULE := libtoolbox_du
LOCAL_ADDITIONAL_DEPENDENCIES += $(LOCAL_PATH)/Android.mk
include $(BUILD_STATIC_LIBRARY)

include $(CLEAR_VARS)
LOCAL_SRC_FILES := \
    upstream-netbsd/usr.bin/grep/fastgrep.c \
    upstream-netbsd/usr.bin/grep/file.c \
    upstream-netbsd/usr.bin/grep/grep.c \
    upstream-netbsd/usr.bin/grep/queue.c \
    upstream-netbsd/usr.bin/grep/util.c
LOCAL_CFLAGS += $(common_cflags) -Dmain=grep_main
LOCAL_MODULE := libtoolbox_grep
LOCAL_ADDITIONAL_DEPENDENCIES += $(LOCAL_PATH)/Android.mk
include $(BUILD_STATIC_LIBRARY)

include $(CLEAR_VARS)
LOCAL_SRC_FILES := upstream-netbsd/bin/kill/kill.c
LOCAL_CFLAGS += $(common_cflags) -Dmain=kill_main
LOCAL_MODULE := libtoolbox_kill
LOCAL_ADDITIONAL_DEPENDENCIES += $(LOCAL_PATH)/Android.mk
include $(BUILD_STATIC_LIBRARY)

include $(CLEAR_VARS)
LOCAL_SRC_FILES := upstream-netbsd/bin/ln/ln.c
LOCAL_CFLAGS += $(common_cflags) -Dmain=ln_main
LOCAL_MODULE := libtoolbox_ln
LOCAL_ADDITIONAL_DEPENDENCIES += $(LOCAL_PATH)/Android.mk
include $(BUILD_STATIC_LIBRARY)

include $(CLEAR_VARS)
LOCAL_SRC_FILES := upstream-netbsd/bin/mv/mv.c
LOCAL_CFLAGS += $(common_cflags) -Dmain=mv_main -D__SVR4
LOCAL_MODULE := libtoolbox_mv
LOCAL_ADDITIONAL_DEPENDENCIES += $(LOCAL_PATH)/Android.mk
include $(BUILD_STATIC_LIBRARY)

include $(CLEAR_VARS)
LOCAL_SRC_FILES := upstream-netbsd/usr.bin/printenv/printenv.c
LOCAL_CFLAGS += $(common_cflags) -Dmain=printenv_main
LOCAL_MODULE := libtoolbox_printenv
LOCAL_ADDITIONAL_DEPENDENCIES += $(LOCAL_PATH)/Android.mk
include $(BUILD_STATIC_LIBRARY)

include $(CLEAR_VARS)
LOCAL_SRC_FILES := upstream-netbsd/bin/rm/rm.c
LOCAL_CFLAGS += $(common_cflags) -Dmain=rm_main
LOCAL_MODULE := libtoolbox_rm
LOCAL_ADDITIONAL_DEPENDENCIES += $(LOCAL_PATH)/Android.mk
include $(BUILD_STATIC_LIBRARY)

include $(CLEAR_VARS)
LOCAL_SRC_FILES := upstream-netbsd/bin/rmdir/rmdir.c
LOCAL_CFLAGS += $(common_cflags) -Dmain=rmdir_main
LOCAL_MODULE := libtoolbox_rmdir
LOCAL_ADDITIONAL_DEPENDENCIES += $(LOCAL_PATH)/Android.mk
include $(BUILD_STATIC_LIBRARY)

include $(CLEAR_VARS)
LOCAL_SRC_FILES := upstream-netbsd/bin/sleep/sleep.c
LOCAL_CFLAGS += $(common_cflags) -Dmain=sleep_main
LOCAL_MODULE := libtoolbox_sleep
LOCAL_ADDITIONAL_DEPENDENCIES += $(LOCAL_PATH)/Android.mk
include $(BUILD_STATIC_LIBRARY)

include $(CLEAR_VARS)
LOCAL_SRC_FILES := upstream-netbsd/bin/sync/sync.c
LOCAL_CFLAGS += $(common_cflags) -Dmain=sync_main
LOCAL_MODULE := libtoolbox_sync
LOCAL_ADDITIONAL_DEPENDENCIES += $(LOCAL_PATH)/Android.mk
include $(BUILD_STATIC_LIBRARY)


include $(CLEAR_VARS)

BSD_TOOLS := \
    cat \
    chown \
    cp \
    dd \
    du \
    grep \
    kill \
    ln \
    mv \
    printenv \
    rm \
    rmdir \
    sleep \
    sync \

OUR_TOOLS := \
    chcon \
    chmod \
    cmp \
    date \
    df \
    dmesg \
    getenforce \
    getevent \
    getprop \
    getsebool \
    hd \
    id \
    ifconfig \
    iftop \
    ioctl \
    ionice \
    load_policy \
    log \
    ls \
    lsof \
    md5 \
    mkdir \
    mknod \
    mkswap \
    mount \
    nandread \
    netstat \
    newfs_msdos \
    nohup \
    notify \
    ps \
    readlink \
    renice \
    restorecon \
<<<<<<< HEAD
    prlimit \
    rmmod \
=======
>>>>>>> db38d10a
    route \
    runcon \
    schedtop \
    sendevent \
    setenforce \
    setprop \
    setsebool \
    smd \
    start \
    stop \
    swapoff \
    swapon \
    top \
    touch \
    umount \
    uptime \
    vmstat \
    watchprops \
    wipe \

ALL_TOOLS = $(BSD_TOOLS) $(OUR_TOOLS)

LOCAL_SRC_FILES := \
    upstream-netbsd/lib/libc/gen/getbsize.c \
    upstream-netbsd/lib/libc/gen/humanize_number.c \
    upstream-netbsd/lib/libc/stdlib/strsuftoll.c \
    upstream-netbsd/lib/libc/string/swab.c \
    upstream-netbsd/lib/libutil/raise_default_signal.c \
    dynarray.c \
    pwcache.c \
    $(patsubst %,%.c,$(OUR_TOOLS)) \
    toolbox.c \

LOCAL_CFLAGS += $(common_cflags)

LOCAL_C_INCLUDES += external/openssl/include

LOCAL_SHARED_LIBRARIES := \
    libcrypto \
    libcutils \
    libselinux \

# libusbhost is only used by lsusb, and that isn't usually included in toolbox.
# The linker strips out all the unused library code in the normal case.
LOCAL_STATIC_LIBRARIES := \
    libusbhost \

LOCAL_WHOLE_STATIC_LIBRARIES := $(patsubst %,libtoolbox_%,$(BSD_TOOLS))

LOCAL_MODULE := toolbox
LOCAL_ADDITIONAL_DEPENDENCIES += $(LOCAL_PATH)/Android.mk

# Including this will define $(intermediates).
#
include $(BUILD_EXECUTABLE)

$(LOCAL_PATH)/toolbox.c: $(intermediates)/tools.h

TOOLS_H := $(intermediates)/tools.h
$(TOOLS_H): PRIVATE_TOOLS := $(ALL_TOOLS)
$(TOOLS_H): PRIVATE_CUSTOM_TOOL = echo "/* file generated automatically */" > $@ ; for t in $(PRIVATE_TOOLS) ; do echo "TOOL($$t)" >> $@ ; done
$(TOOLS_H): $(LOCAL_PATH)/Android.mk
$(TOOLS_H):
	$(transform-generated-source)

# Make symbolic link launchers for each tool.
SYMLINKS := $(addprefix $(TARGET_OUT)/bin/,$(ALL_TOOLS))
$(SYMLINKS): TOOLBOX_BINARY := $(LOCAL_MODULE)
$(SYMLINKS): $(LOCAL_INSTALLED_MODULE) $(LOCAL_PATH)/Android.mk
	@echo "Symlink: $@ -> $(TOOLBOX_BINARY)"
	@mkdir -p $(dir $@)
	@rm -rf $@
	$(hide) ln -sf $(TOOLBOX_BINARY) $@

ALL_DEFAULT_INSTALLED_MODULES += $(SYMLINKS)

# We need this so that the installed files could be picked up based on the
# local module name
ALL_MODULES.$(LOCAL_MODULE).INSTALLED := \
    $(ALL_MODULES.$(LOCAL_MODULE).INSTALLED) $(SYMLINKS)


# We only want 'r' on userdebug and eng builds.
include $(CLEAR_VARS)
LOCAL_SRC_FILES := r.c
LOCAL_CFLAGS += $(common_cflags)
LOCAL_MODULE := r
LOCAL_MODULE_TAGS := debug
LOCAL_ADDITIONAL_DEPENDENCIES += $(LOCAL_PATH)/Android.mk
include $(BUILD_EXECUTABLE)<|MERGE_RESOLUTION|>--- conflicted
+++ resolved
@@ -170,14 +170,10 @@
     nohup \
     notify \
     ps \
+    prlimit \
     readlink \
     renice \
     restorecon \
-<<<<<<< HEAD
-    prlimit \
-    rmmod \
-=======
->>>>>>> db38d10a
     route \
     runcon \
     schedtop \
