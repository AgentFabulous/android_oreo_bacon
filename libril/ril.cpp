--- conflicted
+++ resolved
@@ -5623,19 +5623,12 @@
         case RIL_UNSOL_SRVCC_STATE_NOTIFY: return "UNSOL_SRVCC_STATE_NOTIFY";
         case RIL_UNSOL_HARDWARE_CONFIG_CHANGED: return "UNSOL_HARDWARE_CONFIG_CHANGED";
         case RIL_UNSOL_DC_RT_INFO_CHANGED: return "UNSOL_DC_RT_INFO_CHANGED";
-<<<<<<< HEAD
-        case RIL_REQUEST_SHUTDOWN: return "SHUTDOWN";
-        case RIL_UNSOL_RADIO_CAPABILITY: return "RIL_UNSOL_RADIO_CAPABILITY";
-        case RIL_RESPONSE_ACKNOWLEDGEMENT: return "RIL_RESPONSE_ACKNOWLEDGEMENT";
-        case RIL_UNSOL_PCO_DATA: return "RIL_UNSOL_PCO_DATA";
-        case RIL_UNSOL_MODEM_RESTART: return "RIL_UNSOL_MODEM_RESTART";
-=======
         case RIL_UNSOL_RADIO_CAPABILITY: return "UNSOL_RADIO_CAPABILITY";
+        case RIL_UNSOL_MODEM_RESTART: return "UNSOL_MODEM_RESTART";
         case RIL_UNSOL_ON_SS: return "UNSOL_ON_SS";
         case RIL_UNSOL_STK_CC_ALPHA_NOTIFY: return "UNSOL_STK_CC_ALPHA_NOTIFY";
         case RIL_UNSOL_LCEDATA_RECV: return "UNSOL_LCEDATA_RECV";
         case RIL_UNSOL_PCO_DATA: return "UNSOL_PCO_DATA";
->>>>>>> e534d6ce
         default: return "<unknown request>";
     }
 }
