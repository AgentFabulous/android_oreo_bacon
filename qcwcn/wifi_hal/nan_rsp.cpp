--- conflicted
+++ resolved
@@ -168,14 +168,9 @@
                                            (char *)outputTlv.value,
                                            &pRsp->body.stats_response);
                 }
-<<<<<<< HEAD
             }
             else
                 ALOGV("%s: No TLV's present",__func__);
-=======
-            } else
-                ALOGI("%s: No TLV's present",__func__);
->>>>>>> c713018c
             break;
         }
         case NAN_MSG_ID_ENABLE_RSP:
