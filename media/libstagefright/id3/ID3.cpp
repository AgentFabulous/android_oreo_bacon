/*
 * Copyright (C) 2010 The Android Open Source Project
 *
 * Licensed under the Apache License, Version 2.0 (the "License");
 * you may not use this file except in compliance with the License.
 * You may obtain a copy of the License at
 *
 *      http://www.apache.org/licenses/LICENSE-2.0
 *
 * Unless required by applicable law or agreed to in writing, software
 * distributed under the License is distributed on an "AS IS" BASIS,
 * WITHOUT WARRANTIES OR CONDITIONS OF ANY KIND, either express or implied.
 * See the License for the specific language governing permissions and
 * limitations under the License.
 */

//#define LOG_NDEBUG 0
#define LOG_TAG "ID3"
#include <utils/Log.h>

#include "../include/ID3.h"

#include <media/stagefright/foundation/ADebug.h>
#include <media/stagefright/DataSource.h>
#include <media/stagefright/Utils.h>
#include <utils/String8.h>
#include <byteswap.h>

namespace android {

static const size_t kMaxMetadataSize = 3 * 1024 * 1024;

struct MemorySource : public DataSource {
    MemorySource(const uint8_t *data, size_t size)
        : mData(data),
          mSize(size) {
    }

    virtual status_t initCheck() const {
        return OK;
    }

    virtual ssize_t readAt(off64_t offset, void *data, size_t size) {
        off64_t available = (offset >= (off64_t)mSize) ? 0ll : mSize - offset;

        size_t copy = (available > (off64_t)size) ? size : available;
        memcpy(data, mData + offset, copy);

        return copy;
    }

private:
    const uint8_t *mData;
    size_t mSize;

    DISALLOW_EVIL_CONSTRUCTORS(MemorySource);
};

ID3::ID3(const sp<DataSource> &source, bool ignoreV1, off64_t offset)
    : mIsValid(false),
      mData(NULL),
      mSize(0),
      mFirstFrameOffset(0),
      mVersion(ID3_UNKNOWN),
      mRawSize(0) {
    mIsValid = parseV2(source, offset);

    if (!mIsValid && !ignoreV1) {
        mIsValid = parseV1(source);
    }
}

ID3::ID3(const uint8_t *data, size_t size, bool ignoreV1)
    : mIsValid(false),
      mData(NULL),
      mSize(0),
      mFirstFrameOffset(0),
      mVersion(ID3_UNKNOWN),
      mRawSize(0) {
    sp<MemorySource> source = new MemorySource(data, size);

    mIsValid = parseV2(source, 0);

    if (!mIsValid && !ignoreV1) {
        mIsValid = parseV1(source);
    }
}

ID3::~ID3() {
    if (mData) {
        free(mData);
        mData = NULL;
    }
}

bool ID3::isValid() const {
    return mIsValid;
}

ID3::Version ID3::version() const {
    return mVersion;
}

// static
bool ID3::ParseSyncsafeInteger(const uint8_t encoded[4], size_t *x) {
    *x = 0;
    for (int32_t i = 0; i < 4; ++i) {
        if (encoded[i] & 0x80) {
            return false;
        }

        *x = ((*x) << 7) | encoded[i];
    }

    return true;
}

bool ID3::parseV2(const sp<DataSource> &source, off64_t offset) {
struct id3_header {
    char id[3];
    uint8_t version_major;
    uint8_t version_minor;
    uint8_t flags;
    uint8_t enc_size[4];
    };

    id3_header header;
    if (source->readAt(
                offset, &header, sizeof(header)) != (ssize_t)sizeof(header)) {
        return false;
    }

    if (memcmp(header.id, "ID3", 3)) {
        return false;
    }

    if (header.version_major == 0xff || header.version_minor == 0xff) {
        return false;
    }

    if (header.version_major == 2) {
        if (header.flags & 0x3f) {
            // We only support the 2 high bits, if any of the lower bits are
            // set, we cannot guarantee to understand the tag format.
            return false;
        }

        if (header.flags & 0x40) {
            // No compression scheme has been decided yet, ignore the
            // tag if compression is indicated.

            return false;
        }
    } else if (header.version_major == 3) {
        if (header.flags & 0x1f) {
            // We only support the 3 high bits, if any of the lower bits are
            // set, we cannot guarantee to understand the tag format.
            return false;
        }
    } else if (header.version_major == 4) {
        if (header.flags & 0x0f) {
            // The lower 4 bits are undefined in this spec.
            return false;
        }
    } else {
        return false;
    }

    size_t size;
    if (!ParseSyncsafeInteger(header.enc_size, &size)) {
        return false;
    }

    if (size > kMaxMetadataSize) {
        ALOGE("skipping huge ID3 metadata of size %zu", size);
        return false;
    }

    mData = (uint8_t *)malloc(size);

    if (mData == NULL) {
        return false;
    }

    mSize = size;
    mRawSize = mSize + sizeof(header);

    if (source->readAt(offset + sizeof(header), mData, mSize) != (ssize_t)mSize) {
        free(mData);
        mData = NULL;

        return false;
    }

    if (header.version_major == 4) {
        void *copy = malloc(size);
        memcpy(copy, mData, size);

        bool success = removeUnsynchronizationV2_4(false /* iTunesHack */);
        if (!success) {
            memcpy(mData, copy, size);
            mSize = size;

            success = removeUnsynchronizationV2_4(true /* iTunesHack */);

            if (success) {
                ALOGV("Had to apply the iTunes hack to parse this ID3 tag");
            }
        }

        free(copy);
        copy = NULL;

        if (!success) {
            free(mData);
            mData = NULL;

            return false;
        }
    } else if (header.flags & 0x80) {
        ALOGV("removing unsynchronization");

        removeUnsynchronization();
    }

    mFirstFrameOffset = 0;
    if (header.version_major == 3 && (header.flags & 0x40)) {
        // Version 2.3 has an optional extended header.

        if (mSize < 4) {
            free(mData);
            mData = NULL;

            return false;
        }

        size_t extendedHeaderSize = U32_AT(&mData[0]) + 4;

        if (extendedHeaderSize > mSize) {
            free(mData);
            mData = NULL;

            return false;
        }

        mFirstFrameOffset = extendedHeaderSize;

        uint16_t extendedFlags = 0;
        if (extendedHeaderSize >= 6) {
            extendedFlags = U16_AT(&mData[4]);

            if (extendedHeaderSize >= 10) {
                size_t paddingSize = U32_AT(&mData[6]);

                if (mFirstFrameOffset + paddingSize > mSize) {
                    free(mData);
                    mData = NULL;

                    return false;
                }

                mSize -= paddingSize;
            }

            if (extendedFlags & 0x8000) {
                ALOGV("have crc");
            }
        }
    } else if (header.version_major == 4 && (header.flags & 0x40)) {
        // Version 2.4 has an optional extended header, that's different
        // from Version 2.3's...

        if (mSize < 4) {
            free(mData);
            mData = NULL;

            return false;
        }

        size_t ext_size;
        if (!ParseSyncsafeInteger(mData, &ext_size)) {
            free(mData);
            mData = NULL;

            return false;
        }

        if (ext_size < 6 || ext_size > mSize) {
            free(mData);
            mData = NULL;

            return false;
        }

        mFirstFrameOffset = ext_size;
    }

    if (header.version_major == 2) {
        mVersion = ID3_V2_2;
    } else if (header.version_major == 3) {
        mVersion = ID3_V2_3;
    } else {
        CHECK_EQ(header.version_major, 4);
        mVersion = ID3_V2_4;
    }

    return true;
}

void ID3::removeUnsynchronization() {
    for (size_t i = 0; i + 1 < mSize; ++i) {
        if (mData[i] == 0xff && mData[i + 1] == 0x00) {
            memmove(&mData[i + 1], &mData[i + 2], mSize - i - 2);
            --mSize;
        }
    }
}

static void WriteSyncsafeInteger(uint8_t *dst, size_t x) {
    for (size_t i = 0; i < 4; ++i) {
        dst[3 - i] = (x & 0x7f);
        x >>= 7;
    }
}

bool ID3::removeUnsynchronizationV2_4(bool iTunesHack) {
    size_t oldSize = mSize;

    size_t offset = 0;
    while (mSize >= 10 && offset <= mSize - 10) {
        if (!memcmp(&mData[offset], "\0\0\0\0", 4)) {
            break;
        }

        size_t dataSize;
        if (iTunesHack) {
            dataSize = U32_AT(&mData[offset + 4]);
        } else if (!ParseSyncsafeInteger(&mData[offset + 4], &dataSize)) {
            return false;
        }

        if (dataSize > mSize - 10 - offset) {
            return false;
        }

        uint16_t flags = U16_AT(&mData[offset + 8]);
        uint16_t prevFlags = flags;

        if (flags & 1) {
            // Strip data length indicator

            if (mSize < 14 || mSize - 14 < offset || dataSize < 4) {
                return false;
            }
            memmove(&mData[offset + 10], &mData[offset + 14], mSize - offset - 14);
            mSize -= 4;
            dataSize -= 4;

            flags &= ~1;
        }

        if (flags & 2) {
            // This file has "unsynchronization", so we have to replace occurrences
            // of 0xff 0x00 with just 0xff in order to get the real data.

            size_t readOffset = offset + 11;
            size_t writeOffset = offset + 11;
            for (size_t i = 0; i + 1 < dataSize; ++i) {
                if (mData[readOffset - 1] == 0xff
                        && mData[readOffset] == 0x00) {
                    ++readOffset;
                    --mSize;
                    --dataSize;
                }
                mData[writeOffset++] = mData[readOffset++];
            }
            // move the remaining data following this frame
            memmove(&mData[writeOffset], &mData[readOffset], oldSize - readOffset);

            flags &= ~2;
        }

        if (flags != prevFlags || iTunesHack) {
            WriteSyncsafeInteger(&mData[offset + 4], dataSize);
            mData[offset + 8] = flags >> 8;
            mData[offset + 9] = flags & 0xff;
        }

        offset += 10 + dataSize;
    }

    memset(&mData[mSize], 0, oldSize - mSize);

    return true;
}

ID3::Iterator::Iterator(const ID3 &parent, const char *id)
    : mParent(parent),
      mID(NULL),
      mOffset(mParent.mFirstFrameOffset),
      mFrameData(NULL),
      mFrameSize(0) {
    if (id) {
        mID = strdup(id);
    }

    findFrame();
}

ID3::Iterator::~Iterator() {
    if (mID) {
        free(mID);
        mID = NULL;
    }
}

bool ID3::Iterator::done() const {
    return mFrameData == NULL;
}

void ID3::Iterator::next() {
    if (mFrameData == NULL) {
        return;
    }

    mOffset += mFrameSize;

    findFrame();
}

void ID3::Iterator::getID(String8 *id) const {
    id->setTo("");

    if (mFrameData == NULL) {
        return;
    }

    if (mParent.mVersion == ID3_V2_2) {
        id->setTo((const char *)&mParent.mData[mOffset], 3);
    } else if (mParent.mVersion == ID3_V2_3 || mParent.mVersion == ID3_V2_4) {
        id->setTo((const char *)&mParent.mData[mOffset], 4);
    } else {
        CHECK(mParent.mVersion == ID3_V1 || mParent.mVersion == ID3_V1_1);

        switch (mOffset) {
            case 3:
                id->setTo("TT2");
                break;
            case 33:
                id->setTo("TP1");
                break;
            case 63:
                id->setTo("TAL");
                break;
            case 93:
                id->setTo("TYE");
                break;
            case 97:
                id->setTo("COM");
                break;
            case 126:
                id->setTo("TRK");
                break;
            case 127:
                id->setTo("TCO");
                break;
            default:
                CHECK(!"should not be here.");
                break;
        }
    }
}


// the 2nd argument is used to get the data following the \0 in a comment field
void ID3::Iterator::getString(String8 *id, String8 *comment) const {
    getstring(id, false);
    if (comment != NULL) {
        getstring(comment, true);
    }
}

// comment fields (COM/COMM) contain an initial short descriptor, followed by \0,
// followed by more data. The data following the \0 can be retrieved by setting
// "otherdata" to true.
void ID3::Iterator::getstring(String8 *id, bool otherdata) const {
    id->setTo("");

    const uint8_t *frameData = mFrameData;
    if (frameData == NULL) {
        return;
    }

    uint8_t encoding = *frameData;

    if (mParent.mVersion == ID3_V1 || mParent.mVersion == ID3_V1_1) {
        if (mOffset == 126 || mOffset == 127) {
            // Special treatment for the track number and genre.
            char tmp[16];
            sprintf(tmp, "%d", (int)*frameData);

            id->setTo(tmp);
            return;
        }

        // this is supposed to be ISO-8859-1, but pass it up as-is to the caller, who will figure
        // out the real encoding
        id->setTo((const char*)frameData, mFrameSize);
        return;
    }

    if (mFrameSize < getHeaderLength() + 1) {
        return;
    }
    size_t n = mFrameSize - getHeaderLength() - 1;
    if (otherdata) {
        // skip past the encoding, language, and the 0 separator
        frameData += 4;
        int32_t i = n - 4;
        while(--i >= 0 && *++frameData != 0) ;
        int skipped = (frameData - mFrameData);
        if (skipped >= (int)n) {
            return;
        }
        n -= skipped;
    }

    if (encoding == 0x00) {
        // supposedly ISO 8859-1
        id->setTo((const char*)frameData + 1, n);
    } else if (encoding == 0x03) {
        // supposedly UTF-8
        id->setTo((const char *)(frameData + 1), n);
    } else if (encoding == 0x02) {
        // supposedly UTF-16 BE, no byte order mark.
        // API wants number of characters, not number of bytes...
        int len = n / 2;
        const char16_t *framedata = (const char16_t *) (frameData + 1);
        char16_t *framedatacopy = NULL;
#if BYTE_ORDER == LITTLE_ENDIAN
        framedatacopy = new char16_t[len];
        for (int i = 0; i < len; i++) {
            framedatacopy[i] = bswap_16(framedata[i]);
        }
        framedata = framedatacopy;
#endif
        id->setTo(framedata, len);
        if (framedatacopy != NULL) {
            delete[] framedatacopy;
        }
    } else if (encoding == 0x01) {
        // UCS-2
        // API wants number of characters, not number of bytes...
        int len = n / 2;
        const char16_t *framedata = (const char16_t *) (frameData + 1);
        char16_t *framedatacopy = NULL;
        if (*framedata == 0xfffe) {
            // endianness marker doesn't match host endianness, convert
            framedatacopy = new char16_t[len];
            for (int i = 0; i < len; i++) {
                framedatacopy[i] = bswap_16(framedata[i]);
            }
            framedata = framedatacopy;
        }
        // If the string starts with an endianness marker, skip it
        if (*framedata == 0xfeff) {
            framedata++;
            len--;
        }

        // check if the resulting data consists entirely of 8-bit values
        bool eightBit = true;
        for (int i = 0; i < len; i++) {
            if (framedata[i] > 0xff) {
                eightBit = false;
                break;
            }
        }
        if (eightBit) {
            // collapse to 8 bit, then let the media scanner client figure out the real encoding
            char *frame8 = new char[len];
            for (int i = 0; i < len; i++) {
                frame8[i] = framedata[i];
            }
            id->setTo(frame8, len);
            delete [] frame8;
        } else {
            id->setTo(framedata, len);
        }

        if (framedatacopy != NULL) {
            delete[] framedatacopy;
        }
    }
}

const uint8_t *ID3::Iterator::getData(size_t *length) const {
    *length = 0;

    if (mFrameData == NULL) {
        return NULL;
    }

    *length = mFrameSize - getHeaderLength();

    return mFrameData;
}

size_t ID3::Iterator::getHeaderLength() const {
    if (mParent.mVersion == ID3_V2_2) {
        return 6;
    } else if (mParent.mVersion == ID3_V2_3 || mParent.mVersion == ID3_V2_4) {
        return 10;
    } else {
        CHECK(mParent.mVersion == ID3_V1 || mParent.mVersion == ID3_V1_1);
        return 0;
    }
}

void ID3::Iterator::findFrame() {
    for (;;) {
        mFrameData = NULL;
        mFrameSize = 0;

        if (mParent.mVersion == ID3_V2_2) {
            if (mOffset + 6 > mParent.mSize) {
                return;
            }

            if (!memcmp(&mParent.mData[mOffset], "\0\0\0", 3)) {
                return;
            }

            mFrameSize =
                (mParent.mData[mOffset + 3] << 16)
                | (mParent.mData[mOffset + 4] << 8)
                | mParent.mData[mOffset + 5];

            if (mFrameSize == 0) {
                return;
            }
            mFrameSize += 6; // add tag id and size field

            // Prevent integer overflow in validation
            if (SIZE_MAX - mOffset <= mFrameSize) {
                return;
            }

            if (mOffset + mFrameSize > mParent.mSize) {
                ALOGV("partial frame at offset %zu (size = %zu, bytes-remaining = %zu)",
                    mOffset, mFrameSize, mParent.mSize - mOffset - (size_t)6);
                return;
            }

            mFrameData = &mParent.mData[mOffset + 6];

            if (!mID) {
                break;
            }

            char id[4];
            memcpy(id, &mParent.mData[mOffset], 3);
            id[3] = '\0';

            if (!strcmp(id, mID)) {
                break;
            }
        } else if (mParent.mVersion == ID3_V2_3
                || mParent.mVersion == ID3_V2_4) {
            if (mOffset + 10 > mParent.mSize) {
                return;
            }

            if (!memcmp(&mParent.mData[mOffset], "\0\0\0\0", 4)) {
                return;
            }

            size_t baseSize = 0;
            if (mParent.mVersion == ID3_V2_4) {
                if (!ParseSyncsafeInteger(
                            &mParent.mData[mOffset + 4], &baseSize)) {
                    return;
                }
            } else {
                baseSize = U32_AT(&mParent.mData[mOffset + 4]);
            }

            if (baseSize == 0) {
                return;
            }

<<<<<<< HEAD
            mFrameSize = 10 + baseSize; // add tag id, size field and flags
=======
            // Prevent integer overflow when adding
            if (SIZE_MAX - 10 <= baseSize) {
                return;
            }

            mFrameSize = 10 + baseSize; // add tag id, size field and flags

            // Prevent integer overflow in validation
            if (SIZE_MAX - mOffset <= mFrameSize) {
                return;
            }
>>>>>>> 327afffb

            if (mOffset + mFrameSize > mParent.mSize) {
                ALOGV("partial frame at offset %zu (size = %zu, bytes-remaining = %zu)",
                    mOffset, mFrameSize, mParent.mSize - mOffset - (size_t)10);
                return;
            }

            uint16_t flags = U16_AT(&mParent.mData[mOffset + 8]);

            if ((mParent.mVersion == ID3_V2_4 && (flags & 0x000c))
                || (mParent.mVersion == ID3_V2_3 && (flags & 0x00c0))) {
                // Compression or encryption are not supported at this time.
                // Per-frame unsynchronization and data-length indicator
                // have already been taken care of.

                ALOGV("Skipping unsupported frame (compression, encryption "
                     "or per-frame unsynchronization flagged");

                mOffset += mFrameSize;
                continue;
            }

            mFrameData = &mParent.mData[mOffset + 10];

            if (!mID) {
                break;
            }

            char id[5];
            memcpy(id, &mParent.mData[mOffset], 4);
            id[4] = '\0';

            if (!strcmp(id, mID)) {
                break;
            }
        } else {
            CHECK(mParent.mVersion == ID3_V1 || mParent.mVersion == ID3_V1_1);

            if (mOffset >= mParent.mSize) {
                return;
            }

            mFrameData = &mParent.mData[mOffset];

            switch (mOffset) {
                case 3:
                case 33:
                case 63:
                    mFrameSize = 30;
                    break;
                case 93:
                    mFrameSize = 4;
                    break;
                case 97:
                    if (mParent.mVersion == ID3_V1) {
                        mFrameSize = 30;
                    } else {
                        mFrameSize = 29;
                    }
                    break;
                case 126:
                    mFrameSize = 1;
                    break;
                case 127:
                    mFrameSize = 1;
                    break;
                default:
                    CHECK(!"Should not be here, invalid offset.");
                    break;
            }

            if (!mID) {
                break;
            }

            String8 id;
            getID(&id);

            if (id == mID) {
                break;
            }
        }

        mOffset += mFrameSize;
    }
}

static size_t StringSize(const uint8_t *start, uint8_t encoding) {
    if (encoding == 0x00 || encoding == 0x03) {
        // ISO 8859-1 or UTF-8
        return strlen((const char *)start) + 1;
    }

    // UCS-2
    size_t n = 0;
    while (start[n] != '\0' || start[n + 1] != '\0') {
        n += 2;
    }

    // Add size of null termination.
    return n + 2;
}

const void *
ID3::getAlbumArt(size_t *length, String8 *mime) const {
    *length = 0;
    mime->setTo("");

    Iterator it(
            *this,
            (mVersion == ID3_V2_3 || mVersion == ID3_V2_4) ? "APIC" : "PIC");

    while (!it.done()) {
        size_t size;
        const uint8_t *data = it.getData(&size);

        if (mVersion == ID3_V2_3 || mVersion == ID3_V2_4) {
            uint8_t encoding = data[0];
            mime->setTo((const char *)&data[1]);
            size_t mimeLen = strlen((const char *)&data[1]) + 1;

#if 0
            uint8_t picType = data[1 + mimeLen];
            if (picType != 0x03) {
                // Front Cover Art
                it.next();
                continue;
            }
#endif

            size_t descLen = StringSize(&data[2 + mimeLen], encoding);

            if (size < 2 ||
                    size - 2 < mimeLen ||
                    size - 2 - mimeLen < descLen) {
                ALOGW("bogus album art sizes");
                return NULL;
            }
            *length = size - 2 - mimeLen - descLen;

            return &data[2 + mimeLen + descLen];
        } else {
            uint8_t encoding = data[0];

            if (!memcmp(&data[1], "PNG", 3)) {
                mime->setTo("image/png");
            } else if (!memcmp(&data[1], "JPG", 3)) {
                mime->setTo("image/jpeg");
            } else if (!memcmp(&data[1], "-->", 3)) {
                mime->setTo("text/plain");
            } else {
                return NULL;
            }

#if 0
            uint8_t picType = data[4];
            if (picType != 0x03) {
                // Front Cover Art
                it.next();
                continue;
            }
#endif

            size_t descLen = StringSize(&data[5], encoding);

            *length = size - 5 - descLen;

            return &data[5 + descLen];
        }
    }

    return NULL;
}

bool ID3::parseV1(const sp<DataSource> &source) {
    const size_t V1_TAG_SIZE = 128;

    off64_t size;
    if (source->getSize(&size) != OK || size < (off64_t)V1_TAG_SIZE) {
        return false;
    }

    mData = (uint8_t *)malloc(V1_TAG_SIZE);
    if (source->readAt(size - V1_TAG_SIZE, mData, V1_TAG_SIZE)
            != (ssize_t)V1_TAG_SIZE) {
        free(mData);
        mData = NULL;

        return false;
    }

    if (memcmp("TAG", mData, 3)) {
        free(mData);
        mData = NULL;

        return false;
    }

    mSize = V1_TAG_SIZE;
    mFirstFrameOffset = 3;

    if (mData[V1_TAG_SIZE - 3] != 0) {
        mVersion = ID3_V1;
    } else {
        mVersion = ID3_V1_1;
    }

    return true;
}

}  // namespace android<|MERGE_RESOLUTION|>--- conflicted
+++ resolved
@@ -689,9 +689,6 @@
                 return;
             }
 
-<<<<<<< HEAD
-            mFrameSize = 10 + baseSize; // add tag id, size field and flags
-=======
             // Prevent integer overflow when adding
             if (SIZE_MAX - 10 <= baseSize) {
                 return;
@@ -703,7 +700,6 @@
             if (SIZE_MAX - mOffset <= mFrameSize) {
                 return;
             }
->>>>>>> 327afffb
 
             if (mOffset + mFrameSize > mParent.mSize) {
                 ALOGV("partial frame at offset %zu (size = %zu, bytes-remaining = %zu)",
