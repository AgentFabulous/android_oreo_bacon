/*
 * Copyright 2015 The Android Open Source Project
 *
 * Licensed under the Apache License, Version 2.0 (the "License");
 * you may not use this file except in compliance with the License.
 * You may obtain a copy of the License at
 *
 *      http://www.apache.org/licenses/LICENSE-2.0
 *
 * Unless required by applicable law or agreed to in writing, software
 * distributed under the License is distributed on an "AS IS" BASIS,
 * WITHOUT WARRANTIES OR CONDITIONS OF ANY KIND, either express or implied.
 * See the License for the specific language governing permissions and
 * limitations under the License.
 */

//#define LOG_NDEBUG 0
#define LOG_TAG "SoftAVCDec"
#include <utils/Log.h>

#include "ih264_typedefs.h"
#include "iv.h"
#include "ivd.h"
#include "ih264d.h"
#include "SoftAVCDec.h"

#include <media/stagefright/foundation/ADebug.h>
#include <media/stagefright/MediaDefs.h>
#include <OMX_VideoExt.h>

namespace android {

#define PRINT_TIME  ALOGV

#define componentName                   "video_decoder.avc"
#define codingType                      OMX_VIDEO_CodingAVC
#define CODEC_MIME_TYPE                 MEDIA_MIMETYPE_VIDEO_AVC

/** Function and structure definitions to keep code similar for each codec */
#define ivdec_api_function              ih264d_api_function
#define ivdext_create_ip_t              ih264d_create_ip_t
#define ivdext_create_op_t              ih264d_create_op_t
#define ivdext_delete_ip_t              ih264d_delete_ip_t
#define ivdext_delete_op_t              ih264d_delete_op_t
#define ivdext_ctl_set_num_cores_ip_t   ih264d_ctl_set_num_cores_ip_t
#define ivdext_ctl_set_num_cores_op_t   ih264d_ctl_set_num_cores_op_t

#define IVDEXT_CMD_CTL_SET_NUM_CORES    \
        (IVD_CONTROL_API_COMMAND_TYPE_T)IH264D_CMD_CTL_SET_NUM_CORES

static const CodecProfileLevel kProfileLevels[] = {
    { OMX_VIDEO_AVCProfileBaseline, OMX_VIDEO_AVCLevel1  },
    { OMX_VIDEO_AVCProfileBaseline, OMX_VIDEO_AVCLevel1b },
    { OMX_VIDEO_AVCProfileBaseline, OMX_VIDEO_AVCLevel11 },
    { OMX_VIDEO_AVCProfileBaseline, OMX_VIDEO_AVCLevel12 },
    { OMX_VIDEO_AVCProfileBaseline, OMX_VIDEO_AVCLevel13 },
    { OMX_VIDEO_AVCProfileBaseline, OMX_VIDEO_AVCLevel2  },
    { OMX_VIDEO_AVCProfileBaseline, OMX_VIDEO_AVCLevel21 },
    { OMX_VIDEO_AVCProfileBaseline, OMX_VIDEO_AVCLevel22 },
    { OMX_VIDEO_AVCProfileBaseline, OMX_VIDEO_AVCLevel3  },
    { OMX_VIDEO_AVCProfileBaseline, OMX_VIDEO_AVCLevel31 },
    { OMX_VIDEO_AVCProfileBaseline, OMX_VIDEO_AVCLevel32 },
    { OMX_VIDEO_AVCProfileBaseline, OMX_VIDEO_AVCLevel4  },
    { OMX_VIDEO_AVCProfileBaseline, OMX_VIDEO_AVCLevel41 },
    { OMX_VIDEO_AVCProfileBaseline, OMX_VIDEO_AVCLevel42 },
    { OMX_VIDEO_AVCProfileBaseline, OMX_VIDEO_AVCLevel5  },
    { OMX_VIDEO_AVCProfileBaseline, OMX_VIDEO_AVCLevel51 },
    { OMX_VIDEO_AVCProfileBaseline, OMX_VIDEO_AVCLevel52 },

    { OMX_VIDEO_AVCProfileMain,     OMX_VIDEO_AVCLevel1  },
    { OMX_VIDEO_AVCProfileMain,     OMX_VIDEO_AVCLevel1b },
    { OMX_VIDEO_AVCProfileMain,     OMX_VIDEO_AVCLevel11 },
    { OMX_VIDEO_AVCProfileMain,     OMX_VIDEO_AVCLevel12 },
    { OMX_VIDEO_AVCProfileMain,     OMX_VIDEO_AVCLevel13 },
    { OMX_VIDEO_AVCProfileMain,     OMX_VIDEO_AVCLevel2  },
    { OMX_VIDEO_AVCProfileMain,     OMX_VIDEO_AVCLevel21 },
    { OMX_VIDEO_AVCProfileMain,     OMX_VIDEO_AVCLevel22 },
    { OMX_VIDEO_AVCProfileMain,     OMX_VIDEO_AVCLevel3  },
    { OMX_VIDEO_AVCProfileMain,     OMX_VIDEO_AVCLevel31 },
    { OMX_VIDEO_AVCProfileMain,     OMX_VIDEO_AVCLevel32 },
    { OMX_VIDEO_AVCProfileMain,     OMX_VIDEO_AVCLevel4  },
    { OMX_VIDEO_AVCProfileMain,     OMX_VIDEO_AVCLevel41 },
    { OMX_VIDEO_AVCProfileMain,     OMX_VIDEO_AVCLevel42 },
    { OMX_VIDEO_AVCProfileMain,     OMX_VIDEO_AVCLevel5  },
    { OMX_VIDEO_AVCProfileMain,     OMX_VIDEO_AVCLevel51 },
    { OMX_VIDEO_AVCProfileMain,     OMX_VIDEO_AVCLevel52 },

    { OMX_VIDEO_AVCProfileHigh,     OMX_VIDEO_AVCLevel1  },
    { OMX_VIDEO_AVCProfileHigh,     OMX_VIDEO_AVCLevel1b },
    { OMX_VIDEO_AVCProfileHigh,     OMX_VIDEO_AVCLevel11 },
    { OMX_VIDEO_AVCProfileHigh,     OMX_VIDEO_AVCLevel12 },
    { OMX_VIDEO_AVCProfileHigh,     OMX_VIDEO_AVCLevel13 },
    { OMX_VIDEO_AVCProfileHigh,     OMX_VIDEO_AVCLevel2  },
    { OMX_VIDEO_AVCProfileHigh,     OMX_VIDEO_AVCLevel21 },
    { OMX_VIDEO_AVCProfileHigh,     OMX_VIDEO_AVCLevel22 },
    { OMX_VIDEO_AVCProfileHigh,     OMX_VIDEO_AVCLevel3  },
    { OMX_VIDEO_AVCProfileHigh,     OMX_VIDEO_AVCLevel31 },
    { OMX_VIDEO_AVCProfileHigh,     OMX_VIDEO_AVCLevel32 },
    { OMX_VIDEO_AVCProfileHigh,     OMX_VIDEO_AVCLevel4  },
    { OMX_VIDEO_AVCProfileHigh,     OMX_VIDEO_AVCLevel41 },
    { OMX_VIDEO_AVCProfileHigh,     OMX_VIDEO_AVCLevel42 },
    { OMX_VIDEO_AVCProfileHigh,     OMX_VIDEO_AVCLevel5  },
    { OMX_VIDEO_AVCProfileHigh,     OMX_VIDEO_AVCLevel51 },
    { OMX_VIDEO_AVCProfileHigh,     OMX_VIDEO_AVCLevel52 },
};

SoftAVC::SoftAVC(
        const char *name,
        const OMX_CALLBACKTYPE *callbacks,
        OMX_PTR appData,
        OMX_COMPONENTTYPE **component)
    : SoftVideoDecoderOMXComponent(
            name, componentName, codingType,
            kProfileLevels, ARRAY_SIZE(kProfileLevels),
            320 /* width */, 240 /* height */, callbacks,
            appData, component),
      mCodecCtx(NULL),
      mFlushOutBuffer(NULL),
      mOmxColorFormat(OMX_COLOR_FormatYUV420Planar),
      mIvColorFormat(IV_YUV_420P),
      mChangingResolution(false),
      mSignalledError(false),
      mStride(mWidth){
    initPorts(
            kNumBuffers, INPUT_BUF_SIZE, kNumBuffers, CODEC_MIME_TYPE);

    GETTIME(&mTimeStart, NULL);

    // If input dump is enabled, then open create an empty file
    GENERATE_FILE_NAMES();
    CREATE_DUMP_FILE(mInFile);
}

SoftAVC::~SoftAVC() {
    CHECK_EQ(deInitDecoder(), (status_t)OK);
}

static void *ivd_aligned_malloc(void *ctxt, WORD32 alignment, WORD32 size) {
    UNUSED(ctxt);
    return memalign(alignment, size);
}

static void ivd_aligned_free(void *ctxt, void *buf) {
    UNUSED(ctxt);
    free(buf);
    return;
}

static size_t GetCPUCoreCount() {
    long cpuCoreCount = 1;
#if defined(_SC_NPROCESSORS_ONLN)
    cpuCoreCount = sysconf(_SC_NPROCESSORS_ONLN);
#else
    // _SC_NPROC_ONLN must be defined...
    cpuCoreCount = sysconf(_SC_NPROC_ONLN);
#endif
    CHECK(cpuCoreCount >= 1);
    ALOGV("Number of CPU cores: %ld", cpuCoreCount);
    return (size_t)cpuCoreCount;
}

void SoftAVC::logVersion() {
    ivd_ctl_getversioninfo_ip_t s_ctl_ip;
    ivd_ctl_getversioninfo_op_t s_ctl_op;
    UWORD8 au1_buf[512];
    IV_API_CALL_STATUS_T status;

    s_ctl_ip.e_cmd = IVD_CMD_VIDEO_CTL;
    s_ctl_ip.e_sub_cmd = IVD_CMD_CTL_GETVERSION;
    s_ctl_ip.u4_size = sizeof(ivd_ctl_getversioninfo_ip_t);
    s_ctl_op.u4_size = sizeof(ivd_ctl_getversioninfo_op_t);
    s_ctl_ip.pv_version_buffer = au1_buf;
    s_ctl_ip.u4_version_buffer_size = sizeof(au1_buf);

    status =
        ivdec_api_function(mCodecCtx, (void *)&s_ctl_ip, (void *)&s_ctl_op);

    if (status != IV_SUCCESS) {
        ALOGE("Error in getting version number: 0x%x",
                s_ctl_op.u4_error_code);
    } else {
        ALOGV("Ittiam decoder version number: %s",
                (char *)s_ctl_ip.pv_version_buffer);
    }
    return;
}

status_t SoftAVC::setParams(size_t stride) {
    ivd_ctl_set_config_ip_t s_ctl_ip;
    ivd_ctl_set_config_op_t s_ctl_op;
    IV_API_CALL_STATUS_T status;
    s_ctl_ip.u4_disp_wd = (UWORD32)stride;
    s_ctl_ip.e_frm_skip_mode = IVD_SKIP_NONE;

    s_ctl_ip.e_frm_out_mode = IVD_DISPLAY_FRAME_OUT;
    s_ctl_ip.e_vid_dec_mode = IVD_DECODE_FRAME;
    s_ctl_ip.e_cmd = IVD_CMD_VIDEO_CTL;
    s_ctl_ip.e_sub_cmd = IVD_CMD_CTL_SETPARAMS;
    s_ctl_ip.u4_size = sizeof(ivd_ctl_set_config_ip_t);
    s_ctl_op.u4_size = sizeof(ivd_ctl_set_config_op_t);

    ALOGV("Set the run-time (dynamic) parameters stride = %zu", stride);
    status = ivdec_api_function(mCodecCtx, (void *)&s_ctl_ip, (void *)&s_ctl_op);

    if (status != IV_SUCCESS) {
        ALOGE("Error in setting the run-time parameters: 0x%x",
                s_ctl_op.u4_error_code);

        return UNKNOWN_ERROR;
    }
    return OK;
}

status_t SoftAVC::resetPlugin() {
    mIsInFlush = false;
    mReceivedEOS = false;
    memset(mTimeStamps, 0, sizeof(mTimeStamps));
    memset(mTimeStampsValid, 0, sizeof(mTimeStampsValid));

    /* Initialize both start and end times */
    gettimeofday(&mTimeStart, NULL);
    gettimeofday(&mTimeEnd, NULL);

    return OK;
}

status_t SoftAVC::resetDecoder() {
    ivd_ctl_reset_ip_t s_ctl_ip;
    ivd_ctl_reset_op_t s_ctl_op;
    IV_API_CALL_STATUS_T status;

    s_ctl_ip.e_cmd = IVD_CMD_VIDEO_CTL;
    s_ctl_ip.e_sub_cmd = IVD_CMD_CTL_RESET;
    s_ctl_ip.u4_size = sizeof(ivd_ctl_reset_ip_t);
    s_ctl_op.u4_size = sizeof(ivd_ctl_reset_op_t);

    status = ivdec_api_function(mCodecCtx, (void *)&s_ctl_ip, (void *)&s_ctl_op);
    if (IV_SUCCESS != status) {
        ALOGE("Error in reset: 0x%x", s_ctl_op.u4_error_code);
        return UNKNOWN_ERROR;
    }
    mSignalledError = false;

    /* Set number of cores/threads to be used by the codec */
    setNumCores();

    mStride = 0;
    return OK;
}

status_t SoftAVC::setNumCores() {
    ivdext_ctl_set_num_cores_ip_t s_set_cores_ip;
    ivdext_ctl_set_num_cores_op_t s_set_cores_op;
    IV_API_CALL_STATUS_T status;
    s_set_cores_ip.e_cmd = IVD_CMD_VIDEO_CTL;
    s_set_cores_ip.e_sub_cmd = IVDEXT_CMD_CTL_SET_NUM_CORES;
    s_set_cores_ip.u4_num_cores = MIN(mNumCores, CODEC_MAX_NUM_CORES);
    s_set_cores_ip.u4_size = sizeof(ivdext_ctl_set_num_cores_ip_t);
    s_set_cores_op.u4_size = sizeof(ivdext_ctl_set_num_cores_op_t);
    status = ivdec_api_function(
            mCodecCtx, (void *)&s_set_cores_ip, (void *)&s_set_cores_op);
    if (IV_SUCCESS != status) {
        ALOGE("Error in setting number of cores: 0x%x",
                s_set_cores_op.u4_error_code);
        return UNKNOWN_ERROR;
    }
    return OK;
}

status_t SoftAVC::setFlushMode() {
    IV_API_CALL_STATUS_T status;
    ivd_ctl_flush_ip_t s_video_flush_ip;
    ivd_ctl_flush_op_t s_video_flush_op;

    s_video_flush_ip.e_cmd = IVD_CMD_VIDEO_CTL;
    s_video_flush_ip.e_sub_cmd = IVD_CMD_CTL_FLUSH;
    s_video_flush_ip.u4_size = sizeof(ivd_ctl_flush_ip_t);
    s_video_flush_op.u4_size = sizeof(ivd_ctl_flush_op_t);

    /* Set the decoder in Flush mode, subsequent decode() calls will flush */
    status = ivdec_api_function(
            mCodecCtx, (void *)&s_video_flush_ip, (void *)&s_video_flush_op);

    if (status != IV_SUCCESS) {
        ALOGE("Error in setting the decoder in flush mode: (%d) 0x%x", status,
                s_video_flush_op.u4_error_code);
        return UNKNOWN_ERROR;
    }

    mIsInFlush = true;
    return OK;
}

status_t SoftAVC::initDecoder() {
    IV_API_CALL_STATUS_T status;

    mNumCores = GetCPUCoreCount();
    mCodecCtx = NULL;

    mStride = outputBufferWidth();

    /* Initialize the decoder */
    {
        ivdext_create_ip_t s_create_ip;
        ivdext_create_op_t s_create_op;

        void *dec_fxns = (void *)ivdec_api_function;

        s_create_ip.s_ivd_create_ip_t.u4_size = sizeof(ivdext_create_ip_t);
        s_create_ip.s_ivd_create_ip_t.e_cmd = IVD_CMD_CREATE;
        s_create_ip.s_ivd_create_ip_t.u4_share_disp_buf = 0;
        s_create_op.s_ivd_create_op_t.u4_size = sizeof(ivdext_create_op_t);
        s_create_ip.s_ivd_create_ip_t.e_output_format = mIvColorFormat;
        s_create_ip.s_ivd_create_ip_t.pf_aligned_alloc = ivd_aligned_malloc;
        s_create_ip.s_ivd_create_ip_t.pf_aligned_free = ivd_aligned_free;
        s_create_ip.s_ivd_create_ip_t.pv_mem_ctxt = NULL;

        status = ivdec_api_function(mCodecCtx, (void *)&s_create_ip, (void *)&s_create_op);

        mCodecCtx = (iv_obj_t*)s_create_op.s_ivd_create_op_t.pv_handle;
        mCodecCtx->pv_fxns = dec_fxns;
        mCodecCtx->u4_size = sizeof(iv_obj_t);

        if (status != IV_SUCCESS) {
            ALOGE("Error in create: 0x%x",
                    s_create_op.s_ivd_create_op_t.u4_error_code);
            deInitDecoder();
            mCodecCtx = NULL;
            return UNKNOWN_ERROR;
        }
    }

    /* Reset the plugin state */
    resetPlugin();

    /* Set the run time (dynamic) parameters */
    setParams(mStride);

    /* Set number of cores/threads to be used by the codec */
    setNumCores();

    /* Get codec version */
    logVersion();

<<<<<<< HEAD
    /* Allocate internal picture buffer */
    uint32_t bufferSize = displaySizeY * 3 / 2;
    mFlushOutBuffer = (uint8_t *)ivd_aligned_malloc(128, bufferSize);
    if (NULL == mFlushOutBuffer) {
        ALOGE("Could not allocate flushOutputBuffer of size %u", bufferSize);
        return NO_MEMORY;
    }

    mInitNeeded = false;
=======
>>>>>>> 69a4f949
    mFlushNeeded = false;
    return OK;
}

status_t SoftAVC::deInitDecoder() {
    size_t i;
    IV_API_CALL_STATUS_T status;

    if (mCodecCtx) {
        ivdext_delete_ip_t s_delete_ip;
        ivdext_delete_op_t s_delete_op;

        s_delete_ip.s_ivd_delete_ip_t.u4_size = sizeof(ivdext_delete_ip_t);
        s_delete_ip.s_ivd_delete_ip_t.e_cmd = IVD_CMD_DELETE;

        s_delete_op.s_ivd_delete_op_t.u4_size = sizeof(ivdext_delete_op_t);

        status = ivdec_api_function(mCodecCtx, (void *)&s_delete_ip, (void *)&s_delete_op);
        if (status != IV_SUCCESS) {
            ALOGE("Error in delete: 0x%x",
                    s_delete_op.s_ivd_delete_op_t.u4_error_code);
            return UNKNOWN_ERROR;
        }
    }


    mChangingResolution = false;

    return OK;
}

void SoftAVC::onReset() {
    SoftVideoDecoderOMXComponent::onReset();

    mSignalledError = false;
    resetDecoder();
    resetPlugin();
}

<<<<<<< HEAD
OMX_ERRORTYPE SoftAVC::internalSetParameter(OMX_INDEXTYPE index, const OMX_PTR params) {
    const uint32_t oldWidth = mWidth;
    const uint32_t oldHeight = mHeight;
    OMX_ERRORTYPE ret = SoftVideoDecoderOMXComponent::internalSetParameter(index, params);
    if (mWidth != oldWidth || mHeight != oldHeight) {
        mNewWidth = mWidth;
        mNewHeight = mHeight;
        status_t err = reInitDecoder(mNewWidth, mNewHeight);
        if (err != OK) {
            notify(OMX_EventError, OMX_ErrorUnsupportedSetting, err, NULL);
            mSignalledError = true;
            return OMX_ErrorUnsupportedSetting;
        }
    }
    return ret;
}

=======
>>>>>>> 69a4f949
void SoftAVC::setDecodeArgs(
        ivd_video_decode_ip_t *ps_dec_ip,
        ivd_video_decode_op_t *ps_dec_op,
        OMX_BUFFERHEADERTYPE *inHeader,
        OMX_BUFFERHEADERTYPE *outHeader,
        size_t timeStampIx) {
    size_t sizeY = outputBufferWidth() * outputBufferHeight();
    size_t sizeUV;
    uint8_t *pBuf;

    ps_dec_ip->u4_size = sizeof(ivd_video_decode_ip_t);
    ps_dec_op->u4_size = sizeof(ivd_video_decode_op_t);

    ps_dec_ip->e_cmd = IVD_CMD_VIDEO_DECODE;

    /* When in flush and after EOS with zero byte input,
     * inHeader is set to zero. Hence check for non-null */
    if (inHeader) {
        ps_dec_ip->u4_ts = timeStampIx;
        ps_dec_ip->pv_stream_buffer =
            inHeader->pBuffer + inHeader->nOffset;
        ps_dec_ip->u4_num_Bytes = inHeader->nFilledLen;
    } else {
        ps_dec_ip->u4_ts = 0;
        ps_dec_ip->pv_stream_buffer = NULL;
        ps_dec_ip->u4_num_Bytes = 0;
    }

    if (outHeader) {
        pBuf = outHeader->pBuffer;
    } else {
        pBuf = mFlushOutBuffer;
    }

    sizeUV = sizeY / 4;
    ps_dec_ip->s_out_buffer.u4_min_out_buf_size[0] = sizeY;
    ps_dec_ip->s_out_buffer.u4_min_out_buf_size[1] = sizeUV;
    ps_dec_ip->s_out_buffer.u4_min_out_buf_size[2] = sizeUV;

    ps_dec_ip->s_out_buffer.pu1_bufs[0] = pBuf;
    ps_dec_ip->s_out_buffer.pu1_bufs[1] = pBuf + sizeY;
    ps_dec_ip->s_out_buffer.pu1_bufs[2] = pBuf + sizeY + sizeUV;
    ps_dec_ip->s_out_buffer.u4_num_bufs = 3;
    return;
}
void SoftAVC::onPortFlushCompleted(OMX_U32 portIndex) {
    /* Once the output buffers are flushed, ignore any buffers that are held in decoder */
    if (kOutputPortIndex == portIndex) {
        setFlushMode();

        /* Allocate a picture buffer to flushed data */
        uint32_t displayStride = outputBufferWidth();
        uint32_t displayHeight = outputBufferHeight();

        uint32_t bufferSize = displayStride * displayHeight * 3 / 2;
        mFlushOutBuffer = (uint8_t *)memalign(128, bufferSize);
        if (NULL == mFlushOutBuffer) {
            ALOGE("Could not allocate flushOutputBuffer of size %zu", bufferSize);
            return;
        }

        while (true) {
            ivd_video_decode_ip_t s_dec_ip;
            ivd_video_decode_op_t s_dec_op;
            IV_API_CALL_STATUS_T status;
            size_t sizeY, sizeUV;

            setDecodeArgs(&s_dec_ip, &s_dec_op, NULL, NULL, 0);

            status = ivdec_api_function(mCodecCtx, (void *)&s_dec_ip, (void *)&s_dec_op);
            if (0 == s_dec_op.u4_output_present) {
                resetPlugin();
                break;
            }
        }

        if (mFlushOutBuffer) {
            free(mFlushOutBuffer);
            mFlushOutBuffer = NULL;
        }

    }
}

void SoftAVC::onQueueFilled(OMX_U32 portIndex) {
    UNUSED(portIndex);

    if (mSignalledError) {
        return;
    }
    if (mOutputPortSettingsChange != NONE) {
        return;
    }

    if (NULL == mCodecCtx) {
        if (OK != initDecoder()) {
            return;
        }
    }
    if (outputBufferWidth() != mStride) {
        /* Set the run-time (dynamic) parameters */
        mStride = outputBufferWidth();
        setParams(mStride);
    }

    List<BufferInfo *> &inQueue = getPortQueue(kInputPortIndex);
    List<BufferInfo *> &outQueue = getPortQueue(kOutputPortIndex);

    /* If input EOS is seen and decoder is not in flush mode,
     * set the decoder in flush mode.
     * There can be a case where EOS is sent along with last picture data
     * In that case, only after decoding that input data, decoder has to be
     * put in flush. This case is handled here  */

    if (mReceivedEOS && !mIsInFlush) {
        setFlushMode();
    }

    while (!outQueue.empty()) {
        BufferInfo *inInfo;
        OMX_BUFFERHEADERTYPE *inHeader;

        BufferInfo *outInfo;
        OMX_BUFFERHEADERTYPE *outHeader;
        size_t timeStampIx;

        inInfo = NULL;
        inHeader = NULL;

        if (!mIsInFlush) {
            if (!inQueue.empty()) {
                inInfo = *inQueue.begin();
                inHeader = inInfo->mHeader;
                if (inHeader == NULL) {
                    inQueue.erase(inQueue.begin());
                    inInfo->mOwnedByUs = false;
                    continue;
                }
            } else {
                break;
            }
        }

        outInfo = *outQueue.begin();
        outHeader = outInfo->mHeader;
        outHeader->nFlags = 0;
        outHeader->nTimeStamp = 0;
        outHeader->nOffset = 0;

        if (inHeader != NULL) {
            if (inHeader->nFilledLen == 0) {
                inQueue.erase(inQueue.begin());
                inInfo->mOwnedByUs = false;
                notifyEmptyBufferDone(inHeader);

                if (!(inHeader->nFlags & OMX_BUFFERFLAG_EOS)) {
                    continue;
                }

                mReceivedEOS = true;
                inHeader = NULL;
                setFlushMode();
            } else if (inHeader->nFlags & OMX_BUFFERFLAG_EOS) {
                mReceivedEOS = true;
            }
        }

        /* Get a free slot in timestamp array to hold input timestamp */
        {
            size_t i;
            timeStampIx = 0;
            for (i = 0; i < MAX_TIME_STAMPS; i++) {
                if (!mTimeStampsValid[i]) {
                    timeStampIx = i;
                    break;
                }
            }
            if (inHeader != NULL) {
                mTimeStampsValid[timeStampIx] = true;
                mTimeStamps[timeStampIx] = inHeader->nTimeStamp;
            }
        }

        {
            ivd_video_decode_ip_t s_dec_ip;
            ivd_video_decode_op_t s_dec_op;
            WORD32 timeDelay, timeTaken;
            size_t sizeY, sizeUV;

            setDecodeArgs(&s_dec_ip, &s_dec_op, inHeader, outHeader, timeStampIx);
            // If input dump is enabled, then write to file
            DUMP_TO_FILE(mInFile, s_dec_ip.pv_stream_buffer, s_dec_ip.u4_num_Bytes);

            GETTIME(&mTimeStart, NULL);
            /* Compute time elapsed between end of previous decode()
             * to start of current decode() */
            TIME_DIFF(mTimeEnd, mTimeStart, timeDelay);

            IV_API_CALL_STATUS_T status;
            status = ivdec_api_function(mCodecCtx, (void *)&s_dec_ip, (void *)&s_dec_op);

            bool resChanged = (IVD_RES_CHANGED == (s_dec_op.u4_error_code & 0xFF));

            GETTIME(&mTimeEnd, NULL);
            /* Compute time taken for decode() */
            TIME_DIFF(mTimeStart, mTimeEnd, timeTaken);

            PRINT_TIME("timeTaken=%6d delay=%6d numBytes=%6d", timeTaken, timeDelay,
                   s_dec_op.u4_num_bytes_consumed);
            if (s_dec_op.u4_frame_decoded_flag && !mFlushNeeded) {
                mFlushNeeded = true;
            }

            if ((inHeader != NULL) && (1 != s_dec_op.u4_frame_decoded_flag)) {
                /* If the input did not contain picture data, then ignore
                 * the associated timestamp */
                mTimeStampsValid[timeStampIx] = false;
            }

            // If the decoder is in the changing resolution mode and there is no output present,
            // that means the switching is done and it's ready to reset the decoder and the plugin.
            if (mChangingResolution && !s_dec_op.u4_output_present) {
                mChangingResolution = false;
                resetDecoder();
                resetPlugin();
                continue;
            }

            if (resChanged) {
                mChangingResolution = true;
                if (mFlushNeeded) {
                    setFlushMode();
                }
                continue;
            }

            if ((0 < s_dec_op.u4_pic_wd) && (0 < s_dec_op.u4_pic_ht)) {
                uint32_t width = s_dec_op.u4_pic_wd;
                uint32_t height = s_dec_op.u4_pic_ht;
                bool portWillReset = false;
                handlePortSettingsChange(&portWillReset, width, height);

                if (portWillReset) {
                    resetDecoder();
                    return;
                }
            }

            if (s_dec_op.u4_output_present) {
                outHeader->nFilledLen = (outputBufferWidth() * outputBufferHeight() * 3) / 2;

                outHeader->nTimeStamp = mTimeStamps[s_dec_op.u4_ts];
                mTimeStampsValid[s_dec_op.u4_ts] = false;

                outInfo->mOwnedByUs = false;
                outQueue.erase(outQueue.begin());
                outInfo = NULL;
                notifyFillBufferDone(outHeader);
                outHeader = NULL;
            } else {
                /* If in flush mode and no output is returned by the codec,
                 * then come out of flush mode */
                mIsInFlush = false;

                /* If EOS was recieved on input port and there is no output
                 * from the codec, then signal EOS on output port */
                if (mReceivedEOS) {
                    outHeader->nFilledLen = 0;
                    outHeader->nFlags |= OMX_BUFFERFLAG_EOS;

                    outInfo->mOwnedByUs = false;
                    outQueue.erase(outQueue.begin());
                    outInfo = NULL;
                    notifyFillBufferDone(outHeader);
                    outHeader = NULL;
                    resetPlugin();
                }
            }
        }

        if (inHeader != NULL) {
            inInfo->mOwnedByUs = false;
            inQueue.erase(inQueue.begin());
            inInfo = NULL;
            notifyEmptyBufferDone(inHeader);
            inHeader = NULL;
        }
    }
}

}  // namespace android

android::SoftOMXComponent *createSoftOMXComponent(
        const char *name, const OMX_CALLBACKTYPE *callbacks, OMX_PTR appData,
        OMX_COMPONENTTYPE **component) {
    return new android::SoftAVC(name, callbacks, appData, component);
}<|MERGE_RESOLUTION|>--- conflicted
+++ resolved
@@ -342,18 +342,6 @@
     /* Get codec version */
     logVersion();
 
-<<<<<<< HEAD
-    /* Allocate internal picture buffer */
-    uint32_t bufferSize = displaySizeY * 3 / 2;
-    mFlushOutBuffer = (uint8_t *)ivd_aligned_malloc(128, bufferSize);
-    if (NULL == mFlushOutBuffer) {
-        ALOGE("Could not allocate flushOutputBuffer of size %u", bufferSize);
-        return NO_MEMORY;
-    }
-
-    mInitNeeded = false;
-=======
->>>>>>> 69a4f949
     mFlushNeeded = false;
     return OK;
 }
@@ -393,26 +381,6 @@
     resetPlugin();
 }
 
-<<<<<<< HEAD
-OMX_ERRORTYPE SoftAVC::internalSetParameter(OMX_INDEXTYPE index, const OMX_PTR params) {
-    const uint32_t oldWidth = mWidth;
-    const uint32_t oldHeight = mHeight;
-    OMX_ERRORTYPE ret = SoftVideoDecoderOMXComponent::internalSetParameter(index, params);
-    if (mWidth != oldWidth || mHeight != oldHeight) {
-        mNewWidth = mWidth;
-        mNewHeight = mHeight;
-        status_t err = reInitDecoder(mNewWidth, mNewHeight);
-        if (err != OK) {
-            notify(OMX_EventError, OMX_ErrorUnsupportedSetting, err, NULL);
-            mSignalledError = true;
-            return OMX_ErrorUnsupportedSetting;
-        }
-    }
-    return ret;
-}
-
-=======
->>>>>>> 69a4f949
 void SoftAVC::setDecodeArgs(
         ivd_video_decode_ip_t *ps_dec_ip,
         ivd_video_decode_op_t *ps_dec_op,
