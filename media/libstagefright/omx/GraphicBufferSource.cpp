/*
 * Copyright (C) 2013 The Android Open Source Project
 *
 * Licensed under the Apache License, Version 2.0 (the "License");
 * you may not use this file except in compliance with the License.
 * You may obtain a copy of the License at
 *
 *      http://www.apache.org/licenses/LICENSE-2.0
 *
 * Unless required by applicable law or agreed to in writing, software
 * distributed under the License is distributed on an "AS IS" BASIS,
 * WITHOUT WARRANTIES OR CONDITIONS OF ANY KIND, either express or implied.
 * See the License for the specific language governing permissions and
 * limitations under the License.
 */

#include <inttypes.h>

#define LOG_TAG "GraphicBufferSource"
//#define LOG_NDEBUG 0
#include <utils/Log.h>

#define STRINGIFY_ENUMS // for asString in HardwareAPI.h/VideoAPI.h

#include "GraphicBufferSource.h"
#include "OMXUtils.h"

#include <OMX_Core.h>
#include <OMX_IndexExt.h>
#include <media/stagefright/foundation/ADebug.h>
#include <media/stagefright/foundation/AMessage.h>
#include <media/stagefright/foundation/ColorUtils.h>

#include <media/hardware/MetadataBufferType.h>
#include <ui/GraphicBuffer.h>
#include <gui/BufferItem.h>
#include <HardwareAPI.h>

#include <inttypes.h>
#include "FrameDropper.h"

namespace android {

static const bool EXTRA_CHECK = true;

static const OMX_U32 kPortIndexInput = 0;

GraphicBufferSource::PersistentProxyListener::PersistentProxyListener(
        const wp<IGraphicBufferConsumer> &consumer,
        const wp<ConsumerListener>& consumerListener) :
    mConsumerListener(consumerListener),
    mConsumer(consumer) {}

GraphicBufferSource::PersistentProxyListener::~PersistentProxyListener() {}

void GraphicBufferSource::PersistentProxyListener::onFrameAvailable(
        const BufferItem& item) {
    sp<ConsumerListener> listener(mConsumerListener.promote());
    if (listener != NULL) {
        listener->onFrameAvailable(item);
    } else {
        sp<IGraphicBufferConsumer> consumer(mConsumer.promote());
        if (consumer == NULL) {
            return;
        }
        BufferItem bi;
        status_t err = consumer->acquireBuffer(&bi, 0);
        if (err != OK) {
            ALOGE("PersistentProxyListener: acquireBuffer failed (%d)", err);
            return;
        }

        err = consumer->detachBuffer(bi.mSlot);
        if (err != OK) {
            ALOGE("PersistentProxyListener: detachBuffer failed (%d)", err);
            return;
        }

        err = consumer->attachBuffer(&bi.mSlot, bi.mGraphicBuffer);
        if (err != OK) {
            ALOGE("PersistentProxyListener: attachBuffer failed (%d)", err);
            return;
        }

        err = consumer->releaseBuffer(bi.mSlot, 0,
                EGL_NO_DISPLAY, EGL_NO_SYNC_KHR, bi.mFence);
        if (err != OK) {
            ALOGE("PersistentProxyListener: releaseBuffer failed (%d)", err);
        }
    }
}

void GraphicBufferSource::PersistentProxyListener::onFrameReplaced(
        const BufferItem& item) {
    sp<ConsumerListener> listener(mConsumerListener.promote());
    if (listener != NULL) {
        listener->onFrameReplaced(item);
    }
}

void GraphicBufferSource::PersistentProxyListener::onBuffersReleased() {
    sp<ConsumerListener> listener(mConsumerListener.promote());
    if (listener != NULL) {
        listener->onBuffersReleased();
    }
}

void GraphicBufferSource::PersistentProxyListener::onSidebandStreamChanged() {
    sp<ConsumerListener> listener(mConsumerListener.promote());
    if (listener != NULL) {
        listener->onSidebandStreamChanged();
    }
}

GraphicBufferSource::GraphicBufferSource(
        OMXNodeInstance* nodeInstance,
        uint32_t bufferWidth,
        uint32_t bufferHeight,
        uint32_t bufferCount,
        uint32_t consumerUsage,
        const sp<IGraphicBufferConsumer> &consumer) :
    mInitCheck(UNKNOWN_ERROR),
    mNodeInstance(nodeInstance),
    mExecuting(false),
    mSuspended(false),
    mLastDataSpace(HAL_DATASPACE_UNKNOWN),
    mIsPersistent(false),
    mConsumer(consumer),
    mNumFramesAvailable(0),
    mNumBufferAcquired(0),
    mEndOfStream(false),
    mEndOfStreamSent(false),
    mMaxTimestampGapUs(-1ll),
    mPrevOriginalTimeUs(-1ll),
    mPrevModifiedTimeUs(-1ll),
    mSkipFramesBeforeNs(-1ll),
    mRepeatAfterUs(-1ll),
    mRepeatLastFrameGeneration(0),
    mRepeatLastFrameTimestamp(-1ll),
    mLatestBufferId(-1),
    mLatestBufferFrameNum(0),
    mLatestBufferFence(Fence::NO_FENCE),
    mRepeatBufferDeferred(false),
    mTimePerCaptureUs(-1ll),
    mTimePerFrameUs(-1ll),
    mPrevCaptureUs(-1ll),
    mPrevFrameUs(-1ll),
    mInputBufferTimeOffsetUs(0ll) {

    ALOGV("GraphicBufferSource w=%u h=%u c=%u",
            bufferWidth, bufferHeight, bufferCount);

    if (bufferWidth == 0 || bufferHeight == 0) {
        ALOGE("Invalid dimensions %ux%u", bufferWidth, bufferHeight);
        mInitCheck = BAD_VALUE;
        return;
    }

    if (mConsumer == NULL) {
        String8 name("GraphicBufferSource");

        BufferQueue::createBufferQueue(&mProducer, &mConsumer);
        mConsumer->setConsumerName(name);

        // use consumer usage bits queried from encoder, but always add HW_VIDEO_ENCODER
        // for backward compatibility.
        consumerUsage |= GRALLOC_USAGE_HW_VIDEO_ENCODER;
        mConsumer->setConsumerUsageBits(consumerUsage);

        mInitCheck = mConsumer->setMaxAcquiredBufferCount(bufferCount);
        if (mInitCheck != NO_ERROR) {
            ALOGE("Unable to set BQ max acquired buffer count to %u: %d",
                    bufferCount, mInitCheck);
            return;
        }
    } else {
        mIsPersistent = true;
    }
    mConsumer->setDefaultBufferSize(bufferWidth, bufferHeight);
    // Note that we can't create an sp<...>(this) in a ctor that will not keep a
    // reference once the ctor ends, as that would cause the refcount of 'this'
    // dropping to 0 at the end of the ctor.  Since all we need is a wp<...>
    // that's what we create.
    wp<BufferQueue::ConsumerListener> listener = static_cast<BufferQueue::ConsumerListener*>(this);
    sp<IConsumerListener> proxy;
    if (!mIsPersistent) {
        proxy = new BufferQueue::ProxyConsumerListener(listener);
    } else {
        proxy = new PersistentProxyListener(mConsumer, listener);
    }

    mInitCheck = mConsumer->consumerConnect(proxy, false);
    if (mInitCheck != NO_ERROR) {
        ALOGE("Error connecting to BufferQueue: %s (%d)",
                strerror(-mInitCheck), mInitCheck);
        return;
    }

    memset(&mColorAspects, 0, sizeof(mColorAspects));

    CHECK(mInitCheck == NO_ERROR);
}

GraphicBufferSource::~GraphicBufferSource() {
    if (mLatestBufferId >= 0) {
        releaseBuffer(
                mLatestBufferId, mLatestBufferFrameNum,
                mBufferSlot[mLatestBufferId], mLatestBufferFence);
    }
    if (mNumBufferAcquired != 0) {
        ALOGW("potential buffer leak (acquired %d)", mNumBufferAcquired);
    }
    if (mConsumer != NULL && !mIsPersistent) {
        status_t err = mConsumer->consumerDisconnect();
        if (err != NO_ERROR) {
            ALOGW("consumerDisconnect failed: %d", err);
        }
    }
}

void GraphicBufferSource::omxExecuting() {
    Mutex::Autolock autoLock(mMutex);
    ALOGV("--> executing; avail=%zu, codec vec size=%zd",
            mNumFramesAvailable, mCodecBuffers.size());
    CHECK(!mExecuting);
    mExecuting = true;
    mLastDataSpace = HAL_DATASPACE_UNKNOWN;
    ALOGV("clearing last dataSpace");

    // Start by loading up as many buffers as possible.  We want to do this,
    // rather than just submit the first buffer, to avoid a degenerate case:
    // if all BQ buffers arrive before we start executing, and we only submit
    // one here, the other BQ buffers will just sit until we get notified
    // that the codec buffer has been released.  We'd then acquire and
    // submit a single additional buffer, repeatedly, never using more than
    // one codec buffer simultaneously.  (We could instead try to submit
    // all BQ buffers whenever any codec buffer is freed, but if we get the
    // initial conditions right that will never be useful.)
    while (mNumFramesAvailable) {
        if (!fillCodecBuffer_l()) {
            ALOGV("stop load with frames available (codecAvail=%d)",
                    isCodecBufferAvailable_l());
            break;
        }
    }

    ALOGV("done loading initial frames, avail=%zu", mNumFramesAvailable);

    // If EOS has already been signaled, and there are no more frames to
    // submit, try to send EOS now as well.
    if (mEndOfStream && mNumFramesAvailable == 0) {
        submitEndOfInputStream_l();
    }

    if (mRepeatAfterUs > 0ll && mLooper == NULL) {
        mReflector = new AHandlerReflector<GraphicBufferSource>(this);

        mLooper = new ALooper;
        mLooper->registerHandler(mReflector);
        mLooper->start();

        if (mLatestBufferId >= 0) {
            sp<AMessage> msg =
                new AMessage(kWhatRepeatLastFrame, mReflector);

            msg->setInt32("generation", ++mRepeatLastFrameGeneration);
            msg->post(mRepeatAfterUs);
        }
    }
}

void GraphicBufferSource::omxIdle() {
    ALOGV("omxIdle");

    Mutex::Autolock autoLock(mMutex);

    if (mExecuting) {
        // We are only interested in the transition from executing->idle,
        // not loaded->idle.
        mExecuting = false;
    }
}

void GraphicBufferSource::omxLoaded(){
    Mutex::Autolock autoLock(mMutex);
    if (!mExecuting) {
        // This can happen if something failed very early.
        ALOGW("Dropped back down to Loaded without Executing");
    }

    if (mLooper != NULL) {
        mLooper->unregisterHandler(mReflector->id());
        mReflector.clear();

        mLooper->stop();
        mLooper.clear();
    }

    ALOGV("--> loaded; avail=%zu eos=%d eosSent=%d",
            mNumFramesAvailable, mEndOfStream, mEndOfStreamSent);

    // Codec is no longer executing.  Discard all codec-related state.
    mCodecBuffers.clear();
    // TODO: scan mCodecBuffers to verify that all mGraphicBuffer entries
    //       are null; complain if not

    mExecuting = false;
}

void GraphicBufferSource::addCodecBuffer(OMX_BUFFERHEADERTYPE* header) {
    Mutex::Autolock autoLock(mMutex);

    if (mExecuting) {
        // This should never happen -- buffers can only be allocated when
        // transitioning from "loaded" to "idle".
        ALOGE("addCodecBuffer: buffer added while executing");
        return;
    }

    ALOGV("addCodecBuffer h=%p size=%" PRIu32 " p=%p",
            header, header->nAllocLen, header->pBuffer);
    CodecBuffer codecBuffer;
    codecBuffer.mHeader = header;
    mCodecBuffers.add(codecBuffer);
}

void GraphicBufferSource::codecBufferEmptied(OMX_BUFFERHEADERTYPE* header, int fenceFd) {
    Mutex::Autolock autoLock(mMutex);
    if (!mExecuting) {
        return;
    }

    int cbi = findMatchingCodecBuffer_l(header);
    if (cbi < 0) {
        // This should never happen.
        ALOGE("codecBufferEmptied: buffer not recognized (h=%p)", header);
        if (fenceFd >= 0) {
            ::close(fenceFd);
        }
        return;
    }

    ALOGV("codecBufferEmptied h=%p size=%" PRIu32 " filled=%" PRIu32 " p=%p",
            header, header->nAllocLen, header->nFilledLen,
            header->pBuffer);
    CodecBuffer& codecBuffer(mCodecBuffers.editItemAt(cbi));

    // header->nFilledLen may not be the original value, so we can't compare
    // that to zero to see of this was the EOS buffer.  Instead we just
    // see if the GraphicBuffer reference was null, which should only ever
    // happen for EOS.
    if (codecBuffer.mGraphicBuffer == NULL) {
        if (!(mEndOfStream && mEndOfStreamSent)) {
            // This can happen when broken code sends us the same buffer
            // twice in a row.
            ALOGE("ERROR: codecBufferEmptied on non-EOS null buffer "
                    "(buffer emptied twice?)");
        }
        // No GraphicBuffer to deal with, no additional input or output is
        // expected, so just return.
        if (fenceFd >= 0) {
            ::close(fenceFd);
        }
        return;
    }

    if (EXTRA_CHECK && header->nAllocLen >= sizeof(MetadataBufferType)) {
        // Pull the graphic buffer handle back out of the buffer, and confirm
        // that it matches expectations.
        OMX_U8* data = header->pBuffer;
        MetadataBufferType type = *(MetadataBufferType *)data;
        if (type == kMetadataBufferTypeGrallocSource
                && header->nAllocLen >= sizeof(VideoGrallocMetadata)) {
            VideoGrallocMetadata &grallocMeta = *(VideoGrallocMetadata *)data;
            if (grallocMeta.pHandle != codecBuffer.mGraphicBuffer->handle) {
                // should never happen
                ALOGE("codecBufferEmptied: buffer's handle is %p, expected %p",
                        grallocMeta.pHandle, codecBuffer.mGraphicBuffer->handle);
                CHECK(!"codecBufferEmptied: mismatched buffer");
            }
        } else if (type == kMetadataBufferTypeANWBuffer
                && header->nAllocLen >= sizeof(VideoNativeMetadata)) {
            VideoNativeMetadata &nativeMeta = *(VideoNativeMetadata *)data;
            if (nativeMeta.pBuffer != codecBuffer.mGraphicBuffer->getNativeBuffer()) {
                // should never happen
                ALOGE("codecBufferEmptied: buffer is %p, expected %p",
                        nativeMeta.pBuffer, codecBuffer.mGraphicBuffer->getNativeBuffer());
                CHECK(!"codecBufferEmptied: mismatched buffer");
            }
        }
    }

    // Find matching entry in our cached copy of the BufferQueue slots.
    // If we find a match, release that slot.  If we don't, the BufferQueue
    // has dropped that GraphicBuffer, and there's nothing for us to release.
    int id = codecBuffer.mSlot;
    sp<Fence> fence = new Fence(fenceFd);
    if (mBufferSlot[id] != NULL &&
        mBufferSlot[id]->handle == codecBuffer.mGraphicBuffer->handle) {
        mBufferUseCount[id]--;

        ALOGV("codecBufferEmptied: slot=%d, cbi=%d, useCount=%d, handle=%p",
                id, cbi, mBufferUseCount[id], mBufferSlot[id]->handle);

        if (mBufferUseCount[id] < 0) {
            ALOGW("mBufferUseCount for bq slot %d < 0 (=%d)", id, mBufferUseCount[id]);
            mBufferUseCount[id] = 0;
        }
        if (id != mLatestBufferId && mBufferUseCount[id] == 0) {
            releaseBuffer(id, codecBuffer.mFrameNumber, mBufferSlot[id], fence);
        }
    } else {
        ALOGV("codecBufferEmptied: no match for emptied buffer in cbi %d",
                cbi);
        // we will not reuse codec buffer, so there is no need to wait for fence
    }

    // Mark the codec buffer as available by clearing the GraphicBuffer ref.
    codecBuffer.mGraphicBuffer = NULL;

    if (mNumFramesAvailable) {
        // Fill this codec buffer.
        CHECK(!mEndOfStreamSent);
        ALOGV("buffer freed, %zu frames avail (eos=%d)",
                mNumFramesAvailable, mEndOfStream);
        fillCodecBuffer_l();
    } else if (mEndOfStream) {
        // No frames available, but EOS is pending, so use this buffer to
        // send that.
        ALOGV("buffer freed, EOS pending");
        submitEndOfInputStream_l();
    } else if (mRepeatBufferDeferred) {
        bool success = repeatLatestBuffer_l();
        if (success) {
            ALOGV("deferred repeatLatestBuffer_l SUCCESS");
        } else {
            ALOGV("deferred repeatLatestBuffer_l FAILURE");
        }
        mRepeatBufferDeferred = false;
    }

    return;
}

void GraphicBufferSource::codecBufferFilled(OMX_BUFFERHEADERTYPE* header) {
    Mutex::Autolock autoLock(mMutex);

    if (mMaxTimestampGapUs > 0ll
            && !(header->nFlags & OMX_BUFFERFLAG_CODECCONFIG)) {
        ssize_t index = mOriginalTimeUs.indexOfKey(header->nTimeStamp);
        if (index >= 0) {
            ALOGV("OUT timestamp: %lld -> %lld",
                    static_cast<long long>(header->nTimeStamp),
                    static_cast<long long>(mOriginalTimeUs[index]));
            header->nTimeStamp = mOriginalTimeUs[index];
            mOriginalTimeUs.removeItemsAt(index);
        } else {
            // giving up the effort as encoder doesn't appear to preserve pts
            ALOGW("giving up limiting timestamp gap (pts = %lld)",
                    header->nTimeStamp);
            mMaxTimestampGapUs = -1ll;
        }
        if (mOriginalTimeUs.size() > BufferQueue::NUM_BUFFER_SLOTS) {
            // something terribly wrong must have happened, giving up...
            ALOGE("mOriginalTimeUs has too many entries (%zu)",
                    mOriginalTimeUs.size());
            mMaxTimestampGapUs = -1ll;
        }
    }
}

void GraphicBufferSource::suspend(bool suspend) {
    Mutex::Autolock autoLock(mMutex);

    if (suspend) {
        mSuspended = true;

        while (mNumFramesAvailable > 0) {
            BufferItem item;
            status_t err = mConsumer->acquireBuffer(&item, 0);

            if (err == BufferQueue::NO_BUFFER_AVAILABLE) {
                // shouldn't happen.
                ALOGW("suspend: frame was not available");
                break;
            } else if (err != OK) {
                ALOGW("suspend: acquireBuffer returned err=%d", err);
                break;
            }

            ++mNumBufferAcquired;
            --mNumFramesAvailable;

            releaseBuffer(item.mSlot, item.mFrameNumber,
                    item.mGraphicBuffer, item.mFence);
        }
        return;
    }

    mSuspended = false;

    if (mExecuting && mNumFramesAvailable == 0 && mRepeatBufferDeferred) {
        if (repeatLatestBuffer_l()) {
            ALOGV("suspend/deferred repeatLatestBuffer_l SUCCESS");

            mRepeatBufferDeferred = false;
        } else {
            ALOGV("suspend/deferred repeatLatestBuffer_l FAILURE");
        }
    }
}

void GraphicBufferSource::onDataSpaceChanged_l(
        android_dataspace dataSpace, android_pixel_format pixelFormat) {
    ALOGD("got buffer with new dataSpace #%x", dataSpace);
    mLastDataSpace = dataSpace;

    if (ColorUtils::convertDataSpaceToV0(dataSpace)) {
        ColorAspects aspects = mColorAspects; // initially requested aspects

        // request color aspects to encode
        OMX_INDEXTYPE index;
        status_t err = mNodeInstance->getExtensionIndex(
                "OMX.google.android.index.describeColorAspects", &index);
        if (err == OK) {
            // V0 dataspace
            DescribeColorAspectsParams params;
            InitOMXParams(&params);
            params.nPortIndex = kPortIndexInput;
            params.nDataSpace = mLastDataSpace;
            params.nPixelFormat = pixelFormat;
            params.bDataSpaceChanged = OMX_TRUE;
            params.sAspects = mColorAspects;

            err = mNodeInstance->getConfig(index, &params, sizeof(params));
            if (err == OK) {
                aspects = params.sAspects;
                ALOGD("Codec resolved it to (R:%d(%s), P:%d(%s), M:%d(%s), T:%d(%s)) err=%d(%s)",
                        params.sAspects.mRange, asString(params.sAspects.mRange),
                        params.sAspects.mPrimaries, asString(params.sAspects.mPrimaries),
                        params.sAspects.mMatrixCoeffs, asString(params.sAspects.mMatrixCoeffs),
                        params.sAspects.mTransfer, asString(params.sAspects.mTransfer),
                        err, asString(err));
            } else {
                params.sAspects = aspects;
                err = OK;
            }
            params.bDataSpaceChanged = OMX_FALSE;
            for (int triesLeft = 2; --triesLeft >= 0; ) {
                status_t err = mNodeInstance->setConfig(index, &params, sizeof(params));
                if (err == OK) {
                    err = mNodeInstance->getConfig(index, &params, sizeof(params));
                }
                if (err != OK || !ColorUtils::checkIfAspectsChangedAndUnspecifyThem(
                        params.sAspects, aspects)) {
                    // if we can't set or get color aspects, still communicate dataspace to client
                    break;
                }

                ALOGW_IF(triesLeft == 0, "Codec repeatedly changed requested ColorAspects.");
            }
        }

        ALOGV("Set color aspects to (R:%d(%s), P:%d(%s), M:%d(%s), T:%d(%s)) err=%d(%s)",
                aspects.mRange, asString(aspects.mRange),
                aspects.mPrimaries, asString(aspects.mPrimaries),
                aspects.mMatrixCoeffs, asString(aspects.mMatrixCoeffs),
                aspects.mTransfer, asString(aspects.mTransfer),
                err, asString(err));

        // signal client that the dataspace has changed; this will update the output format
        // TODO: we should tie this to an output buffer somehow, and signal the change
        // just before the output buffer is returned to the client, but there are many
        // ways this could fail (e.g. flushing), and we are not yet supporting this scenario.

        mNodeInstance->signalEvent(
                OMX_EventDataSpaceChanged, dataSpace,
                (aspects.mRange << 24) | (aspects.mPrimaries << 16)
                        | (aspects.mMatrixCoeffs << 8) | aspects.mTransfer);
    }
}

bool GraphicBufferSource::fillCodecBuffer_l() {
    CHECK(mExecuting && mNumFramesAvailable > 0);

    if (mSuspended) {
        return false;
    }

    int cbi = findAvailableCodecBuffer_l();
    if (cbi < 0) {
        // No buffers available, bail.
        ALOGV("fillCodecBuffer_l: no codec buffers, avail now %zu",
                mNumFramesAvailable);
        return false;
    }

    ALOGV("fillCodecBuffer_l: acquiring buffer, avail=%zu",
            mNumFramesAvailable);
    BufferItem item;
    status_t err = mConsumer->acquireBuffer(&item, 0);
    if (err == BufferQueue::NO_BUFFER_AVAILABLE) {
        // shouldn't happen
        ALOGW("fillCodecBuffer_l: frame was not available");
        return false;
    } else if (err != OK) {
        // now what? fake end-of-stream?
        ALOGW("fillCodecBuffer_l: acquireBuffer returned err=%d", err);
        return false;
    }

    mNumBufferAcquired++;
    mNumFramesAvailable--;

    // If this is the first time we're seeing this buffer, add it to our
    // slot table.
    if (item.mGraphicBuffer != NULL) {
        ALOGV("fillCodecBuffer_l: setting mBufferSlot %d", item.mSlot);
        mBufferSlot[item.mSlot] = item.mGraphicBuffer;
        mBufferUseCount[item.mSlot] = 0;
    }

    if (item.mDataSpace != mLastDataSpace) {
        onDataSpaceChanged_l(
                item.mDataSpace, (android_pixel_format)mBufferSlot[item.mSlot]->getPixelFormat());
    }


    err = UNKNOWN_ERROR;

    // only submit sample if start time is unspecified, or sample
    // is queued after the specified start time
    bool dropped = false;
    if (mSkipFramesBeforeNs < 0ll || item.mTimestamp >= mSkipFramesBeforeNs) {
        // if start time is set, offset time stamp by start time
        if (mSkipFramesBeforeNs > 0) {
            item.mTimestamp -= mSkipFramesBeforeNs;
        }

        int64_t timeUs = item.mTimestamp / 1000;
        if (mFrameDropper != NULL && mFrameDropper->shouldDrop(timeUs)) {
            ALOGV("skipping frame (%lld) to meet max framerate", static_cast<long long>(timeUs));
            // set err to OK so that the skipped frame can still be saved as the lastest frame
            err = OK;
            dropped = true;
        } else {
            err = submitBuffer_l(item, cbi);
        }
    }

    if (err != OK) {
        ALOGV("submitBuffer_l failed, releasing bq slot %d", item.mSlot);
        releaseBuffer(item.mSlot, item.mFrameNumber, item.mGraphicBuffer, item.mFence);
    } else {
        ALOGV("buffer submitted (bq %d, cbi %d)", item.mSlot, cbi);
        setLatestBuffer_l(item, dropped);
    }

    return true;
}

bool GraphicBufferSource::repeatLatestBuffer_l() {
    CHECK(mExecuting && mNumFramesAvailable == 0);

    if (mLatestBufferId < 0 || mSuspended) {
        return false;
    }
    if (mBufferSlot[mLatestBufferId] == NULL) {
        // This can happen if the remote side disconnects, causing
        // onBuffersReleased() to NULL out our copy of the slots.  The
        // buffer is gone, so we have nothing to show.
        //
        // To be on the safe side we try to release the buffer.
        ALOGD("repeatLatestBuffer_l: slot was NULL");
        mConsumer->releaseBuffer(
                mLatestBufferId,
                mLatestBufferFrameNum,
                EGL_NO_DISPLAY,
                EGL_NO_SYNC_KHR,
                mLatestBufferFence);
        mLatestBufferId = -1;
        mLatestBufferFrameNum = 0;
        mLatestBufferFence = Fence::NO_FENCE;
        return false;
    }

    int cbi = findAvailableCodecBuffer_l();
    if (cbi < 0) {
        // No buffers available, bail.
        ALOGV("repeatLatestBuffer_l: no codec buffers.");
        return false;
    }

    BufferItem item;
    item.mSlot = mLatestBufferId;
    item.mFrameNumber = mLatestBufferFrameNum;
    item.mTimestamp = mRepeatLastFrameTimestamp;
    item.mFence = mLatestBufferFence;

    status_t err = submitBuffer_l(item, cbi);

    if (err != OK) {
        return false;
    }

    ++mBufferUseCount[item.mSlot];

    /* repeat last frame up to kRepeatLastFrameCount times.
     * in case of static scene, a single repeat might not get rid of encoder
     * ghosting completely, refresh a couple more times to get better quality
     */
    if (--mRepeatLastFrameCount > 0) {
        mRepeatLastFrameTimestamp = item.mTimestamp + mRepeatAfterUs * 1000;

        if (mReflector != NULL) {
            sp<AMessage> msg = new AMessage(kWhatRepeatLastFrame, mReflector);
            msg->setInt32("generation", ++mRepeatLastFrameGeneration);
            msg->post(mRepeatAfterUs);
        }
    }

    return true;
}

void GraphicBufferSource::setLatestBuffer_l(
        const BufferItem &item, bool dropped) {
    if (mLatestBufferId >= 0) {
        if (mBufferUseCount[mLatestBufferId] == 0) {
            releaseBuffer(mLatestBufferId, mLatestBufferFrameNum,
                    mBufferSlot[mLatestBufferId], mLatestBufferFence);
            // mLatestBufferFence will be set to new fence just below
        }
    }

    mLatestBufferId = item.mSlot;
    mLatestBufferFrameNum = item.mFrameNumber;
    mRepeatLastFrameTimestamp = item.mTimestamp + mRepeatAfterUs * 1000;

    if (!dropped) {
        ++mBufferUseCount[item.mSlot];
    }

    ALOGV("setLatestBuffer_l: slot=%d, useCount=%d",
            item.mSlot, mBufferUseCount[item.mSlot]);

    mRepeatBufferDeferred = false;
    mRepeatLastFrameCount = kRepeatLastFrameCount;
    mLatestBufferFence = item.mFence;

    if (mReflector != NULL) {
        sp<AMessage> msg = new AMessage(kWhatRepeatLastFrame, mReflector);
        msg->setInt32("generation", ++mRepeatLastFrameGeneration);
        msg->post(mRepeatAfterUs);
    }
}

status_t GraphicBufferSource::signalEndOfInputStream() {
    Mutex::Autolock autoLock(mMutex);
    ALOGV("signalEndOfInputStream: exec=%d avail=%zu eos=%d",
            mExecuting, mNumFramesAvailable, mEndOfStream);

    if (mEndOfStream) {
        ALOGE("EOS was already signaled");
        return INVALID_OPERATION;
    }

    // Set the end-of-stream flag.  If no frames are pending from the
    // BufferQueue, and a codec buffer is available, and we're executing,
    // we initiate the EOS from here.  Otherwise, we'll let
    // codecBufferEmptied() (or omxExecuting) do it.
    //
    // Note: if there are no pending frames and all codec buffers are
    // available, we *must* submit the EOS from here or we'll just
    // stall since no future events are expected.
    mEndOfStream = true;

    if (mExecuting && mNumFramesAvailable == 0) {
        submitEndOfInputStream_l();
    }

    return OK;
}

int64_t GraphicBufferSource::getTimestamp(const BufferItem &item) {
    int64_t timeUs = item.mTimestamp / 1000;
    timeUs += mInputBufferTimeOffsetUs;

    if (mTimePerCaptureUs > 0ll
            && (mTimePerCaptureUs > 2 * mTimePerFrameUs
            || mTimePerFrameUs > 2 * mTimePerCaptureUs)) {
        // Time lapse or slow motion mode
        if (mPrevCaptureUs < 0ll) {
            // first capture
            mPrevCaptureUs = timeUs;
            mPrevFrameUs = timeUs;
        } else {
            // snap to nearest capture point
            int64_t nFrames = (timeUs + mTimePerCaptureUs / 2 - mPrevCaptureUs)
                    / mTimePerCaptureUs;
            if (nFrames <= 0) {
                // skip this frame as it's too close to previous capture
                ALOGV("skipping frame, timeUs %lld", static_cast<long long>(timeUs));
                return -1;
            }
            mPrevCaptureUs = mPrevCaptureUs + nFrames * mTimePerCaptureUs;
            mPrevFrameUs += mTimePerFrameUs * nFrames;
        }

        ALOGV("timeUs %lld, captureUs %lld, frameUs %lld",
                static_cast<long long>(timeUs),
                static_cast<long long>(mPrevCaptureUs),
                static_cast<long long>(mPrevFrameUs));

        return mPrevFrameUs;
    } else {
        int64_t originalTimeUs = timeUs;
        if (originalTimeUs <= mPrevOriginalTimeUs) {
                // Drop the frame if it's going backward in time. Bad timestamp
                // could disrupt encoder's rate control completely.
            ALOGW("Dropping frame that's going backward in time");
            return -1;
        }

        if (mMaxTimestampGapUs > 0ll) {
            //TODO: Fix the case when mMaxTimestampGapUs and mTimePerCaptureUs are both set.

            /* Cap timestamp gap between adjacent frames to specified max
             *
             * In the scenario of cast mirroring, encoding could be suspended for
             * prolonged periods. Limiting the pts gap to workaround the problem
             * where encoder's rate control logic produces huge frames after a
             * long period of suspension.
             */
            if (mPrevOriginalTimeUs >= 0ll) {
                int64_t timestampGapUs = originalTimeUs - mPrevOriginalTimeUs;
                timeUs = (timestampGapUs < mMaxTimestampGapUs ?
                    timestampGapUs : mMaxTimestampGapUs) + mPrevModifiedTimeUs;
            }
            mOriginalTimeUs.add(timeUs, originalTimeUs);
            ALOGV("IN  timestamp: %lld -> %lld",
                static_cast<long long>(originalTimeUs),
                static_cast<long long>(timeUs));
        }

        mPrevOriginalTimeUs = originalTimeUs;
        mPrevModifiedTimeUs = timeUs;
    }

    return timeUs;
}

status_t GraphicBufferSource::submitBuffer_l(const BufferItem &item, int cbi) {
    ALOGV("submitBuffer_l: slot=%d, cbi=%d", item.mSlot, cbi);

    int64_t timeUs = getTimestamp(item);
    if (timeUs < 0ll) {
        return UNKNOWN_ERROR;
    }

    CodecBuffer& codecBuffer(mCodecBuffers.editItemAt(cbi));
    codecBuffer.mGraphicBuffer = mBufferSlot[item.mSlot];
    codecBuffer.mSlot = item.mSlot;
    codecBuffer.mFrameNumber = item.mFrameNumber;

    OMX_BUFFERHEADERTYPE* header = codecBuffer.mHeader;
    sp<GraphicBuffer> buffer = codecBuffer.mGraphicBuffer;
    status_t err = mNodeInstance->emptyGraphicBuffer(
            header, buffer, OMX_BUFFERFLAG_ENDOFFRAME, timeUs,
            item.mFence->isValid() ? item.mFence->dup() : -1);
    if (err != OK) {
        ALOGW("WARNING: emptyNativeWindowBuffer failed: 0x%x", err);
        codecBuffer.mGraphicBuffer = NULL;
        return err;
    }

    ALOGV("emptyNativeWindowBuffer succeeded, h=%p p=%p buf=%p bufhandle=%p",
            header, header->pBuffer, buffer->getNativeBuffer(), buffer->handle);
    return OK;
}

void GraphicBufferSource::submitEndOfInputStream_l() {
    CHECK(mEndOfStream);
    if (mEndOfStreamSent) {
        ALOGV("EOS already sent");
        return;
    }

    int cbi = findAvailableCodecBuffer_l();
    if (cbi < 0) {
        ALOGV("submitEndOfInputStream_l: no codec buffers available");
        return;
    }

    // We reject any additional incoming graphic buffers, so there's no need
    // to stick a placeholder into codecBuffer.mGraphicBuffer to mark it as
    // in-use.
    CodecBuffer& codecBuffer(mCodecBuffers.editItemAt(cbi));

    OMX_BUFFERHEADERTYPE* header = codecBuffer.mHeader;
    status_t err = mNodeInstance->emptyGraphicBuffer(
            header, NULL /* buffer */, OMX_BUFFERFLAG_ENDOFFRAME | OMX_BUFFERFLAG_EOS,
            0 /* timestamp */, -1 /* fenceFd */);
    if (err != OK) {
        ALOGW("emptyDirectBuffer EOS failed: 0x%x", err);
    } else {
        ALOGV("submitEndOfInputStream_l: buffer submitted, header=%p cbi=%d",
                header, cbi);
        mEndOfStreamSent = true;
    }
}

int GraphicBufferSource::findAvailableCodecBuffer_l() {
    CHECK(mCodecBuffers.size() > 0);

    for (int i = (int)mCodecBuffers.size() - 1; i>= 0; --i) {
        if (mCodecBuffers[i].mGraphicBuffer == NULL) {
            return i;
        }
    }
    return -1;
}

int GraphicBufferSource::findMatchingCodecBuffer_l(
        const OMX_BUFFERHEADERTYPE* header) {
    for (int i = (int)mCodecBuffers.size() - 1; i>= 0; --i) {
        if (mCodecBuffers[i].mHeader == header) {
            return i;
        }
    }
    return -1;
}

/*
 * Releases an acquired buffer back to the consumer for either persistent
 * or non-persistent surfaces.
 *
 * id: buffer slot to release (in persistent case the id might be changed)
 * frameNum: frame number of the frame being released
 * buffer: GraphicBuffer pointer to release (note this must not be & as we
 *         will clear the original mBufferSlot in persistent case)
 * fence: fence of the frame being released
 */
void GraphicBufferSource::releaseBuffer(
        int &id, uint64_t frameNum,
<<<<<<< HEAD
        const sp<GraphicBuffer> &buffer, const sp<Fence> &fence) {
=======
        const sp<GraphicBuffer> buffer, const sp<Fence> &fence) {
    ALOGV("releaseBuffer: slot=%d", id);
>>>>>>> 4743f503
    if (mIsPersistent) {
        mConsumer->detachBuffer(id);
        mBufferSlot[id] = NULL;

        if (mConsumer->attachBuffer(&id, buffer) == OK) {
            mConsumer->releaseBuffer(
                    id, 0, EGL_NO_DISPLAY, EGL_NO_SYNC_KHR, fence);
        }
    } else {
        mConsumer->releaseBuffer(
                id, frameNum, EGL_NO_DISPLAY, EGL_NO_SYNC_KHR, fence);
    }
    id = -1; // invalidate id
    mNumBufferAcquired--;
}

// BufferQueue::ConsumerListener callback
void GraphicBufferSource::onFrameAvailable(const BufferItem& /*item*/) {
    Mutex::Autolock autoLock(mMutex);

    ALOGV("onFrameAvailable exec=%d avail=%zu",
            mExecuting, mNumFramesAvailable);

    if (mEndOfStream || mSuspended) {
        if (mEndOfStream) {
            // This should only be possible if a new buffer was queued after
            // EOS was signaled, i.e. the app is misbehaving.

            ALOGW("onFrameAvailable: EOS is set, ignoring frame");
        } else {
            ALOGV("onFrameAvailable: suspended, ignoring frame");
        }

        BufferItem item;
        status_t err = mConsumer->acquireBuffer(&item, 0);
        if (err == OK) {
            mNumBufferAcquired++;

            // If this is the first time we're seeing this buffer, add it to our
            // slot table.
            if (item.mGraphicBuffer != NULL) {
                ALOGV("onFrameAvailable: setting mBufferSlot %d", item.mSlot);
                mBufferSlot[item.mSlot] = item.mGraphicBuffer;
                mBufferUseCount[item.mSlot] = 0;
            }

            releaseBuffer(item.mSlot, item.mFrameNumber,
                    item.mGraphicBuffer, item.mFence);
        }
        return;
    }

    mNumFramesAvailable++;

    mRepeatBufferDeferred = false;
    ++mRepeatLastFrameGeneration;

    if (mExecuting) {
        fillCodecBuffer_l();
    }
}

// BufferQueue::ConsumerListener callback
void GraphicBufferSource::onBuffersReleased() {
    Mutex::Autolock lock(mMutex);

    uint64_t slotMask;
    if (mConsumer->getReleasedBuffers(&slotMask) != NO_ERROR) {
        ALOGW("onBuffersReleased: unable to get released buffer set");
        slotMask = 0xffffffffffffffffULL;
    }

    ALOGV("onBuffersReleased: 0x%016" PRIx64, slotMask);

    for (int i = 0; i < BufferQueue::NUM_BUFFER_SLOTS; i++) {
        if ((slotMask & 0x01) != 0) {
            mBufferSlot[i] = NULL;
            mBufferUseCount[i] = 0;
        }
        slotMask >>= 1;
    }
}

// BufferQueue::ConsumerListener callback
void GraphicBufferSource::onSidebandStreamChanged() {
    ALOG_ASSERT(false, "GraphicBufferSource can't consume sideband streams");
}

void GraphicBufferSource::setDefaultDataSpace(android_dataspace dataSpace) {
    // no need for mutex as we are not yet running
    ALOGD("setting dataspace: %#x", dataSpace);
    mConsumer->setDefaultBufferDataSpace(dataSpace);
    mLastDataSpace = dataSpace;
}

status_t GraphicBufferSource::setRepeatPreviousFrameDelayUs(
        int64_t repeatAfterUs) {
    Mutex::Autolock autoLock(mMutex);

    if (mExecuting || repeatAfterUs <= 0ll) {
        return INVALID_OPERATION;
    }

    mRepeatAfterUs = repeatAfterUs;

    return OK;
}

status_t GraphicBufferSource::setMaxTimestampGapUs(int64_t maxGapUs) {
    Mutex::Autolock autoLock(mMutex);

    if (mExecuting || maxGapUs <= 0ll) {
        return INVALID_OPERATION;
    }

    mMaxTimestampGapUs = maxGapUs;

    return OK;
}

status_t GraphicBufferSource::setInputBufferTimeOffset(int64_t timeOffsetUs) {
    Mutex::Autolock autoLock(mMutex);

    // timeOffsetUs must be negative for adjustment.
    if (timeOffsetUs >= 0ll) {
        return INVALID_OPERATION;
    }

    mInputBufferTimeOffsetUs = timeOffsetUs;
    return OK;
}

status_t GraphicBufferSource::setMaxFps(float maxFps) {
    Mutex::Autolock autoLock(mMutex);

    if (mExecuting) {
        return INVALID_OPERATION;
    }

    mFrameDropper = new FrameDropper();
    status_t err = mFrameDropper->setMaxFrameRate(maxFps);
    if (err != OK) {
        mFrameDropper.clear();
        return err;
    }

    return OK;
}

void GraphicBufferSource::setSkipFramesBeforeUs(int64_t skipFramesBeforeUs) {
    Mutex::Autolock autoLock(mMutex);

    mSkipFramesBeforeNs =
            (skipFramesBeforeUs > 0) ? (skipFramesBeforeUs * 1000) : -1ll;
}

status_t GraphicBufferSource::setTimeLapseConfig(const TimeLapseConfig &config) {
    Mutex::Autolock autoLock(mMutex);

    if (mExecuting || config.mTimePerFrameUs <= 0ll || config.mTimePerCaptureUs <= 0ll) {
        return INVALID_OPERATION;
    }

    mTimePerFrameUs = config.mTimePerFrameUs;
    mTimePerCaptureUs = config.mTimePerCaptureUs;

    return OK;
}

void GraphicBufferSource::setColorAspects(const ColorAspects &aspects) {
    Mutex::Autolock autoLock(mMutex);
    mColorAspects = aspects;
    ALOGD("requesting color aspects (R:%d(%s), P:%d(%s), M:%d(%s), T:%d(%s))",
            aspects.mRange, asString(aspects.mRange),
            aspects.mPrimaries, asString(aspects.mPrimaries),
            aspects.mMatrixCoeffs, asString(aspects.mMatrixCoeffs),
            aspects.mTransfer, asString(aspects.mTransfer));
}

void GraphicBufferSource::onMessageReceived(const sp<AMessage> &msg) {
    switch (msg->what()) {
        case kWhatRepeatLastFrame:
        {
            Mutex::Autolock autoLock(mMutex);

            int32_t generation;
            CHECK(msg->findInt32("generation", &generation));

            if (generation != mRepeatLastFrameGeneration) {
                // stale
                break;
            }

            if (!mExecuting || mNumFramesAvailable > 0) {
                break;
            }

            bool success = repeatLatestBuffer_l();

            if (success) {
                ALOGV("repeatLatestBuffer_l SUCCESS");
            } else {
                ALOGV("repeatLatestBuffer_l FAILURE");
                mRepeatBufferDeferred = true;
            }
            break;
        }

        default:
            TRESPASS();
    }
}

}  // namespace android<|MERGE_RESOLUTION|>--- conflicted
+++ resolved
@@ -942,12 +942,8 @@
  */
 void GraphicBufferSource::releaseBuffer(
         int &id, uint64_t frameNum,
-<<<<<<< HEAD
         const sp<GraphicBuffer> &buffer, const sp<Fence> &fence) {
-=======
-        const sp<GraphicBuffer> buffer, const sp<Fence> &fence) {
     ALOGV("releaseBuffer: slot=%d", id);
->>>>>>> 4743f503
     if (mIsPersistent) {
         mConsumer->detachBuffer(id);
         mBufferSlot[id] = NULL;
