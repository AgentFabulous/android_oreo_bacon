--- conflicted
+++ resolved
@@ -96,10 +96,7 @@
                                 pid_t tid,
                                 int *sessionId,
                                 String8& name,
-<<<<<<< HEAD
-=======
                                 int clientUid,
->>>>>>> 2381f06f
                                 status_t *status)
     {
         Parcel data, reply;
@@ -767,10 +764,7 @@
             audio_io_handle_t output = (audio_io_handle_t) data.readInt32();
             pid_t tid = (pid_t) data.readInt32();
             int sessionId = data.readInt32();
-<<<<<<< HEAD
-=======
             int clientUid = data.readInt32();
->>>>>>> 2381f06f
             String8 name;
             status_t status;
             sp<IAudioTrack> track;
@@ -782,11 +776,7 @@
                 track = createTrack(
                         (audio_stream_type_t) streamType, sampleRate, format,
                         channelMask, frameCount, &flags, buffer, output, tid,
-<<<<<<< HEAD
-                        &sessionId, name, &status);
-=======
                         &sessionId, name, clientUid, &status);
->>>>>>> 2381f06f
             }
             reply->writeInt32(flags);
             reply->writeInt32(sessionId);
