--- conflicted
+++ resolved
@@ -622,15 +622,8 @@
      * @hide
      */
     public AudioManager(Context context) {
-<<<<<<< HEAD
-        mApplicationContext = context;
-        mUseVolumeKeySounds = mApplicationContext.getResources().getBoolean(
-=======
         setContext(context);
-        mUseMasterVolume = getContext().getResources().getBoolean(
-                com.android.internal.R.bool.config_useMasterVolume);
         mUseVolumeKeySounds = getContext().getResources().getBoolean(
->>>>>>> 375e21f8
                 com.android.internal.R.bool.config_useVolumeKeySounds);
         mUseFixedVolume = getContext().getResources().getBoolean(
                 com.android.internal.R.bool.config_useFixedVolume);
@@ -809,18 +802,8 @@
     public void adjustStreamVolume(int streamType, int direction, int flags) {
         IAudioService service = getService();
         try {
-<<<<<<< HEAD
             service.adjustStreamVolume(streamType, direction, flags,
-                    mApplicationContext.getOpPackageName());
-=======
-            if (mUseMasterVolume) {
-                service.adjustMasterVolume(direction, flags,
-                        getContext().getOpPackageName());
-            } else {
-                service.adjustStreamVolume(streamType, direction, flags,
-                        getContext().getOpPackageName());
-            }
->>>>>>> 375e21f8
+                    getContext().getOpPackageName());
         } catch (RemoteException e) {
             Log.e(TAG, "Dead object in adjustStreamVolume", e);
         }
@@ -850,24 +833,8 @@
      * @see #isVolumeFixed()
      */
     public void adjustVolume(int direction, int flags) {
-<<<<<<< HEAD
-        MediaSessionLegacyHelper helper = MediaSessionLegacyHelper.getHelper(mApplicationContext);
+        MediaSessionLegacyHelper helper = MediaSessionLegacyHelper.getHelper(getContext());
         helper.sendAdjustVolumeBy(USE_DEFAULT_STREAM_TYPE, direction, flags);
-=======
-        IAudioService service = getService();
-        try {
-            if (mUseMasterVolume) {
-                service.adjustMasterVolume(direction, flags,
-                        getContext().getOpPackageName());
-            } else {
-                MediaSessionLegacyHelper helper =
-                        MediaSessionLegacyHelper.getHelper(getContext());
-                helper.sendAdjustVolumeBy(USE_DEFAULT_STREAM_TYPE, direction, flags);
-            }
-        } catch (RemoteException e) {
-            Log.e(TAG, "Dead object in adjustVolume", e);
-        }
->>>>>>> 375e21f8
     }
 
     /**
@@ -895,35 +862,15 @@
      * @see #isVolumeFixed()
      */
     public void adjustSuggestedStreamVolume(int direction, int suggestedStreamType, int flags) {
-<<<<<<< HEAD
-        MediaSessionLegacyHelper helper = MediaSessionLegacyHelper.getHelper(mApplicationContext);
+        MediaSessionLegacyHelper helper = MediaSessionLegacyHelper.getHelper(getContext());
         helper.sendAdjustVolumeBy(suggestedStreamType, direction, flags);
-=======
-        IAudioService service = getService();
-        try {
-            if (mUseMasterVolume) {
-                service.adjustMasterVolume(direction, flags,
-                        getContext().getOpPackageName());
-            } else {
-                MediaSessionLegacyHelper helper =
-                        MediaSessionLegacyHelper.getHelper(getContext());
-                helper.sendAdjustVolumeBy(suggestedStreamType, direction, flags);
-            }
-        } catch (RemoteException e) {
-            Log.e(TAG, "Dead object in adjustSuggestedStreamVolume", e);
-        }
->>>>>>> 375e21f8
     }
 
     /** @hide */
     public void setMasterMute(boolean mute, int flags) {
         IAudioService service = getService();
         try {
-<<<<<<< HEAD
-            service.setMasterMute(mute, flags, mApplicationContext.getOpPackageName());
-=======
-            service.adjustMasterVolume(steps, flags, getContext().getOpPackageName());
->>>>>>> 375e21f8
+            service.setMasterMute(mute, flags, getContext().getOpPackageName());
         } catch (RemoteException e) {
             Log.e(TAG, "Dead object in setMasterMute", e);
         }
@@ -1091,96 +1038,14 @@
     public void setStreamVolume(int streamType, int index, int flags) {
         IAudioService service = getService();
         try {
-<<<<<<< HEAD
-            service.setStreamVolume(streamType, index, flags, mApplicationContext.getOpPackageName());
-=======
-            if (mUseMasterVolume) {
-                service.setMasterVolume(index, flags, getContext().getOpPackageName());
-            } else {
-                service.setStreamVolume(streamType, index, flags,
-                        getContext().getOpPackageName());
-            }
->>>>>>> 375e21f8
+            service.setStreamVolume(streamType, index, flags, getContext().getOpPackageName());
         } catch (RemoteException e) {
             Log.e(TAG, "Dead object in setStreamVolume", e);
         }
     }
 
     /**
-<<<<<<< HEAD
      * Solo or unsolo a particular stream.
-=======
-     * Returns the maximum volume index for master volume.
-     *
-     * @hide
-     */
-    public int getMasterMaxVolume() {
-        IAudioService service = getService();
-        try {
-            return service.getMasterMaxVolume();
-        } catch (RemoteException e) {
-            Log.e(TAG, "Dead object in getMasterMaxVolume", e);
-            return 0;
-        }
-    }
-
-    /**
-     * Returns the current volume index for master volume.
-     *
-     * @return The current volume index for master volume.
-     * @hide
-     */
-    public int getMasterVolume() {
-        IAudioService service = getService();
-        try {
-            return service.getMasterVolume();
-        } catch (RemoteException e) {
-            Log.e(TAG, "Dead object in getMasterVolume", e);
-            return 0;
-        }
-    }
-
-    /**
-     * Get last audible volume before master volume was muted.
-     *
-     * @hide
-     */
-    public int getLastAudibleMasterVolume() {
-        IAudioService service = getService();
-        try {
-            return service.getLastAudibleMasterVolume();
-        } catch (RemoteException e) {
-            Log.e(TAG, "Dead object in getLastAudibleMasterVolume", e);
-            return 0;
-        }
-    }
-
-    /**
-     * Sets the volume index for master volume.
-     *
-     * @param index The volume index to set. See
-     *            {@link #getMasterMaxVolume()} for the largest valid value.
-     * @param flags One or more flags.
-     * @see #getMasterMaxVolume()
-     * @see #getMasterVolume()
-     * @hide
-     */
-    public void setMasterVolume(int index, int flags) {
-        IAudioService service = getService();
-        try {
-            service.setMasterVolume(index, flags, getContext().getOpPackageName());
-        } catch (RemoteException e) {
-            Log.e(TAG, "Dead object in setMasterVolume", e);
-        }
-    }
-
-    /**
-     * Solo or unsolo a particular stream. All other streams are muted.
-     * <p>
-     * The solo command is protected against client process death: if a process
-     * with an active solo request on a stream dies, all streams that were muted
-     * because of this request will be unmuted automatically.
->>>>>>> 375e21f8
      * <p>
      * Do not use. This method has been deprecated and is now a no-op.
      * {@link #requestAudioFocus} should be used for exclusive audio playback.
@@ -1258,32 +1123,6 @@
     }
 
     /**
-<<<<<<< HEAD
-=======
-     * set master mute state.
-     *
-     * @hide
-     */
-    public void setMasterMute(boolean state) {
-        setMasterMute(state, FLAG_SHOW_UI);
-    }
-
-    /**
-     * set master mute state with optional flags.
-     *
-     * @hide
-     */
-    public void setMasterMute(boolean state, int flags) {
-        IAudioService service = getService();
-        try {
-            service.setMasterMute(state, flags, getContext().getOpPackageName(), mICallBack);
-        } catch (RemoteException e) {
-            Log.e(TAG, "Dead object in setMasterMute", e);
-        }
-    }
-
-    /**
->>>>>>> 375e21f8
      * get master mute state.
      *
      * @hide
@@ -2580,13 +2419,8 @@
             service.requestAudioFocus(new AudioAttributes.Builder()
                         .setInternalLegacyStreamType(streamType).build(),
                     durationHint, mICallBack, null,
-<<<<<<< HEAD
                     AudioSystem.IN_VOICE_COMM_FOCUS_ID,
-                    mApplicationContext.getOpPackageName(),
-=======
-                    MediaFocusControl.IN_VOICE_COMM_FOCUS_ID,
                     getContext().getOpPackageName(),
->>>>>>> 375e21f8
                     AUDIOFOCUS_FLAG_LOCK,
                     null /* policy token */);
         } catch (RemoteException e) {
