/*
 * Copyright (C) 2010 The Android Open Source Project
 *
 * Licensed under the Apache License, Version 2.0 (the "License");
 * you may not use this file except in compliance with the License.
 * You may obtain a copy of the License at
 *
 *      http://www.apache.org/licenses/LICENSE-2.0
 *
 * Unless required by applicable law or agreed to in writing, software
 * distributed under the License is distributed on an "AS IS" BASIS,
 * WITHOUT WARRANTIES OR CONDITIONS OF ANY KIND, either express or implied.
 * See the License for the specific language governing permissions and
 * limitations under the License.
 */

//#define LOG_NDEBUG 0
#define LOG_TAG "NuPlayerRenderer"
#include <utils/Log.h>

#include "NuPlayerRenderer.h"

#include "MediaClock.h"

#include <media/stagefright/foundation/ABuffer.h>
#include <media/stagefright/foundation/ADebug.h>
#include <media/stagefright/foundation/AMessage.h>
#include <media/stagefright/foundation/AUtils.h>
#include <media/stagefright/foundation/AWakeLock.h>
#include <media/stagefright/MediaErrors.h>
#include <media/stagefright/MetaData.h>
#include <media/stagefright/Utils.h>

#include <VideoFrameScheduler.h>

#include <inttypes.h>

namespace android {

// Maximum time in paused state when offloading audio decompression. When elapsed, the AudioSink
// is closed to allow the audio DSP to power down.
static const int64_t kOffloadPauseMaxUs = 10000000ll;

// static
const NuPlayer::Renderer::PcmInfo NuPlayer::Renderer::AUDIO_PCMINFO_INITIALIZER = {
        AUDIO_CHANNEL_NONE,
        AUDIO_OUTPUT_FLAG_NONE,
        AUDIO_FORMAT_INVALID,
        0, // mNumChannels
        0 // mSampleRate
};

// static
const int64_t NuPlayer::Renderer::kMinPositionUpdateDelayUs = 100000ll;

NuPlayer::Renderer::Renderer(
        const sp<MediaPlayerBase::AudioSink> &sink,
        const sp<AMessage> &notify,
        uint32_t flags)
    : mAudioSink(sink),
      mNotify(notify),
      mFlags(flags),
      mNumFramesWritten(0),
      mDrainAudioQueuePending(false),
      mDrainVideoQueuePending(false),
      mAudioQueueGeneration(0),
      mVideoQueueGeneration(0),
      mAudioDrainGeneration(0),
      mVideoDrainGeneration(0),
      mAudioFirstAnchorTimeMediaUs(-1),
      mAnchorTimeMediaUs(-1),
      mAnchorNumFramesWritten(-1),
      mVideoLateByUs(0ll),
      mHasAudio(false),
      mHasVideo(false),
      mNotifyCompleteAudio(false),
      mNotifyCompleteVideo(false),
      mSyncQueues(false),
      mPaused(false),
      mVideoSampleReceived(false),
      mVideoRenderingStarted(false),
      mVideoRenderingStartGeneration(0),
      mAudioRenderingStartGeneration(0),
      mAudioOffloadPauseTimeoutGeneration(0),
      mAudioOffloadTornDown(false),
      mCurrentOffloadInfo(AUDIO_INFO_INITIALIZER),
      mCurrentPcmInfo(AUDIO_PCMINFO_INITIALIZER),
      mTotalBuffersQueued(0),
<<<<<<< HEAD
      mLastAudioBufferDrained(0) {
    mMediaClock = new MediaClock;
=======
      mLastAudioBufferDrained(0),
      mWakeLock(new AWakeLock()) {

>>>>>>> 157defdd
}

NuPlayer::Renderer::~Renderer() {
    if (offloadingAudio()) {
        mAudioSink->stop();
        mAudioSink->flush();
        mAudioSink->close();
    }
}

void NuPlayer::Renderer::queueBuffer(
        bool audio,
        const sp<ABuffer> &buffer,
        const sp<AMessage> &notifyConsumed) {
    sp<AMessage> msg = new AMessage(kWhatQueueBuffer, id());
    msg->setInt32("queueGeneration", getQueueGeneration(audio));
    msg->setInt32("audio", static_cast<int32_t>(audio));
    msg->setBuffer("buffer", buffer);
    msg->setMessage("notifyConsumed", notifyConsumed);
    msg->post();
}

void NuPlayer::Renderer::queueEOS(bool audio, status_t finalResult) {
    CHECK_NE(finalResult, (status_t)OK);

    sp<AMessage> msg = new AMessage(kWhatQueueEOS, id());
    msg->setInt32("queueGeneration", getQueueGeneration(audio));
    msg->setInt32("audio", static_cast<int32_t>(audio));
    msg->setInt32("finalResult", finalResult);
    msg->post();
}

void NuPlayer::Renderer::flush(bool audio, bool notifyComplete) {
    {
        Mutex::Autolock autoLock(mLock);
        if (audio) {
            mNotifyCompleteAudio |= notifyComplete;
            ++mAudioQueueGeneration;
            ++mAudioDrainGeneration;
        } else {
            mNotifyCompleteVideo |= notifyComplete;
            ++mVideoQueueGeneration;
            ++mVideoDrainGeneration;
        }

        clearAnchorTime_l();
        clearAudioFirstAnchorTime_l();
        mVideoLateByUs = 0;
        mSyncQueues = false;
    }

    sp<AMessage> msg = new AMessage(kWhatFlush, id());
    msg->setInt32("audio", static_cast<int32_t>(audio));
    msg->post();
}

void NuPlayer::Renderer::signalTimeDiscontinuity() {
}

void NuPlayer::Renderer::signalDisableOffloadAudio() {
    (new AMessage(kWhatDisableOffloadAudio, id()))->post();
}

void NuPlayer::Renderer::signalEnableOffloadAudio() {
    (new AMessage(kWhatEnableOffloadAudio, id()))->post();
}

void NuPlayer::Renderer::pause() {
    (new AMessage(kWhatPause, id()))->post();
}

void NuPlayer::Renderer::resume() {
    (new AMessage(kWhatResume, id()))->post();
}

void NuPlayer::Renderer::setVideoFrameRate(float fps) {
    sp<AMessage> msg = new AMessage(kWhatSetVideoFrameRate, id());
    msg->setFloat("frame-rate", fps);
    msg->post();
}

// Called on any threads.
status_t NuPlayer::Renderer::getCurrentPosition(int64_t *mediaUs) {
    int64_t currentTimeUs = mMediaClock->getTimeMedia(ALooper::GetNowUs());
    if (currentTimeUs == -1) {
        return NO_INIT;
    }
    *mediaUs = currentTimeUs;
    return OK;
}

void NuPlayer::Renderer::clearAudioFirstAnchorTime_l() {
    mAudioFirstAnchorTimeMediaUs = -1;
    mMediaClock->setStartingTimeMedia(-1);
}

void NuPlayer::Renderer::setAudioFirstAnchorTimeIfNeeded_l(int64_t mediaUs) {
    if (mAudioFirstAnchorTimeMediaUs == -1) {
        mAudioFirstAnchorTimeMediaUs = mediaUs;
        mMediaClock->setStartingTimeMedia(mediaUs);
    }
}

void NuPlayer::Renderer::clearAnchorTime_l() {
    mMediaClock->clearAnchor();
    mAnchorTimeMediaUs = -1;
    mAnchorNumFramesWritten = -1;
}

void NuPlayer::Renderer::setVideoLateByUs(int64_t lateUs) {
    Mutex::Autolock autoLock(mLock);
    mVideoLateByUs = lateUs;
}

int64_t NuPlayer::Renderer::getVideoLateByUs() {
    Mutex::Autolock autoLock(mLock);
    return mVideoLateByUs;
}

status_t NuPlayer::Renderer::openAudioSink(
        const sp<AMessage> &format,
        bool offloadOnly,
        bool hasVideo,
        uint32_t flags,
        bool *isOffloaded) {
    sp<AMessage> msg = new AMessage(kWhatOpenAudioSink, id());
    msg->setMessage("format", format);
    msg->setInt32("offload-only", offloadOnly);
    msg->setInt32("has-video", hasVideo);
    msg->setInt32("flags", flags);

    sp<AMessage> response;
    msg->postAndAwaitResponse(&response);

    int32_t err;
    if (!response->findInt32("err", &err)) {
        err = INVALID_OPERATION;
    } else if (err == OK && isOffloaded != NULL) {
        int32_t offload;
        CHECK(response->findInt32("offload", &offload));
        *isOffloaded = (offload != 0);
    }
    return err;
}

void NuPlayer::Renderer::closeAudioSink() {
    sp<AMessage> msg = new AMessage(kWhatCloseAudioSink, id());

    sp<AMessage> response;
    msg->postAndAwaitResponse(&response);
}

void NuPlayer::Renderer::onMessageReceived(const sp<AMessage> &msg) {
    switch (msg->what()) {
        case kWhatOpenAudioSink:
        {
            sp<AMessage> format;
            CHECK(msg->findMessage("format", &format));

            int32_t offloadOnly;
            CHECK(msg->findInt32("offload-only", &offloadOnly));

            int32_t hasVideo;
            CHECK(msg->findInt32("has-video", &hasVideo));

            uint32_t flags;
            CHECK(msg->findInt32("flags", (int32_t *)&flags));

            status_t err = onOpenAudioSink(format, offloadOnly, hasVideo, flags);

            sp<AMessage> response = new AMessage;
            response->setInt32("err", err);
            response->setInt32("offload", offloadingAudio());

            uint32_t replyID;
            CHECK(msg->senderAwaitsResponse(&replyID));
            response->postReply(replyID);

            break;
        }

        case kWhatCloseAudioSink:
        {
            uint32_t replyID;
            CHECK(msg->senderAwaitsResponse(&replyID));

            onCloseAudioSink();

            sp<AMessage> response = new AMessage;
            response->postReply(replyID);
            break;
        }

        case kWhatStopAudioSink:
        {
            mAudioSink->stop();
            break;
        }

        case kWhatDrainAudioQueue:
        {
            int32_t generation;
            CHECK(msg->findInt32("drainGeneration", &generation));
            if (generation != getDrainGeneration(true /* audio */)) {
                break;
            }

            mDrainAudioQueuePending = false;

            if (onDrainAudioQueue()) {
                uint32_t numFramesPlayed;
                CHECK_EQ(mAudioSink->getPosition(&numFramesPlayed),
                         (status_t)OK);

                uint32_t numFramesPendingPlayout =
                    mNumFramesWritten - numFramesPlayed;

                // This is how long the audio sink will have data to
                // play back.
                int64_t delayUs =
                    mAudioSink->msecsPerFrame()
                        * numFramesPendingPlayout * 1000ll;

                // Let's give it more data after about half that time
                // has elapsed.
                Mutex::Autolock autoLock(mLock);
                postDrainAudioQueue_l(delayUs / 2);
            }
            break;
        }

        case kWhatDrainVideoQueue:
        {
            int32_t generation;
            CHECK(msg->findInt32("drainGeneration", &generation));
            if (generation != getDrainGeneration(false /* audio */)) {
                break;
            }

            mDrainVideoQueuePending = false;

            onDrainVideoQueue();

            postDrainVideoQueue();
            break;
        }

        case kWhatPostDrainVideoQueue:
        {
            int32_t generation;
            CHECK(msg->findInt32("drainGeneration", &generation));
            if (generation != getDrainGeneration(false /* audio */)) {
                break;
            }

            mDrainVideoQueuePending = false;
            postDrainVideoQueue();
            break;
        }

        case kWhatQueueBuffer:
        {
            onQueueBuffer(msg);
            break;
        }

        case kWhatQueueEOS:
        {
            onQueueEOS(msg);
            break;
        }

        case kWhatFlush:
        {
            onFlush(msg);
            break;
        }

        case kWhatDisableOffloadAudio:
        {
            onDisableOffloadAudio();
            break;
        }

        case kWhatEnableOffloadAudio:
        {
            onEnableOffloadAudio();
            break;
        }

        case kWhatPause:
        {
            onPause();
            break;
        }

        case kWhatResume:
        {
            onResume();
            break;
        }

        case kWhatSetVideoFrameRate:
        {
            float fps;
            CHECK(msg->findFloat("frame-rate", &fps));
            onSetVideoFrameRate(fps);
            break;
        }

        case kWhatAudioOffloadTearDown:
        {
            onAudioOffloadTearDown(kDueToError);
            break;
        }

        case kWhatAudioOffloadPauseTimeout:
        {
            int32_t generation;
            CHECK(msg->findInt32("drainGeneration", &generation));
            if (generation != mAudioOffloadPauseTimeoutGeneration) {
                break;
            }
            ALOGV("Audio Offload tear down due to pause timeout.");
            onAudioOffloadTearDown(kDueToTimeout);
            mWakeLock->release();
            break;
        }

        default:
            TRESPASS();
            break;
    }
}

void NuPlayer::Renderer::postDrainAudioQueue_l(int64_t delayUs) {
    if (mDrainAudioQueuePending || mSyncQueues || mPaused
            || offloadingAudio()) {
        return;
    }

    if (mAudioQueue.empty()) {
        return;
    }

    mDrainAudioQueuePending = true;
    sp<AMessage> msg = new AMessage(kWhatDrainAudioQueue, id());
    msg->setInt32("drainGeneration", mAudioDrainGeneration);
    msg->post(delayUs);
}

void NuPlayer::Renderer::prepareForMediaRenderingStart_l() {
    mAudioRenderingStartGeneration = mAudioDrainGeneration;
    mVideoRenderingStartGeneration = mVideoDrainGeneration;
}

void NuPlayer::Renderer::notifyIfMediaRenderingStarted_l() {
    if (mVideoRenderingStartGeneration == mVideoDrainGeneration &&
        mAudioRenderingStartGeneration == mAudioDrainGeneration) {
        mVideoRenderingStartGeneration = -1;
        mAudioRenderingStartGeneration = -1;

        sp<AMessage> notify = mNotify->dup();
        notify->setInt32("what", kWhatMediaRenderingStart);
        notify->post();
    }
}

// static
size_t NuPlayer::Renderer::AudioSinkCallback(
        MediaPlayerBase::AudioSink * /* audioSink */,
        void *buffer,
        size_t size,
        void *cookie,
        MediaPlayerBase::AudioSink::cb_event_t event) {
    NuPlayer::Renderer *me = (NuPlayer::Renderer *)cookie;

    switch (event) {
        case MediaPlayerBase::AudioSink::CB_EVENT_FILL_BUFFER:
        {
            return me->fillAudioBuffer(buffer, size);
            break;
        }

        case MediaPlayerBase::AudioSink::CB_EVENT_STREAM_END:
        {
            me->notifyEOS(true /* audio */, ERROR_END_OF_STREAM);
            break;
        }

        case MediaPlayerBase::AudioSink::CB_EVENT_TEAR_DOWN:
        {
            me->notifyAudioOffloadTearDown();
            break;
        }
    }

    return 0;
}

size_t NuPlayer::Renderer::fillAudioBuffer(void *buffer, size_t size) {
    Mutex::Autolock autoLock(mLock);

    if (!offloadingAudio() || mPaused) {
        return 0;
    }

    bool hasEOS = false;

    size_t sizeCopied = 0;
    bool firstEntry = true;
    while (sizeCopied < size && !mAudioQueue.empty()) {
        QueueEntry *entry = &*mAudioQueue.begin();

        if (entry->mBuffer == NULL) { // EOS
            hasEOS = true;
            mAudioQueue.erase(mAudioQueue.begin());
            entry = NULL;
            break;
        }

        if (firstEntry && entry->mOffset == 0) {
            firstEntry = false;
            int64_t mediaTimeUs;
            CHECK(entry->mBuffer->meta()->findInt64("timeUs", &mediaTimeUs));
            ALOGV("rendering audio at media time %.2f secs", mediaTimeUs / 1E6);
            setAudioFirstAnchorTimeIfNeeded_l(mediaTimeUs);
        }

        size_t copy = entry->mBuffer->size() - entry->mOffset;
        size_t sizeRemaining = size - sizeCopied;
        if (copy > sizeRemaining) {
            copy = sizeRemaining;
        }

        memcpy((char *)buffer + sizeCopied,
               entry->mBuffer->data() + entry->mOffset,
               copy);

        entry->mOffset += copy;
        if (entry->mOffset == entry->mBuffer->size()) {
            entry->mNotifyConsumed->post();
            mAudioQueue.erase(mAudioQueue.begin());
            entry = NULL;
        }
        sizeCopied += copy;

        notifyIfMediaRenderingStarted_l();
    }

    if (mAudioFirstAnchorTimeMediaUs >= 0) {
        int64_t nowUs = ALooper::GetNowUs();
        // we don't know how much data we are queueing for offloaded tracks.
        mMediaClock->updateAnchor(mAudioFirstAnchorTimeMediaUs,
                                  nowUs - getPlayedOutAudioDurationUs(nowUs),
                                  INT64_MAX);
    }

    if (hasEOS) {
        (new AMessage(kWhatStopAudioSink, id()))->post();
    }

    return sizeCopied;
}

bool NuPlayer::Renderer::onDrainAudioQueue() {
    uint32_t numFramesPlayed;
    if (mAudioSink->getPosition(&numFramesPlayed) != OK) {
        return false;
    }

    ssize_t numFramesAvailableToWrite =
        mAudioSink->frameCount() - (mNumFramesWritten - numFramesPlayed);

#if 0
    if (numFramesAvailableToWrite == mAudioSink->frameCount()) {
        ALOGI("audio sink underrun");
    } else {
        ALOGV("audio queue has %d frames left to play",
             mAudioSink->frameCount() - numFramesAvailableToWrite);
    }
#endif

    size_t numBytesAvailableToWrite =
        numFramesAvailableToWrite * mAudioSink->frameSize();

    while (numBytesAvailableToWrite > 0 && !mAudioQueue.empty()) {
        QueueEntry *entry = &*mAudioQueue.begin();

        mLastAudioBufferDrained = entry->mBufferOrdinal;

        if (entry->mBuffer == NULL) {
            // EOS
            int64_t postEOSDelayUs = 0;
            if (mAudioSink->needsTrailingPadding()) {
                postEOSDelayUs = getPendingAudioPlayoutDurationUs(ALooper::GetNowUs());
            }
            notifyEOS(true /* audio */, entry->mFinalResult, postEOSDelayUs);

            mAudioQueue.erase(mAudioQueue.begin());
            entry = NULL;
            if (mAudioSink->needsTrailingPadding()) {
                // If we're not in gapless playback (i.e. through setNextPlayer), we
                // need to stop the track here, because that will play out the last
                // little bit at the end of the file. Otherwise short files won't play.
                mAudioSink->stop();
                mNumFramesWritten = 0;
            }
            return false;
        }

        if (entry->mOffset == 0) {
            int64_t mediaTimeUs;
            CHECK(entry->mBuffer->meta()->findInt64("timeUs", &mediaTimeUs));
            ALOGV("rendering audio at media time %.2f secs", mediaTimeUs / 1E6);
            onNewAudioMediaTime(mediaTimeUs);
        }

        size_t copy = entry->mBuffer->size() - entry->mOffset;
        if (copy > numBytesAvailableToWrite) {
            copy = numBytesAvailableToWrite;
        }

        ssize_t written = mAudioSink->write(entry->mBuffer->data() + entry->mOffset, copy);
        if (written < 0) {
            // An error in AudioSink write. Perhaps the AudioSink was not properly opened.
            ALOGE("AudioSink write error(%zd) when writing %zu bytes", written, copy);
            break;
        }

        entry->mOffset += written;
        if (entry->mOffset == entry->mBuffer->size()) {
            entry->mNotifyConsumed->post();
            mAudioQueue.erase(mAudioQueue.begin());

            entry = NULL;
        }

        numBytesAvailableToWrite -= written;
        size_t copiedFrames = written / mAudioSink->frameSize();
        mNumFramesWritten += copiedFrames;

        {
            Mutex::Autolock autoLock(mLock);
            notifyIfMediaRenderingStarted_l();
        }

        if (written != (ssize_t)copy) {
            // A short count was received from AudioSink::write()
            //
            // AudioSink write should block until exactly the number of bytes are delivered.
            // But it may return with a short count (without an error) when:
            //
            // 1) Size to be copied is not a multiple of the frame size. We consider this fatal.
            // 2) AudioSink is an AudioCache for data retrieval, and the AudioCache is exceeded.

            // (Case 1)
            // Must be a multiple of the frame size.  If it is not a multiple of a frame size, it
            // needs to fail, as we should not carry over fractional frames between calls.
            CHECK_EQ(copy % mAudioSink->frameSize(), 0);

            // (Case 2)
            // Return early to the caller.
            // Beware of calling immediately again as this may busy-loop if you are not careful.
            ALOGW("AudioSink write short frame count %zd < %zu", written, copy);
            break;
        }
    }
    int64_t maxTimeMedia;
    {
        Mutex::Autolock autoLock(mLock);
        maxTimeMedia =
            mAnchorTimeMediaUs +
                    (int64_t)(max((long long)mNumFramesWritten - mAnchorNumFramesWritten, 0LL)
                            * 1000LL * mAudioSink->msecsPerFrame());
    }
    mMediaClock->updateMaxTimeMedia(maxTimeMedia);

    return !mAudioQueue.empty();
}

int64_t NuPlayer::Renderer::getPendingAudioPlayoutDurationUs(int64_t nowUs) {
    int64_t writtenAudioDurationUs =
        mNumFramesWritten * 1000LL * mAudioSink->msecsPerFrame();
    return writtenAudioDurationUs - getPlayedOutAudioDurationUs(nowUs);
}

int64_t NuPlayer::Renderer::getRealTimeUs(int64_t mediaTimeUs, int64_t nowUs) {
    int64_t currentPositionUs =
            mMediaClock->getTimeMedia(nowUs, true /* allowPastMaxTime */);
    if (currentPositionUs == -1) {
        // If failed to get current position, e.g. due to audio clock is
        // not ready, then just play out video immediately without delay.
        return nowUs;
    }
    return (mediaTimeUs - currentPositionUs) + nowUs;
}

void NuPlayer::Renderer::onNewAudioMediaTime(int64_t mediaTimeUs) {
    Mutex::Autolock autoLock(mLock);
    // TRICKY: vorbis decoder generates multiple frames with the same
    // timestamp, so only update on the first frame with a given timestamp
    if (mediaTimeUs == mAnchorTimeMediaUs) {
        return;
    }
    setAudioFirstAnchorTimeIfNeeded_l(mediaTimeUs);
    int64_t nowUs = ALooper::GetNowUs();
    mMediaClock->updateAnchor(mediaTimeUs,
                              nowUs + getPendingAudioPlayoutDurationUs(nowUs),
                              mediaTimeUs);
    mAnchorTimeMediaUs = mediaTimeUs;
}

// Called without mLock acquired.
void NuPlayer::Renderer::postDrainVideoQueue() {
    if (mDrainVideoQueuePending
            || getSyncQueues()
            || (mPaused && mVideoSampleReceived)) {
        return;
    }

    if (mVideoQueue.empty()) {
        return;
    }

    QueueEntry &entry = *mVideoQueue.begin();

    sp<AMessage> msg = new AMessage(kWhatDrainVideoQueue, id());
    msg->setInt32("drainGeneration", getDrainGeneration(false /* audio */));

    if (entry.mBuffer == NULL) {
        // EOS doesn't carry a timestamp.
        msg->post();
        mDrainVideoQueuePending = true;
        return;
    }

    int64_t delayUs;
    int64_t nowUs = ALooper::GetNowUs();
    int64_t realTimeUs;
    if (mFlags & FLAG_REAL_TIME) {
        int64_t mediaTimeUs;
        CHECK(entry.mBuffer->meta()->findInt64("timeUs", &mediaTimeUs));
        realTimeUs = mediaTimeUs;
    } else {
        int64_t mediaTimeUs;
        CHECK(entry.mBuffer->meta()->findInt64("timeUs", &mediaTimeUs));

        {
            Mutex::Autolock autoLock(mLock);
            if (mAnchorTimeMediaUs < 0) {
                mMediaClock->updateAnchor(mediaTimeUs, nowUs, mediaTimeUs);
                mAnchorTimeMediaUs = mediaTimeUs;
                realTimeUs = nowUs;
            } else {
                realTimeUs = getRealTimeUs(mediaTimeUs, nowUs);
            }
        }
        if (!mHasAudio) {
            // smooth out videos >= 10fps
            mMediaClock->updateMaxTimeMedia(mediaTimeUs + 100000);
        }

        // Heuristics to handle situation when media time changed without a
        // discontinuity. If we have not drained an audio buffer that was
        // received after this buffer, repost in 10 msec. Otherwise repost
        // in 500 msec.
        delayUs = realTimeUs - nowUs;
        if (delayUs > 500000) {
            int64_t postDelayUs = 500000;
            if (mHasAudio && (mLastAudioBufferDrained - entry.mBufferOrdinal) <= 0) {
                postDelayUs = 10000;
            }
            msg->setWhat(kWhatPostDrainVideoQueue);
            msg->post(postDelayUs);
            mVideoScheduler->restart();
            ALOGI("possible video time jump of %dms, retrying in %dms",
                    (int)(delayUs / 1000), (int)(postDelayUs / 1000));
            mDrainVideoQueuePending = true;
            return;
        }
    }

    realTimeUs = mVideoScheduler->schedule(realTimeUs * 1000) / 1000;
    int64_t twoVsyncsUs = 2 * (mVideoScheduler->getVsyncPeriod() / 1000);

    delayUs = realTimeUs - nowUs;

    ALOGW_IF(delayUs > 500000, "unusually high delayUs: %" PRId64, delayUs);
    // post 2 display refreshes before rendering is due
    msg->post(delayUs > twoVsyncsUs ? delayUs - twoVsyncsUs : 0);

    mDrainVideoQueuePending = true;
}

void NuPlayer::Renderer::onDrainVideoQueue() {
    if (mVideoQueue.empty()) {
        return;
    }

    QueueEntry *entry = &*mVideoQueue.begin();

    if (entry->mBuffer == NULL) {
        // EOS

        notifyEOS(false /* audio */, entry->mFinalResult);

        mVideoQueue.erase(mVideoQueue.begin());
        entry = NULL;

        setVideoLateByUs(0);
        return;
    }

    int64_t nowUs = -1;
    int64_t realTimeUs;
    if (mFlags & FLAG_REAL_TIME) {
        CHECK(entry->mBuffer->meta()->findInt64("timeUs", &realTimeUs));
    } else {
        int64_t mediaTimeUs;
        CHECK(entry->mBuffer->meta()->findInt64("timeUs", &mediaTimeUs));

        nowUs = ALooper::GetNowUs();
        realTimeUs = getRealTimeUs(mediaTimeUs, nowUs);
    }

    bool tooLate = false;

    if (!mPaused) {
        if (nowUs == -1) {
            nowUs = ALooper::GetNowUs();
        }
        setVideoLateByUs(nowUs - realTimeUs);
        tooLate = (mVideoLateByUs > 40000);

        if (tooLate) {
            ALOGV("video late by %lld us (%.2f secs)",
                 mVideoLateByUs, mVideoLateByUs / 1E6);
        } else {
            ALOGV("rendering video at media time %.2f secs",
                    (mFlags & FLAG_REAL_TIME ? realTimeUs :
                    mMediaClock->getTimeMedia(realTimeUs)) / 1E6);
        }
    } else {
        setVideoLateByUs(0);
        if (!mVideoSampleReceived && !mHasAudio) {
            // This will ensure that the first frame after a flush won't be used as anchor
            // when renderer is in paused state, because resume can happen any time after seek.
            Mutex::Autolock autoLock(mLock);
            clearAnchorTime_l();
        }
    }

    entry->mNotifyConsumed->setInt64("timestampNs", realTimeUs * 1000ll);
    entry->mNotifyConsumed->setInt32("render", !tooLate);
    entry->mNotifyConsumed->post();
    mVideoQueue.erase(mVideoQueue.begin());
    entry = NULL;

    mVideoSampleReceived = true;

    if (!mPaused) {
        if (!mVideoRenderingStarted) {
            mVideoRenderingStarted = true;
            notifyVideoRenderingStart();
        }
        Mutex::Autolock autoLock(mLock);
        notifyIfMediaRenderingStarted_l();
    }
}

void NuPlayer::Renderer::notifyVideoRenderingStart() {
    sp<AMessage> notify = mNotify->dup();
    notify->setInt32("what", kWhatVideoRenderingStart);
    notify->post();
}

void NuPlayer::Renderer::notifyEOS(bool audio, status_t finalResult, int64_t delayUs) {
    sp<AMessage> notify = mNotify->dup();
    notify->setInt32("what", kWhatEOS);
    notify->setInt32("audio", static_cast<int32_t>(audio));
    notify->setInt32("finalResult", finalResult);
    notify->post(delayUs);
}

void NuPlayer::Renderer::notifyAudioOffloadTearDown() {
    (new AMessage(kWhatAudioOffloadTearDown, id()))->post();
}

void NuPlayer::Renderer::onQueueBuffer(const sp<AMessage> &msg) {
    int32_t audio;
    CHECK(msg->findInt32("audio", &audio));

    if (dropBufferIfStale(audio, msg)) {
        return;
    }

    if (audio) {
        mHasAudio = true;
    } else {
        mHasVideo = true;
    }

    if (mHasVideo) {
        if (mVideoScheduler == NULL) {
            mVideoScheduler = new VideoFrameScheduler();
            mVideoScheduler->init();
        }
    }

    sp<ABuffer> buffer;
    CHECK(msg->findBuffer("buffer", &buffer));

    sp<AMessage> notifyConsumed;
    CHECK(msg->findMessage("notifyConsumed", &notifyConsumed));

    QueueEntry entry;
    entry.mBuffer = buffer;
    entry.mNotifyConsumed = notifyConsumed;
    entry.mOffset = 0;
    entry.mFinalResult = OK;
    entry.mBufferOrdinal = ++mTotalBuffersQueued;

    if (audio) {
        Mutex::Autolock autoLock(mLock);
        mAudioQueue.push_back(entry);
        postDrainAudioQueue_l();
    } else {
        mVideoQueue.push_back(entry);
        postDrainVideoQueue();
    }

    Mutex::Autolock autoLock(mLock);
    if (!mSyncQueues || mAudioQueue.empty() || mVideoQueue.empty()) {
        return;
    }

    sp<ABuffer> firstAudioBuffer = (*mAudioQueue.begin()).mBuffer;
    sp<ABuffer> firstVideoBuffer = (*mVideoQueue.begin()).mBuffer;

    if (firstAudioBuffer == NULL || firstVideoBuffer == NULL) {
        // EOS signalled on either queue.
        syncQueuesDone_l();
        return;
    }

    int64_t firstAudioTimeUs;
    int64_t firstVideoTimeUs;
    CHECK(firstAudioBuffer->meta()
            ->findInt64("timeUs", &firstAudioTimeUs));
    CHECK(firstVideoBuffer->meta()
            ->findInt64("timeUs", &firstVideoTimeUs));

    int64_t diff = firstVideoTimeUs - firstAudioTimeUs;

    ALOGV("queueDiff = %.2f secs", diff / 1E6);

    if (diff > 100000ll) {
        // Audio data starts More than 0.1 secs before video.
        // Drop some audio.

        (*mAudioQueue.begin()).mNotifyConsumed->post();
        mAudioQueue.erase(mAudioQueue.begin());
        return;
    }

    syncQueuesDone_l();
}

void NuPlayer::Renderer::syncQueuesDone_l() {
    if (!mSyncQueues) {
        return;
    }

    mSyncQueues = false;

    if (!mAudioQueue.empty()) {
        postDrainAudioQueue_l();
    }

    if (!mVideoQueue.empty()) {
        mLock.unlock();
        postDrainVideoQueue();
        mLock.lock();
    }
}

void NuPlayer::Renderer::onQueueEOS(const sp<AMessage> &msg) {
    int32_t audio;
    CHECK(msg->findInt32("audio", &audio));

    if (dropBufferIfStale(audio, msg)) {
        return;
    }

    int32_t finalResult;
    CHECK(msg->findInt32("finalResult", &finalResult));

    QueueEntry entry;
    entry.mOffset = 0;
    entry.mFinalResult = finalResult;

    if (audio) {
        Mutex::Autolock autoLock(mLock);
        if (mAudioQueue.empty() && mSyncQueues) {
            syncQueuesDone_l();
        }
        mAudioQueue.push_back(entry);
        postDrainAudioQueue_l();
    } else {
        if (mVideoQueue.empty() && getSyncQueues()) {
            Mutex::Autolock autoLock(mLock);
            syncQueuesDone_l();
        }
        mVideoQueue.push_back(entry);
        postDrainVideoQueue();
    }
}

void NuPlayer::Renderer::onFlush(const sp<AMessage> &msg) {
    int32_t audio, notifyComplete;
    CHECK(msg->findInt32("audio", &audio));

    {
        Mutex::Autolock autoLock(mLock);
        if (audio) {
            notifyComplete = mNotifyCompleteAudio;
            mNotifyCompleteAudio = false;
        } else {
            notifyComplete = mNotifyCompleteVideo;
            mNotifyCompleteVideo = false;
        }

        // If we're currently syncing the queues, i.e. dropping audio while
        // aligning the first audio/video buffer times and only one of the
        // two queues has data, we may starve that queue by not requesting
        // more buffers from the decoder. If the other source then encounters
        // a discontinuity that leads to flushing, we'll never find the
        // corresponding discontinuity on the other queue.
        // Therefore we'll stop syncing the queues if at least one of them
        // is flushed.
        syncQueuesDone_l();
        clearAnchorTime_l();
    }

    ALOGV("flushing %s", audio ? "audio" : "video");
    if (audio) {
        {
            Mutex::Autolock autoLock(mLock);
            flushQueue(&mAudioQueue);

            ++mAudioDrainGeneration;
            prepareForMediaRenderingStart_l();

            if (offloadingAudio()) {
                clearAudioFirstAnchorTime_l();
            }
        }

        mDrainAudioQueuePending = false;

        if (offloadingAudio()) {
            mAudioSink->pause();
            mAudioSink->flush();
            mAudioSink->start();
        }
    } else {
        flushQueue(&mVideoQueue);

        mDrainVideoQueuePending = false;

        if (mVideoScheduler != NULL) {
            mVideoScheduler->restart();
        }

        Mutex::Autolock autoLock(mLock);
        ++mVideoDrainGeneration;
        prepareForMediaRenderingStart_l();
    }

    mVideoSampleReceived = false;

    if (notifyComplete) {
        notifyFlushComplete(audio);
    }
}

void NuPlayer::Renderer::flushQueue(List<QueueEntry> *queue) {
    while (!queue->empty()) {
        QueueEntry *entry = &*queue->begin();

        if (entry->mBuffer != NULL) {
            entry->mNotifyConsumed->post();
        }

        queue->erase(queue->begin());
        entry = NULL;
    }
}

void NuPlayer::Renderer::notifyFlushComplete(bool audio) {
    sp<AMessage> notify = mNotify->dup();
    notify->setInt32("what", kWhatFlushComplete);
    notify->setInt32("audio", static_cast<int32_t>(audio));
    notify->post();
}

bool NuPlayer::Renderer::dropBufferIfStale(
        bool audio, const sp<AMessage> &msg) {
    int32_t queueGeneration;
    CHECK(msg->findInt32("queueGeneration", &queueGeneration));

    if (queueGeneration == getQueueGeneration(audio)) {
        return false;
    }

    sp<AMessage> notifyConsumed;
    if (msg->findMessage("notifyConsumed", &notifyConsumed)) {
        notifyConsumed->post();
    }

    return true;
}

void NuPlayer::Renderer::onAudioSinkChanged() {
    if (offloadingAudio()) {
        return;
    }
    CHECK(!mDrainAudioQueuePending);
    mNumFramesWritten = 0;
    {
        Mutex::Autolock autoLock(mLock);
        mAnchorNumFramesWritten = -1;
    }
    uint32_t written;
    if (mAudioSink->getFramesWritten(&written) == OK) {
        mNumFramesWritten = written;
    }
}

void NuPlayer::Renderer::onDisableOffloadAudio() {
    Mutex::Autolock autoLock(mLock);
    mFlags &= ~FLAG_OFFLOAD_AUDIO;
    ++mAudioDrainGeneration;
}

void NuPlayer::Renderer::onEnableOffloadAudio() {
    Mutex::Autolock autoLock(mLock);
    mFlags |= FLAG_OFFLOAD_AUDIO;
    ++mAudioDrainGeneration;
}

void NuPlayer::Renderer::onPause() {
    if (mPaused) {
        ALOGW("Renderer::onPause() called while already paused!");
        return;
    }
    int64_t currentPositionUs;
    {
        Mutex::Autolock autoLock(mLock);
        ++mAudioDrainGeneration;
        ++mVideoDrainGeneration;
        prepareForMediaRenderingStart_l();
        mPaused = true;
        mMediaClock->pause();
    }

    mDrainAudioQueuePending = false;
    mDrainVideoQueuePending = false;

    if (mHasAudio) {
        mAudioSink->pause();
        startAudioOffloadPauseTimeout();
    }

    ALOGV("now paused audio queue has %d entries, video has %d entries",
          mAudioQueue.size(), mVideoQueue.size());
}

void NuPlayer::Renderer::onResume() {
    if (!mPaused) {
        return;
    }

    if (mHasAudio) {
        cancelAudioOffloadPauseTimeout();
        mAudioSink->start();
    }

    {
        Mutex::Autolock autoLock(mLock);
        mPaused = false;
        mMediaClock->resume();

        if (!mAudioQueue.empty()) {
            postDrainAudioQueue_l();
        }
    }

    if (!mVideoQueue.empty()) {
        postDrainVideoQueue();
    }
}

void NuPlayer::Renderer::onSetVideoFrameRate(float fps) {
    if (mVideoScheduler == NULL) {
        mVideoScheduler = new VideoFrameScheduler();
    }
    mVideoScheduler->init(fps);
}

int32_t NuPlayer::Renderer::getQueueGeneration(bool audio) {
    Mutex::Autolock autoLock(mLock);
    return (audio ? mAudioQueueGeneration : mVideoQueueGeneration);
}

int32_t NuPlayer::Renderer::getDrainGeneration(bool audio) {
    Mutex::Autolock autoLock(mLock);
    return (audio ? mAudioDrainGeneration : mVideoDrainGeneration);
}

bool NuPlayer::Renderer::getSyncQueues() {
    Mutex::Autolock autoLock(mLock);
    return mSyncQueues;
}

// TODO: Remove unnecessary calls to getPlayedOutAudioDurationUs()
// as it acquires locks and may query the audio driver.
//
// Some calls could conceivably retrieve extrapolated data instead of
// accessing getTimestamp() or getPosition() every time a data buffer with
// a media time is received.
//
int64_t NuPlayer::Renderer::getPlayedOutAudioDurationUs(int64_t nowUs) {
    uint32_t numFramesPlayed;
    int64_t numFramesPlayedAt;
    AudioTimestamp ts;
    static const int64_t kStaleTimestamp100ms = 100000;

    status_t res = mAudioSink->getTimestamp(ts);
    if (res == OK) {                 // case 1: mixing audio tracks and offloaded tracks.
        numFramesPlayed = ts.mPosition;
        numFramesPlayedAt =
            ts.mTime.tv_sec * 1000000LL + ts.mTime.tv_nsec / 1000;
        const int64_t timestampAge = nowUs - numFramesPlayedAt;
        if (timestampAge > kStaleTimestamp100ms) {
            // This is an audio FIXME.
            // getTimestamp returns a timestamp which may come from audio mixing threads.
            // After pausing, the MixerThread may go idle, thus the mTime estimate may
            // become stale. Assuming that the MixerThread runs 20ms, with FastMixer at 5ms,
            // the max latency should be about 25ms with an average around 12ms (to be verified).
            // For safety we use 100ms.
            ALOGV("getTimestamp: returned stale timestamp nowUs(%lld) numFramesPlayedAt(%lld)",
                    (long long)nowUs, (long long)numFramesPlayedAt);
            numFramesPlayedAt = nowUs - kStaleTimestamp100ms;
        }
        //ALOGD("getTimestamp: OK %d %lld", numFramesPlayed, (long long)numFramesPlayedAt);
    } else if (res == WOULD_BLOCK) { // case 2: transitory state on start of a new track
        numFramesPlayed = 0;
        numFramesPlayedAt = nowUs;
        //ALOGD("getTimestamp: WOULD_BLOCK %d %lld",
        //        numFramesPlayed, (long long)numFramesPlayedAt);
    } else {                         // case 3: transitory at new track or audio fast tracks.
        res = mAudioSink->getPosition(&numFramesPlayed);
        CHECK_EQ(res, (status_t)OK);
        numFramesPlayedAt = nowUs;
        numFramesPlayedAt += 1000LL * mAudioSink->latency() / 2; /* XXX */
        //ALOGD("getPosition: %d %lld", numFramesPlayed, numFramesPlayedAt);
    }

    // TODO: remove the (int32_t) casting below as it may overflow at 12.4 hours.
    //CHECK_EQ(numFramesPlayed & (1 << 31), 0);  // can't be negative until 12.4 hrs, test
    int64_t durationUs = (int64_t)((int32_t)numFramesPlayed * 1000LL * mAudioSink->msecsPerFrame())
            + nowUs - numFramesPlayedAt;
    if (durationUs < 0) {
        // Occurs when numFramesPlayed position is very small and the following:
        // (1) In case 1, the time nowUs is computed before getTimestamp() is called and
        //     numFramesPlayedAt is greater than nowUs by time more than numFramesPlayed.
        // (2) In case 3, using getPosition and adding mAudioSink->latency() to
        //     numFramesPlayedAt, by a time amount greater than numFramesPlayed.
        //
        // Both of these are transitory conditions.
        ALOGV("getPlayedOutAudioDurationUs: negative duration %lld set to zero", (long long)durationUs);
        durationUs = 0;
    }
    ALOGV("getPlayedOutAudioDurationUs(%lld) nowUs(%lld) frames(%u) framesAt(%lld)",
            (long long)durationUs, (long long)nowUs, numFramesPlayed, (long long)numFramesPlayedAt);
    return durationUs;
}

void NuPlayer::Renderer::onAudioOffloadTearDown(AudioOffloadTearDownReason reason) {
    if (mAudioOffloadTornDown) {
        return;
    }
    mAudioOffloadTornDown = true;

    int64_t currentPositionUs;
    if (getCurrentPosition(&currentPositionUs) != OK) {
        currentPositionUs = 0;
    }

    mAudioSink->stop();
    mAudioSink->flush();

    sp<AMessage> notify = mNotify->dup();
    notify->setInt32("what", kWhatAudioOffloadTearDown);
    notify->setInt64("positionUs", currentPositionUs);
    notify->setInt32("reason", reason);
    notify->post();
}

void NuPlayer::Renderer::startAudioOffloadPauseTimeout() {
    if (offloadingAudio()) {
        mWakeLock->acquire();
        sp<AMessage> msg = new AMessage(kWhatAudioOffloadPauseTimeout, id());
        msg->setInt32("drainGeneration", mAudioOffloadPauseTimeoutGeneration);
        msg->post(kOffloadPauseMaxUs);
    }
}

void NuPlayer::Renderer::cancelAudioOffloadPauseTimeout() {
    if (offloadingAudio()) {
        mWakeLock->release(true);
        ++mAudioOffloadPauseTimeoutGeneration;
    }
}

status_t NuPlayer::Renderer::onOpenAudioSink(
        const sp<AMessage> &format,
        bool offloadOnly,
        bool hasVideo,
        uint32_t flags) {
    ALOGV("openAudioSink: offloadOnly(%d) offloadingAudio(%d)",
            offloadOnly, offloadingAudio());
    bool audioSinkChanged = false;

    int32_t numChannels;
    CHECK(format->findInt32("channel-count", &numChannels));

    int32_t channelMask;
    if (!format->findInt32("channel-mask", &channelMask)) {
        // signal to the AudioSink to derive the mask from count.
        channelMask = CHANNEL_MASK_USE_CHANNEL_ORDER;
    }

    int32_t sampleRate;
    CHECK(format->findInt32("sample-rate", &sampleRate));

    if (offloadingAudio()) {
        audio_format_t audioFormat = AUDIO_FORMAT_PCM_16_BIT;
        AString mime;
        CHECK(format->findString("mime", &mime));
        status_t err = mapMimeToAudioFormat(audioFormat, mime.c_str());

        if (err != OK) {
            ALOGE("Couldn't map mime \"%s\" to a valid "
                    "audio_format", mime.c_str());
            onDisableOffloadAudio();
        } else {
            ALOGV("Mime \"%s\" mapped to audio_format 0x%x",
                    mime.c_str(), audioFormat);

            int avgBitRate = -1;
            format->findInt32("bit-rate", &avgBitRate);

            int32_t aacProfile = -1;
            if (audioFormat == AUDIO_FORMAT_AAC
                    && format->findInt32("aac-profile", &aacProfile)) {
                // Redefine AAC format as per aac profile
                mapAACProfileToAudioFormat(
                        audioFormat,
                        aacProfile);
            }

            audio_offload_info_t offloadInfo = AUDIO_INFO_INITIALIZER;
            offloadInfo.duration_us = -1;
            format->findInt64(
                    "durationUs", &offloadInfo.duration_us);
            offloadInfo.sample_rate = sampleRate;
            offloadInfo.channel_mask = channelMask;
            offloadInfo.format = audioFormat;
            offloadInfo.stream_type = AUDIO_STREAM_MUSIC;
            offloadInfo.bit_rate = avgBitRate;
            offloadInfo.has_video = hasVideo;
            offloadInfo.is_streaming = true;

            if (memcmp(&mCurrentOffloadInfo, &offloadInfo, sizeof(offloadInfo)) == 0) {
                ALOGV("openAudioSink: no change in offload mode");
                // no change from previous configuration, everything ok.
                return OK;
            }
            mCurrentPcmInfo = AUDIO_PCMINFO_INITIALIZER;

            ALOGV("openAudioSink: try to open AudioSink in offload mode");
            uint32_t offloadFlags = flags;
            offloadFlags |= AUDIO_OUTPUT_FLAG_COMPRESS_OFFLOAD;
            offloadFlags &= ~AUDIO_OUTPUT_FLAG_DEEP_BUFFER;
            audioSinkChanged = true;
            mAudioSink->close();
            err = mAudioSink->open(
                    sampleRate,
                    numChannels,
                    (audio_channel_mask_t)channelMask,
                    audioFormat,
                    8 /* bufferCount */,
                    &NuPlayer::Renderer::AudioSinkCallback,
                    this,
                    (audio_output_flags_t)offloadFlags,
                    &offloadInfo);

            if (err == OK) {
                // If the playback is offloaded to h/w, we pass
                // the HAL some metadata information.
                // We don't want to do this for PCM because it
                // will be going through the AudioFlinger mixer
                // before reaching the hardware.
                // TODO
                mCurrentOffloadInfo = offloadInfo;
                err = mAudioSink->start();
                ALOGV_IF(err == OK, "openAudioSink: offload succeeded");
            }
            if (err != OK) {
                // Clean up, fall back to non offload mode.
                mAudioSink->close();
                onDisableOffloadAudio();
                mCurrentOffloadInfo = AUDIO_INFO_INITIALIZER;
                ALOGV("openAudioSink: offload failed");
            }
        }
    }
    if (!offloadOnly && !offloadingAudio()) {
        ALOGV("openAudioSink: open AudioSink in NON-offload mode");
        uint32_t pcmFlags = flags;
        pcmFlags &= ~AUDIO_OUTPUT_FLAG_COMPRESS_OFFLOAD;

        const PcmInfo info = {
                (audio_channel_mask_t)channelMask,
                (audio_output_flags_t)pcmFlags,
                AUDIO_FORMAT_PCM_16_BIT, // TODO: change to audioFormat
                numChannels,
                sampleRate
        };
        if (memcmp(&mCurrentPcmInfo, &info, sizeof(info)) == 0) {
            ALOGV("openAudioSink: no change in pcm mode");
            // no change from previous configuration, everything ok.
            return OK;
        }

        audioSinkChanged = true;
        mAudioSink->close();
        mCurrentOffloadInfo = AUDIO_INFO_INITIALIZER;
        status_t err = mAudioSink->open(
                    sampleRate,
                    numChannels,
                    (audio_channel_mask_t)channelMask,
                    AUDIO_FORMAT_PCM_16_BIT,
                    8 /* bufferCount */,
                    NULL,
                    NULL,
                    (audio_output_flags_t)pcmFlags);
        if (err != OK) {
            ALOGW("openAudioSink: non offloaded open failed status: %d", err);
            mCurrentPcmInfo = AUDIO_PCMINFO_INITIALIZER;
            return err;
        }
        mCurrentPcmInfo = info;
        mAudioSink->start();
    }
    if (audioSinkChanged) {
        onAudioSinkChanged();
    }
    if (offloadingAudio()) {
        mAudioOffloadTornDown = false;
    }
    return OK;
}

void NuPlayer::Renderer::onCloseAudioSink() {
    mAudioSink->close();
    mCurrentOffloadInfo = AUDIO_INFO_INITIALIZER;
    mCurrentPcmInfo = AUDIO_PCMINFO_INITIALIZER;
}

}  // namespace android
<|MERGE_RESOLUTION|>--- conflicted
+++ resolved
@@ -86,14 +86,9 @@
       mCurrentOffloadInfo(AUDIO_INFO_INITIALIZER),
       mCurrentPcmInfo(AUDIO_PCMINFO_INITIALIZER),
       mTotalBuffersQueued(0),
-<<<<<<< HEAD
-      mLastAudioBufferDrained(0) {
-    mMediaClock = new MediaClock;
-=======
       mLastAudioBufferDrained(0),
       mWakeLock(new AWakeLock()) {
-
->>>>>>> 157defdd
+    mMediaClock = new MediaClock;
 }
 
 NuPlayer::Renderer::~Renderer() {
