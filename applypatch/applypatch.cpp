--- conflicted
+++ resolved
@@ -86,23 +86,14 @@
         return -1;
     }
 
-<<<<<<< HEAD
-    size_t bytes_read = ota_fread(file->data, 1, file->size, f);
-=======
-    size_t bytes_read = fread(data.get(), 1, file->size, f);
->>>>>>> 715d8a20
+    size_t bytes_read = ota_fread(data.get(), 1, file->size, f);
     if (bytes_read != static_cast<size_t>(file->size)) {
         printf("short read of \"%s\" (%zu bytes of %zd)\n", filename, bytes_read, file->size);
         fclose(f);
         return -1;
     }
-<<<<<<< HEAD
     ota_fclose(f);
-
-=======
-    fclose(f);
     file->data = data.release();
->>>>>>> 715d8a20
     SHA1(file->data, file->size, file->sha1);
     return 0;
 }
@@ -944,22 +935,11 @@
             token = &memory_sink_str;
         } else {
             // We write the decoded output to "<tgt-file>.patch".
-<<<<<<< HEAD
-            outname = reinterpret_cast<char*>(malloc(strlen(target_filename) + 10));
-            strcpy(outname, target_filename);
-            strcat(outname, ".patch");
-
-            output = ota_open(outname, O_WRONLY | O_CREAT | O_TRUNC | O_SYNC, S_IRUSR | S_IWUSR);
-            if (output < 0) {
-                printf("failed to open output file %s: %s\n",
-                       outname, strerror(errno));
-=======
-            output_fd = open(tmp_target_filename.c_str(), O_WRONLY | O_CREAT | O_TRUNC | O_SYNC,
+            output_fd = ota_open(tmp_target_filename.c_str(), O_WRONLY | O_CREAT | O_TRUNC | O_SYNC,
                           S_IRUSR | S_IWUSR);
             if (output_fd < 0) {
                 printf("failed to open output file %s: %s\n", tmp_target_filename.c_str(),
                        strerror(errno));
->>>>>>> 715d8a20
                 return 1;
             }
             sink = FileSink;
@@ -978,25 +958,15 @@
                                      patch, sink, token, &ctx, bonus_data);
         }
 
-<<<<<<< HEAD
-        if (output >= 0) {
-            if (ota_fsync(output) != 0) {
-                printf("failed to fsync file \"%s\" (%s)\n", outname, strerror(errno));
-                result = 1;
-            }
-            if (ota_close(output) != 0) {
-                printf("failed to close file \"%s\" (%s)\n", outname, strerror(errno));
-=======
         if (!target_is_partition) {
-            if (fsync(output_fd) != 0) {
+            if (ota_fsync(output_fd) != 0) {
                 printf("failed to fsync file \"%s\" (%s)\n", tmp_target_filename.c_str(),
                        strerror(errno));
                 result = 1;
             }
-            if (close(output_fd) != 0) {
+            if (ota_close(output_fd) != 0) {
                 printf("failed to close file \"%s\" (%s)\n", tmp_target_filename.c_str(),
                        strerror(errno));
->>>>>>> 715d8a20
                 result = 1;
             }
         }
