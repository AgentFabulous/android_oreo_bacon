/*
 * Copyright (C) 2012 The Android Open Source Project
 *
 * Licensed under the Apache License, Version 2.0 (the "License");
 * you may not use this file except in compliance with the License.
 * You may obtain a copy of the License at
 *
 *      http://www.apache.org/licenses/LICENSE-2.0
 *
 * Unless required by applicable law or agreed to in writing, software
 * distributed under the License is distributed on an "AS IS" BASIS,
 * WITHOUT WARRANTIES OR CONDITIONS OF ANY KIND, either express or implied.
 * See the License for the specific language governing permissions and
 * limitations under the License.
 */

package com.android.gallery3d.filtershow;

import android.app.ActionBar;
import android.app.AlertDialog;
import android.app.ProgressDialog;
import android.app.WallpaperManager;
import android.content.ContentValues;
import android.content.Context;
import android.content.DialogInterface;
import android.content.Intent;
import android.content.res.Configuration;
import android.content.res.Resources;
import android.graphics.Bitmap;
import android.graphics.Color;
import android.graphics.Point;
import android.graphics.drawable.Drawable;
import android.net.Uri;
import android.os.AsyncTask;
import android.os.Bundle;
import android.provider.MediaStore;
import android.support.v4.app.FragmentActivity;
import android.support.v4.app.FragmentTransaction;
import android.util.DisplayMetrics;
import android.util.Log;
import android.util.TypedValue;
import android.view.*;
import android.view.View.OnClickListener;
import android.widget.AdapterView;
import android.widget.AdapterView.OnItemClickListener;
import android.widget.FrameLayout;
import android.widget.ImageButton;
import android.widget.LinearLayout;
import android.widget.ListView;
import android.widget.ShareActionProvider;
import android.widget.ShareActionProvider.OnShareTargetSelectedListener;
import android.widget.Toast;

import com.android.gallery3d.R;
import com.android.gallery3d.data.LocalAlbum;
import com.android.gallery3d.filtershow.cache.CachingPipeline;
import com.android.gallery3d.filtershow.cache.FilteringPipeline;
import com.android.gallery3d.filtershow.cache.ImageLoader;
import com.android.gallery3d.filtershow.crop.CropExtras;
import com.android.gallery3d.filtershow.editors.BasicEditor;
import com.android.gallery3d.filtershow.editors.EditorCrop;
import com.android.gallery3d.filtershow.editors.EditorDraw;
import com.android.gallery3d.filtershow.editors.EditorFlip;
import com.android.gallery3d.filtershow.editors.EditorInfo;
import com.android.gallery3d.filtershow.editors.EditorManager;
import com.android.gallery3d.filtershow.editors.EditorRedEye;
import com.android.gallery3d.filtershow.editors.EditorRotate;
import com.android.gallery3d.filtershow.editors.EditorStraighten;
import com.android.gallery3d.filtershow.editors.EditorTinyPlanet;
import com.android.gallery3d.filtershow.editors.ImageOnlyEditor;
import com.android.gallery3d.filtershow.filters.*;
import com.android.gallery3d.filtershow.imageshow.GeometryMetadata;
import com.android.gallery3d.filtershow.imageshow.ImageCrop;
import com.android.gallery3d.filtershow.imageshow.ImageShow;
import com.android.gallery3d.filtershow.imageshow.ImageTinyPlanet;
import com.android.gallery3d.filtershow.imageshow.MasterImage;
import com.android.gallery3d.filtershow.presets.ImagePreset;
import com.android.gallery3d.filtershow.provider.SharedImageProvider;
import com.android.gallery3d.filtershow.state.StateAdapter;
import com.android.gallery3d.filtershow.state.StatePanel;
import com.android.gallery3d.filtershow.tools.BitmapTask;
import com.android.gallery3d.filtershow.tools.SaveCopyTask;
import com.android.gallery3d.filtershow.tools.XmpPresets;
import com.android.gallery3d.filtershow.tools.XmpPresets.XMresults;
import com.android.gallery3d.filtershow.ui.FilterIconButton;
import com.android.gallery3d.filtershow.ui.FramedTextButton;
import com.android.gallery3d.filtershow.ui.Spline;
import com.android.gallery3d.util.GalleryUtils;
import com.android.photos.data.GalleryBitmapPool;

import java.io.File;
import java.io.IOException;
import java.lang.ref.WeakReference;
import java.util.Vector;

public class FilterShowActivity extends FragmentActivity implements OnItemClickListener,
        OnShareTargetSelectedListener {

    private String mPanelFragmentTag = "StatePanel";

    // fields for supporting crop action
    public static final String CROP_ACTION = "com.android.camera.action.CROP";
    private CropExtras mCropExtras = null;
    private String mAction = "";
    MasterImage mMasterImage = null;

    private static final long LIMIT_SUPPORTS_HIGHRES = 134217728; // 128Mb

    public static final String TINY_PLANET_ACTION = "com.android.camera.action.TINY_PLANET";
    public static final String LAUNCH_FULLSCREEN = "launch-fullscreen";
    public static final int MAX_BMAP_IN_INTENT = 990000;
    private final PanelController mPanelController = new PanelController();
    private ImageLoader mImageLoader = null;
    private ImageShow mImageShow = null;
    private ImageTinyPlanet mImageTinyPlanet = null;

    private View mSaveButton = null;

    private EditorPlaceHolder mEditorPlaceHolder = new EditorPlaceHolder(this);

    private static final int SELECT_PICTURE = 1;
    private static final String LOGTAG = "FilterShowActivity";
    protected static final boolean ANIMATE_PANELS = true;

    private boolean mShowingTinyPlanet = false;
    private boolean mShowingImageStatePanel = false;

    private final Vector<ImageShow> mImageViews = new Vector<ImageShow>();

    private ShareActionProvider mShareActionProvider;
    private File mSharedOutputFile = null;

    private boolean mSharingImage = false;

    private WeakReference<ProgressDialog> mSavingProgressDialog;

    private LoadBitmapTask mLoadBitmapTask;
    private FilterIconButton mNullFxFilter;
    private FilterIconButton mNullBorderFilter;
    private int mIconSeedSize = 140;
    private Uri mOriginalImageUri = null;
    private ImagePreset mOriginalPreset = null;
    private View mImageCategoryPanel = null;

    @Override
    public void onCreate(Bundle savedInstanceState) {
        super.onCreate(savedInstanceState);

        clearGalleryBitmapPool();

        CachingPipeline.createRenderscriptContext(this);
        setupMasterImage();
        setDefaultValues();
        fillEditors();

        loadXML();

        if (getResources().getConfiguration().orientation
                == Configuration.ORIENTATION_LANDSCAPE) {
            mShowingImageStatePanel = true;
        }

        if (mShowingImageStatePanel && (savedInstanceState == null)) {
            loadImageStatePanel();
        }

        setDefaultPreset();

        extractXMPData();
        processIntent();
    }

    private void loadXML() {
        setContentView(R.layout.filtershow_activity);

        ((ViewStub) findViewById(R.id.stateCategoryStub)).inflate();
        ((ViewStub) findViewById(R.id.editorPanelStub)).inflate();

        ActionBar actionBar = getActionBar();
        actionBar.setDisplayOptions(ActionBar.DISPLAY_SHOW_CUSTOM);
        actionBar.setCustomView(R.layout.filtershow_actionbar);

        mSaveButton = actionBar.getCustomView();
        mSaveButton.setOnClickListener(new OnClickListener() {
            @Override
            public void onClick(View view) {
                saveImage();
            }
        });

        mImageShow = (ImageShow) findViewById(R.id.imageShow);
        mImageTinyPlanet = (ImageTinyPlanet) findViewById(R.id.imageTinyPlanet);
        mImageViews.add(mImageShow);
        mImageViews.add(mImageTinyPlanet);

        setupEditors();

        mEditorPlaceHolder.hide();

        mImageShow.setImageLoader(mImageLoader);
        mImageTinyPlanet.setImageLoader(mImageLoader);

        mPanelController.clear();
        mPanelController.setActivity(this);
        mPanelController.setEditorPlaceHolder(mEditorPlaceHolder);

        mPanelController.addImageView(findViewById(R.id.imageShow));
        mPanelController.addImageView(findViewById(R.id.imageTinyPlanet));

        mPanelController.addPanel(R.id.fxButton, R.id.fxList, 0);
        mPanelController.addPanel(R.id.borderButton, R.id.bordersList, 1);
        mPanelController.addPanel(R.id.geometryButton, R.id.geometryList, 2);
        mPanelController.addPanel(R.id.colorsButton, R.id.colorsFxList, 3);

        fillFx((LinearLayout) findViewById(R.id.listFilters), R.id.fxButton);
        setupBorders();
        fillGeometry();
        fillFilters();

        mPanelController.addView(findViewById(R.id.applyEffect));

        setupStatePanel();

        mImageCategoryPanel = findViewById(R.id.imageCategoryPanel);
    }

    public void hideCategoryPanel() {
        mImageCategoryPanel.setVisibility(View.GONE);
    }

    public void showCategoryPanel() {
        mImageCategoryPanel.setVisibility(View.VISIBLE);
    }

    public void setupStatePanel() {
        mImageLoader.setAdapter(mMasterImage.getHistory());
        mPanelController.setRowPanel(findViewById(R.id.secondRowPanel));
        mPanelController.setUtilityPanel(this, findViewById(R.id.filterButtonsList));
        mPanelController.setCurrentPanel(R.id.fxButton);
    }

    private void fillPanel(Vector<FilterRepresentation> representations, int layoutId, int buttonId) {
        ImageButton button = (ImageButton) findViewById(buttonId);
        LinearLayout layout = (LinearLayout) findViewById(layoutId);

        for (FilterRepresentation representation : representations) {
            setupFilterRepresentationButton(representation, layout, button);
        }
    }

    private void fillFilters() {
        Vector<FilterRepresentation> filtersRepresentations = new Vector<FilterRepresentation>();
        FiltersManager filtersManager = FiltersManager.getManager();
        filtersManager.addEffects(filtersRepresentations);
        fillPanel(filtersRepresentations, R.id.listColorsFx, R.id.colorsButton);
    }

    private void fillGeometry() {
        Vector<FilterRepresentation> filtersRepresentations = new Vector<FilterRepresentation>();
        FiltersManager filtersManager = FiltersManager.getManager();

        GeometryMetadata geo = new GeometryMetadata();
        int[] editorsId = geo.getEditorIds();
        for (int i = 0; i < editorsId.length; i++) {
            int editorId = editorsId[i];
            GeometryMetadata geometry = new GeometryMetadata(geo);
            geometry.setEditorId(editorId);
            EditorInfo editorInfo = (EditorInfo) mEditorPlaceHolder.getEditor(editorId);
            geometry.setTextId(editorInfo.getTextId());
            geometry.setOverlayId(editorInfo.getOverlayId());
            geometry.setOverlayOnly(editorInfo.getOverlayOnly());
            filtersRepresentations.add(geometry);
        }

        filtersManager.addTools(filtersRepresentations);
        fillPanel(filtersRepresentations, R.id.listGeometry, R.id.geometryButton);
    }

    private void processIntent() {
        Intent intent = getIntent();
        if (intent.getBooleanExtra(LAUNCH_FULLSCREEN, false)) {
            getWindow().addFlags(WindowManager.LayoutParams.FLAG_FULLSCREEN);
        }

        mAction = intent.getAction();
        Uri srcUri = intent.getData();
        if (mOriginalImageUri != null) {
            srcUri = mOriginalImageUri;
        }
        if (srcUri != null) {
            startLoadBitmap(srcUri);
        } else {
            pickImage();
        }

        // Handle behavior for various actions
        if (mAction.equalsIgnoreCase(CROP_ACTION)) {
            Bundle extras = intent.getExtras();
            if (extras != null) {
                mCropExtras = new CropExtras(extras.getInt(CropExtras.KEY_OUTPUT_X, 0),
                        extras.getInt(CropExtras.KEY_OUTPUT_Y, 0),
                        extras.getBoolean(CropExtras.KEY_SCALE, true) &&
                                extras.getBoolean(CropExtras.KEY_SCALE_UP_IF_NEEDED, false),
                        extras.getInt(CropExtras.KEY_ASPECT_X, 0),
                        extras.getInt(CropExtras.KEY_ASPECT_Y, 0),
                        extras.getBoolean(CropExtras.KEY_SET_AS_WALLPAPER, false),
                        extras.getBoolean(CropExtras.KEY_RETURN_DATA, false),
                        (Uri) extras.getParcelable(MediaStore.EXTRA_OUTPUT),
                        extras.getString(CropExtras.KEY_OUTPUT_FORMAT),
                        extras.getBoolean(CropExtras.KEY_SHOW_WHEN_LOCKED, false),
                        extras.getFloat(CropExtras.KEY_SPOTLIGHT_X),
                        extras.getFloat(CropExtras.KEY_SPOTLIGHT_Y));

                if (mCropExtras.getShowWhenLocked()) {
                    getWindow().addFlags(WindowManager.LayoutParams.FLAG_SHOW_WHEN_LOCKED);
                }
                mImageShow.getImagePreset().mGeoData.setCropExtras(mCropExtras);

                // FIXME: moving to editors breaks the crop action
                EditorCrop crop = (EditorCrop) mEditorPlaceHolder.getEditor(EditorCrop.ID);

                crop.setExtras(mCropExtras);
                String s = getString(R.string.Fixed);
                crop.setAspectString(s);
                crop.setCropActionFlag(true);
                mPanelController.setFixedAspect(mCropExtras.getAspectX() > 0
                        && mCropExtras.getAspectY() > 0);
            }
        }
    }

    private void setupEditors() {
        mEditorPlaceHolder.setContainer((FrameLayout) findViewById(R.id.editorContainer));
        EditorManager.addEditors(mEditorPlaceHolder);
        mEditorPlaceHolder.setOldViews(mImageViews);
        mEditorPlaceHolder.setImageLoader(mImageLoader);
    }

    private void fillEditors() {
        mEditorPlaceHolder.addEditor(new EditorDraw());
        mEditorPlaceHolder.addEditor(new BasicEditor());
        mEditorPlaceHolder.addEditor(new ImageOnlyEditor());
        mEditorPlaceHolder.addEditor(new EditorTinyPlanet());
        mEditorPlaceHolder.addEditor(new EditorRedEye());
        mEditorPlaceHolder.addEditor(new EditorCrop());
        mEditorPlaceHolder.addEditor(new EditorFlip());
        mEditorPlaceHolder.addEditor(new EditorRotate());
        mEditorPlaceHolder.addEditor(new EditorStraighten());
    }

    private void setDefaultValues() {
        ImageFilter.setActivityForMemoryToasts(this);

        Resources res = getResources();
        FiltersManager.setResources(res);

        ImageShow.setDefaultBackgroundColor(res.getColor(R.color.background_screen));
        // TODO: get those values from XML.
        FramedTextButton.setTextSize((int) getPixelsFromDip(14));
        FramedTextButton.setTrianglePadding((int) getPixelsFromDip(4));
        FramedTextButton.setTriangleSize((int) getPixelsFromDip(10));
        ImageShow.setTextSize((int) getPixelsFromDip(12));
        ImageShow.setTextPadding((int) getPixelsFromDip(10));
        ImageShow.setOriginalTextMargin((int) getPixelsFromDip(4));
        ImageShow.setOriginalTextSize((int) getPixelsFromDip(18));
        ImageShow.setOriginalText(res.getString(R.string.original_picture_text));
        mIconSeedSize = res.getDimensionPixelSize(R.dimen.thumbnail_size);
        // TODO: pick correct value
        // MasterImage.setIconSeedSize(mIconSeedSize);

        Drawable curveHandle = res.getDrawable(R.drawable.camera_crop);
        int curveHandleSize = (int) res.getDimension(R.dimen.crop_indicator_size);
        Spline.setCurveHandle(curveHandle, curveHandleSize);
        Spline.setCurveWidth((int) getPixelsFromDip(3));

        ImageCrop.setAspectTextSize((int) getPixelsFromDip(18));
        ImageCrop.setTouchTolerance((int) getPixelsFromDip(25));
        ImageCrop.setMinCropSize((int) getPixelsFromDip(55));
    }

    private void startLoadBitmap(Uri uri) {
        final View filters = findViewById(R.id.filtersPanel);
        final View loading = findViewById(R.id.loading);
        final View imageShow = findViewById(R.id.imageShow);
        imageShow.setVisibility(View.INVISIBLE);
        filters.setVisibility(View.INVISIBLE);
        loading.setVisibility(View.VISIBLE);

        View tinyPlanetView = findViewById(EditorTinyPlanet.ID);
        if (tinyPlanetView != null) {
            mShowingTinyPlanet = false;
            tinyPlanetView.setVisibility(View.GONE);
        }
        mLoadBitmapTask = new LoadBitmapTask(tinyPlanetView);
        mLoadBitmapTask.execute(uri);
    }

    private void setupBorders() {
        LinearLayout list = (LinearLayout) findViewById(R.id.listBorders);
        Vector<FilterRepresentation> borders = new Vector<FilterRepresentation>();
        ImageButton borderButton = (ImageButton) findViewById(R.id.borderButton);

        // The "no border" implementation
        borders.add(new FilterImageBorderRepresentation(0));

        // Google-build borders
        FiltersManager.getManager().addBorders(this, borders);

        for (int i = 0; i < borders.size(); i++) {
            FilterRepresentation filter = borders.elementAt(i);
<<<<<<< HEAD
            filter.setScrName(getString(R.string.borders));
=======
>>>>>>> d81bba22
            if (i == 0) {
                filter.setScrName(getString(R.string.none));
            }
            FilterIconButton b = setupFilterRepresentationButton(filter, list, borderButton);
            if (i == 0) {
                mNullBorderFilter = b;
                mNullBorderFilter.setSelected(true);
            }
        }
    }

    private class LoadBitmapTask extends AsyncTask<Uri, Boolean, Boolean> {
        View mTinyPlanetButton;
        int mBitmapSize;

        public LoadBitmapTask(View button) {
            mTinyPlanetButton = button;
            mBitmapSize = getScreenImageSize();
        }

        @Override
        protected Boolean doInBackground(Uri... params) {
            if (!mImageLoader.loadBitmap(params[0], mBitmapSize)) {
                return false;
            }
            publishProgress(mImageLoader.queryLightCycle360());
            return true;
        }

        @Override
        protected void onProgressUpdate(Boolean... values) {
            super.onProgressUpdate(values);
            if (isCancelled()) {
                return;
            }
            if (values[0]) {
                mShowingTinyPlanet = true;
                mTinyPlanetButton.setVisibility(View.VISIBLE);
            }
        }

        @Override
        protected void onPostExecute(Boolean result) {

            if (isCancelled()) {
                return;
            }

            if (!result) {
                cannotLoadImage();
            }

            final View loading = findViewById(R.id.loading);
            loading.setVisibility(View.GONE);
            final View filters = findViewById(R.id.filtersPanel);
            filters.setVisibility(View.VISIBLE);
            if (PanelController.useAnimationsLayer()) {
                float y = filters.getY();
                filters.setY(y + filters.getHeight());
                filters.animate().setDuration(600).y(y).withLayer().start();
            }
            final View imageShow = findViewById(R.id.imageShow);
            imageShow.setVisibility(View.VISIBLE);

            Bitmap largeBitmap = mImageLoader.getOriginalBitmapLarge();
            FilteringPipeline pipeline = FilteringPipeline.getPipeline();
            pipeline.setOriginal(largeBitmap);
            float previewScale = (float) largeBitmap.getWidth() / (float) mImageLoader.getOriginalBounds().width();
            pipeline.setPreviewScaleFactor(previewScale);
            Bitmap highresBitmap = mImageLoader.getOriginalBitmapHighres();
            if (highresBitmap != null) {
                float highResPreviewScale = (float) highresBitmap.getWidth() / (float) mImageLoader.getOriginalBounds().width();
                pipeline.setHighResPreviewScaleFactor(highResPreviewScale);
            }
            pipeline.turnOnPipeline(true);
            MasterImage.getImage().setOriginalGeometry(largeBitmap);
            mLoadBitmapTask = null;
            if (mOriginalPreset != null) {
                MasterImage.getImage().setPreset(mOriginalPreset, true);
                mOriginalPreset = null;
            }
            if (mAction == CROP_ACTION) {
                mPanelController.showComponent(findViewById(EditorCrop.ID));
            } else if (mAction == TINY_PLANET_ACTION) {
                mPanelController.showComponent(findViewById(EditorTinyPlanet.ID));
            }
            super.onPostExecute(result);
        }

    }

    private void clearGalleryBitmapPool() {
        (new AsyncTask<Void, Void, Void>() {
            @Override
            protected Void doInBackground(Void... params) {
                // Free memory held in Gallery's Bitmap pool.  May be O(n) for n bitmaps.
                GalleryBitmapPool.getInstance().clear();
                return null;
            }
        }).execute();
    }

    @Override
    protected void onDestroy() {
        if (mLoadBitmapTask != null) {
            mLoadBitmapTask.cancel(false);
        }
        // TODO:  Using singletons is a bad design choice for many of these
        // due static reference leaks and in general.  Please refactor.
        FilteringPipeline.getPipeline().turnOnPipeline(false);
        MasterImage.reset();
        FilteringPipeline.reset();
        ImageFilter.resetStatics();
        FiltersManager.getPreviewManager().freeRSFilterScripts();
        FiltersManager.getManager().freeRSFilterScripts();
        FiltersManager.getHighresManager().freeRSFilterScripts();
        FiltersManager.reset();
        CachingPipeline.destroyRenderScriptContext();
        super.onDestroy();
    }

    private int translateMainPanel(View viewPanel) {
        int accessoryPanelWidth = viewPanel.getWidth();
        if (accessoryPanelWidth == 0) {
            // TODO: fixes this by using a fragment. Currently,
            // the first time we get called the panel hasn't been
            // layed out yet, so we get a size zero.
            accessoryPanelWidth = (int) getPixelsFromDip(200);
        }
        int mainViewWidth = findViewById(R.id.mainView).getWidth();
        int mainPanelWidth = mImageShow.getDisplayedImageBounds().width();
        if (mainPanelWidth == 0) {
            mainPanelWidth = mainViewWidth;
        }
        int filtersPanelWidth = findViewById(R.id.filtersPanel).getWidth();
        if (mainPanelWidth < filtersPanelWidth) {
            mainPanelWidth = filtersPanelWidth;
        }
        int leftOver = mainViewWidth - mainPanelWidth - accessoryPanelWidth;
        if (leftOver < 0) {
            return -accessoryPanelWidth;
        }
        return 0;
    }

    private int getScreenImageSize() {
        DisplayMetrics metrics = new DisplayMetrics();
        Display display = getWindowManager().getDefaultDisplay();
        Point size = new Point();
        display.getSize(size);
        display.getMetrics(metrics);
        int msize = Math.min(size.x, size.y);
        return (133 * msize) / metrics.densityDpi;
    }

    private void showSavingProgress(String albumName) {
        ProgressDialog progress;
        if (mSavingProgressDialog != null) {
            progress = mSavingProgressDialog.get();
            if (progress != null) {
                progress.show();
                return;
            }
        }
        // TODO: Allow cancellation of the saving process
        String progressText;
        if (albumName == null) {
            progressText = getString(R.string.saving_image);
        } else {
            progressText = getString(R.string.filtershow_saving_image, albumName);
        }
        progress = ProgressDialog.show(this, "", progressText, true, false);
        mSavingProgressDialog = new WeakReference<ProgressDialog>(progress);
    }

    private void hideSavingProgress() {
        if (mSavingProgressDialog != null) {
            ProgressDialog progress = mSavingProgressDialog.get();
            if (progress != null)
                progress.dismiss();
        }
    }

    public void completeSaveImage(Uri saveUri) {
        if (mSharingImage && mSharedOutputFile != null) {
            // Image saved, we unblock the content provider
            Uri uri = Uri.withAppendedPath(SharedImageProvider.CONTENT_URI,
                    Uri.encode(mSharedOutputFile.getAbsolutePath()));
            ContentValues values = new ContentValues();
            values.put(SharedImageProvider.PREPARE, false);
            getContentResolver().insert(uri, values);
        }
        setResult(RESULT_OK, new Intent().setData(saveUri));
        hideSavingProgress();
        finish();
    }

    @Override
    public boolean onShareTargetSelected(ShareActionProvider arg0, Intent arg1) {
        // First, let's tell the SharedImageProvider that it will need to wait
        // for the image
        Uri uri = Uri.withAppendedPath(SharedImageProvider.CONTENT_URI,
                Uri.encode(mSharedOutputFile.getAbsolutePath()));
        ContentValues values = new ContentValues();
        values.put(SharedImageProvider.PREPARE, true);
        getContentResolver().insert(uri, values);
        mSharingImage = true;

        // Process and save the image in the background.
        showSavingProgress(null);
        mImageShow.saveImage(this, mSharedOutputFile);
        return true;
    }

    private Intent getDefaultShareIntent() {
        Intent intent = new Intent(Intent.ACTION_SEND);
        intent.addFlags(Intent.FLAG_ACTIVITY_CLEAR_WHEN_TASK_RESET);
        intent.addFlags(Intent.FLAG_GRANT_READ_URI_PERMISSION);
        intent.setType(SharedImageProvider.MIME_TYPE);
        mSharedOutputFile = SaveCopyTask.getNewFile(this, mImageLoader.getUri());
        Uri uri = Uri.withAppendedPath(SharedImageProvider.CONTENT_URI,
                Uri.encode(mSharedOutputFile.getAbsolutePath()));
        intent.putExtra(Intent.EXTRA_STREAM, uri);
        return intent;
    }

    @Override
    public boolean onCreateOptionsMenu(Menu menu) {
        getMenuInflater().inflate(R.menu.filtershow_activity_menu, menu);
        MenuItem showState = menu.findItem(R.id.showImageStateButton);
        if (mShowingImageStatePanel) {
            showState.setTitle(R.string.hide_imagestate_panel);
        } else {
            showState.setTitle(R.string.show_imagestate_panel);
        }
        mShareActionProvider = (ShareActionProvider) menu.findItem(R.id.menu_share)
                .getActionProvider();
        mShareActionProvider.setShareIntent(getDefaultShareIntent());
        mShareActionProvider.setOnShareTargetSelectedListener(this);

        MenuItem undoItem = menu.findItem(R.id.undoButton);
        MenuItem redoItem = menu.findItem(R.id.redoButton);
        MenuItem resetItem = menu.findItem(R.id.resetHistoryButton);
        mMasterImage.getHistory().setMenuItems(undoItem, redoItem, resetItem);
        return true;
    }

    @Override
    public void onPause() {
        super.onPause();
        if (mShareActionProvider != null) {
            mShareActionProvider.setOnShareTargetSelectedListener(null);
        }
    }

    @Override
    public void onResume() {
        super.onResume();
        if (mShareActionProvider != null) {
            mShareActionProvider.setOnShareTargetSelectedListener(this);
        }
    }

    @Override
    public boolean onOptionsItemSelected(MenuItem item) {
        switch (item.getItemId()) {
            case R.id.undoButton: {
                mPanelController.resetParameters();
                HistoryAdapter adapter = mMasterImage.getHistory();
                int position = adapter.undo();
                mMasterImage.onHistoryItemClick(position);
                mImageShow.showToast("Undo");
                invalidateViews();
                return true;
            }
            case R.id.redoButton: {
                HistoryAdapter adapter = mMasterImage.getHistory();
                int position = adapter.redo();
                mMasterImage.onHistoryItemClick(position);
                mImageShow.showToast("Redo");
                invalidateViews();
                return true;
            }
            case R.id.resetHistoryButton: {
                resetHistory();
                return true;
            }
            case R.id.showImageStateButton: {
                toggleImageStatePanel();
                return true;
            }
            case android.R.id.home: {
                saveImage();
                return true;
            }
        }
        return false;
    }

    public void enableSave(boolean enable) {
        if (mSaveButton != null)
            mSaveButton.setEnabled(enable);
    }

    public FilterIconButton setupFilterRepresentationButton(FilterRepresentation representation, LinearLayout panel, View button) {
        LayoutInflater inflater =
                (LayoutInflater) getSystemService(Context.LAYOUT_INFLATER_SERVICE);
        FilterIconButton icon = (FilterIconButton) inflater.inflate(R.layout.filtericonbutton,
                panel, false);
        if (representation.getTextId() != 0) {
            representation.setScrName(getString(representation.getTextId()));
        }
        String text = representation.getName();
        icon.setup(text, mPanelController, panel);
        icon.setFilterRepresentation(representation);
        icon.setId(representation.getEditorId());
        mPanelController.addComponent(button, icon);
        panel.addView(icon);
        return icon;
    }

    private void fillFx(LinearLayout listFilters, int buttonId) {
<<<<<<< HEAD
        // TODO: use listview
        // TODO: load the filters straight from the filesystem

        FilterFxRepresentation[] fxArray = new FilterFxRepresentation[18];
        int p = 0;

        int[] drawid = {
                R.drawable.filtershow_fx_0005_punch,
//                R.drawable.filtershow_fx_0000_vintage,
//                R.drawable.filtershow_fx_0004_bw_contrast,
                R.drawable.filtershow_fx_0002_bleach,
                R.drawable.filtershow_fx_0001_instant,
                R.drawable.filtershow_fx_0007_washout,
                R.drawable.filtershow_fx_0003_blue_crush,
                R.drawable.filtershow_fx_0008_washout_color,
                R.drawable.filtershow_fx_0006_x_process
        };

        int[] fxNameid = {
                R.string.ffx_punch,
//                R.string.ffx_vintage,
//                R.string.ffx_bw_contrast,
                R.string.ffx_bleach,
                R.string.ffx_instant,
                R.string.ffx_washout,
                R.string.ffx_blue_crush,
                R.string.ffx_washout_color,
                R.string.ffx_x_process
        };
        FiltersManager filtersManager = FiltersManager.getManager();

        for (int i = 0; i < drawid.length; i++) {
            FilterFxRepresentation fx = new FilterFxRepresentation(getString(fxNameid[i]), drawid[i], fxNameid[i]);
            filtersManager.addRepresentation(fx);
            fxArray[p++] = fx;
        }

=======
>>>>>>> d81bba22
        ImageButton button = (ImageButton) findViewById(buttonId);

        FilterFxRepresentation nullFx = new FilterFxRepresentation(getString(R.string.none), 0, R.string.none);
        mNullFxFilter = setupFilterRepresentationButton(nullFx, listFilters, button);
        mNullFxFilter.setSelected(true);

        Vector<FilterRepresentation> filtersRepresentations = new Vector<FilterRepresentation>();
        FiltersManager.getManager().addLooks(this, filtersRepresentations);
        for (FilterRepresentation representation : filtersRepresentations) {
            setupFilterRepresentationButton(representation, listFilters, button);
        }

    }

    public void setDefaultPreset() {
        // Default preset (original)
        ImagePreset preset = new ImagePreset(getString(R.string.history_original)); // empty
        preset.setImageLoader(mImageLoader);

        mMasterImage.setPreset(preset, true);
    }

    // //////////////////////////////////////////////////////////////////////////////
    // Some utility functions
    // TODO: finish the cleanup.

    public void invalidateViews() {
        for (ImageShow views : mImageViews) {
            views.invalidate();
            views.updateImage();
        }
    }

    public void hideImageViews() {
        for (View view : mImageViews) {
            view.setVisibility(View.GONE);
        }
        mEditorPlaceHolder.hide();
    }

    // //////////////////////////////////////////////////////////////////////////////
    // imageState panel...

    private void toggleImageStatePanel() {
        invalidateOptionsMenu();
    }

    private void loadImageStatePanel() {
        StatePanel statePanel = new StatePanel();
        if (findViewById(R.id.state_panel_container) != null) {
            FragmentTransaction transaction = getSupportFragmentManager().beginTransaction();
            transaction.replace(R.id.state_panel_container, statePanel, mPanelFragmentTag);
            transaction.commit();
        }
    }

    @Override
    public void onConfigurationChanged(Configuration newConfig)
    {
        super.onConfigurationChanged(newConfig);
        setDefaultValues();
        loadXML();
        if (getResources().getConfiguration().orientation
                == Configuration.ORIENTATION_LANDSCAPE) {
            mShowingImageStatePanel = true;
        } else if (mShowingImageStatePanel) {
            toggleImageStatePanel();
        }
        if (mShowingImageStatePanel) {
            loadImageStatePanel();
        }
        if (mShowingTinyPlanet == false) {
            View tinyPlanetView = findViewById(EditorTinyPlanet.ID);
            if (tinyPlanetView != null) {
                tinyPlanetView.setVisibility(View.GONE);
            }
        }
        final View loading = findViewById(R.id.loading);
        loading.setVisibility(View.GONE);
    }

    public void setupMasterImage() {
        mImageLoader = new ImageLoader(this, getApplicationContext());

        HistoryAdapter mHistoryAdapter = new HistoryAdapter(
                this, R.layout.filtershow_history_operation_row,
                R.id.rowTextView);

        StateAdapter mImageStateAdapter = new StateAdapter(this, 0);
        MasterImage.reset();
        mMasterImage = MasterImage.getImage();
        mMasterImage.setHistoryAdapter(mHistoryAdapter);
        mMasterImage.setStateAdapter(mImageStateAdapter);
        mMasterImage.setActivity(this);
        mMasterImage.setImageLoader(mImageLoader);

        if (Runtime.getRuntime().maxMemory() > LIMIT_SUPPORTS_HIGHRES) {
            mMasterImage.setSupportsHighRes(true);
        } else {
            mMasterImage.setSupportsHighRes(false);
        }
    }

    public void dispatchNullFilterClick() {
        mNullFxFilter.onClick(mNullFxFilter);
        mNullBorderFilter.onClick(mNullBorderFilter);
    }

    void resetHistory() {
        dispatchNullFilterClick();
        HistoryAdapter adapter = mMasterImage.getHistory();
        adapter.reset();
        ImagePreset original = new ImagePreset(adapter.getItem(0));
        mMasterImage.setPreset(original, true);
        mPanelController.resetParameters();
        invalidateViews();
    }

    @Override
    public void onBackPressed() {
        if (mPanelController.onBackPressed()) {
            if (detectSpecialExitCases()) {
                saveImage();
            } else if(!mImageShow.hasModifications()) {
                done();
            } else {
                AlertDialog.Builder builder = new AlertDialog.Builder(this);
                builder.setMessage(R.string.unsaved).setTitle(R.string.save_before_exit);
                builder.setPositiveButton(R.string.save_and_exit, new DialogInterface.OnClickListener() {
                    public void onClick(DialogInterface dialog, int id) {
                        saveImage();
                    }
                });
                builder.setNegativeButton(R.string.exit, new DialogInterface.OnClickListener() {
                    public void onClick(DialogInterface dialog, int id) {
                        done();
                    }
                });
                builder.show();
            }
        }
    }

    public PanelController getPanelController() {
        return mPanelController;
    }

    public void cannotLoadImage() {
        CharSequence text = getString(R.string.cannot_load_image);
        Toast toast = Toast.makeText(this, text, Toast.LENGTH_SHORT);
        toast.show();
        finish();
    }

    // //////////////////////////////////////////////////////////////////////////////

    public float getPixelsFromDip(float value) {
        Resources r = getResources();
        return TypedValue.applyDimension(TypedValue.COMPLEX_UNIT_DIP, value,
                r.getDisplayMetrics());
    }

    @Override
    public void onItemClick(AdapterView<?> parent, View view, int position,
            long id) {
        mMasterImage.onHistoryItemClick(position);
        invalidateViews();
    }

    public void pickImage() {
        Intent intent = new Intent();
        intent.setType("image/*");
        intent.setAction(Intent.ACTION_GET_CONTENT);
        startActivityForResult(Intent.createChooser(intent, getString(R.string.select_image)),
                SELECT_PICTURE);
    }

    @Override
    public void onActivityResult(int requestCode, int resultCode, Intent data) {
        if (resultCode == RESULT_OK) {
            if (requestCode == SELECT_PICTURE) {
                Uri selectedImageUri = data.getData();
                startLoadBitmap(selectedImageUri);
            }
        }
    }

    private boolean mSaveToExtraUri = false;
    private boolean mSaveAsWallpaper = false;
    private boolean mReturnAsExtra = false;
    private boolean mOutputted = false;

    public void saveImage() {
        handleSpecialExitCases();
        if (!mOutputted) {
            if (mImageShow.hasModifications()) {
                // Get the name of the album, to which the image will be saved
                File saveDir = SaveCopyTask.getFinalSaveDirectory(this, mImageLoader.getUri());
                int bucketId = GalleryUtils.getBucketId(saveDir.getPath());
                String albumName = LocalAlbum.getLocalizedName(getResources(), bucketId, null);
                showSavingProgress(albumName);
                mImageShow.saveImage(this, null);
            } else {
                done();
            }
        }
    }

    public boolean detectSpecialExitCases() {
        return mCropExtras != null && (mCropExtras.getExtraOutput() != null
                || mCropExtras.getSetAsWallpaper() || mCropExtras.getReturnData());
    }

    public void handleSpecialExitCases() {
        if (mCropExtras != null) {
            if (mCropExtras.getExtraOutput() != null) {
                mSaveToExtraUri = true;
                mOutputted = true;
            }
            if (mCropExtras.getSetAsWallpaper()) {
                mSaveAsWallpaper = true;
                mOutputted = true;
            }
            if (mCropExtras.getReturnData()) {
                mReturnAsExtra = true;
                mOutputted = true;
            }
            if (mOutputted) {
                mImageShow.getImagePreset().mGeoData.setUseCropExtrasFlag(true);
                showSavingProgress(null);
                mImageShow.returnFilteredResult(this);
            }
        }
    }

    public void onFilteredResult(Bitmap filtered) {
        Intent intent = new Intent();
        intent.putExtra(CropExtras.KEY_CROPPED_RECT, mImageShow.getImageCropBounds());
        if (mSaveToExtraUri) {
            mImageShow.saveToUri(filtered, mCropExtras.getExtraOutput(),
                    mCropExtras.getOutputFormat(), this);
        }
        if (mSaveAsWallpaper) {
            setWallpaperInBackground(filtered);
        }
        if (mReturnAsExtra) {
            if (filtered != null) {
                int bmapSize = filtered.getRowBytes() * filtered.getHeight();
                /*
                 * Max size of Binder transaction buffer is 1Mb, so constrain
                 * Bitmap to be somewhat less than this, otherwise we get
                 * TransactionTooLargeExceptions.
                 */
                if (bmapSize > MAX_BMAP_IN_INTENT) {
                    Log.w(LOGTAG, "Bitmap too large to be returned via intent");
                } else {
                    intent.putExtra(CropExtras.KEY_DATA, filtered);
                }
            }
        }
        setResult(RESULT_OK, intent);
        if (!mSaveToExtraUri) {
            done();
        }
    }

    void setWallpaperInBackground(final Bitmap bmap) {
        Toast.makeText(this, R.string.setting_wallpaper, Toast.LENGTH_LONG).show();
        BitmapTask.Callbacks<FilterShowActivity> cb = new BitmapTask.Callbacks<FilterShowActivity>() {
            @Override
            public void onComplete(Bitmap result) {}

            @Override
            public void onCancel() {}

            @Override
            public Bitmap onExecute(FilterShowActivity param) {
                try {
                    WallpaperManager.getInstance(param).setBitmap(bmap);
                } catch (IOException e) {
                    Log.w(LOGTAG, "fail to set wall paper", e);
                }
                return null;
            }
        };
        (new BitmapTask<FilterShowActivity>(cb)).execute(this);
    }

    public void done() {
        if (mOutputted) {
            hideSavingProgress();
        }
        finish();
    }

    static {
        System.loadLibrary("jni_filtershow_filters");
    }

    private void extractXMPData() {
        XMresults res = XmpPresets.extractXMPData(
                getBaseContext(), mMasterImage, getIntent().getData());
        if (res == null)
            return;

        mOriginalImageUri = res.originalimage;
        mOriginalPreset = res.preset;
    }
}<|MERGE_RESOLUTION|>--- conflicted
+++ resolved
@@ -408,10 +408,7 @@
 
         for (int i = 0; i < borders.size(); i++) {
             FilterRepresentation filter = borders.elementAt(i);
-<<<<<<< HEAD
             filter.setScrName(getString(R.string.borders));
-=======
->>>>>>> d81bba22
             if (i == 0) {
                 filter.setScrName(getString(R.string.none));
             }
@@ -734,7 +731,6 @@
     }
 
     private void fillFx(LinearLayout listFilters, int buttonId) {
-<<<<<<< HEAD
         // TODO: use listview
         // TODO: load the filters straight from the filesystem
 
@@ -772,8 +768,6 @@
             fxArray[p++] = fx;
         }
 
-=======
->>>>>>> d81bba22
         ImageButton button = (ImageButton) findViewById(buttonId);
 
         FilterFxRepresentation nullFx = new FilterFxRepresentation(getString(R.string.none), 0, R.string.none);
