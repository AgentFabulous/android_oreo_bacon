/*
 * Copyright (C) 2012 The Android Open Source Project
 *
 * Licensed under the Apache License, Version 2.0 (the "License");
 * you may not use this file except in compliance with the License.
 * You may obtain a copy of the License at
 *
 *      http://www.apache.org/licenses/LICENSE-2.0
 *
 * Unless required by applicable law or agreed to in writing, software
 * distributed under the License is distributed on an "AS IS" BASIS,
 * WITHOUT WARRANTIES OR CONDITIONS OF ANY KIND, either express or implied.
 * See the License for the specific language governing permissions and
 * limitations under the License.
 */

package com.android.camera;

import android.annotation.TargetApi;
import android.app.Activity;
import android.content.ContentProviderClient;
import android.content.ContentResolver;
import android.content.Context;
import android.content.Intent;
import android.content.SharedPreferences.Editor;
import android.content.res.Configuration;
import android.graphics.Bitmap;
import android.graphics.Rect;
import android.hardware.Camera.CameraInfo;
import android.hardware.Camera.Parameters;
import android.hardware.Camera.Size;
import android.hardware.Camera;
import android.hardware.Sensor;
import android.hardware.SensorEvent;
import android.hardware.SensorEventListener;
import android.hardware.SensorManager;
import android.location.Location;
import android.media.AudioManager;
import android.media.CameraProfile;
import android.media.SoundPool;
import android.net.Uri;
import android.os.Build;
import android.os.Bundle;
import android.os.Handler;
import android.os.Looper;
import android.os.Message;
import android.os.MessageQueue;
import android.os.SystemClock;
import android.provider.MediaStore;
import android.util.Log;
import android.view.KeyEvent;
import android.view.OrientationEventListener;
import android.view.SurfaceHolder;
import android.view.View;
import android.view.WindowManager;
import android.widget.Toast;
import android.widget.ProgressBar;
import android.widget.SeekBar;
import android.widget.SeekBar.OnSeekBarChangeListener;
import android.widget.LinearLayout;
import android.widget.TextView;

import com.android.camera.CameraManager.CameraAFCallback;
import com.android.camera.CameraManager.CameraAFMoveCallback;
import com.android.camera.CameraManager.CameraPictureCallback;
import com.android.camera.CameraManager.CameraProxy;
import com.android.camera.CameraManager.CameraShutterCallback;
import com.android.camera.PhotoModule.NamedImages.NamedEntity;
import com.android.camera.TsMakeupManager.MakeupLevelListener;
import com.android.camera.exif.ExifInterface;
import com.android.camera.exif.ExifTag;
import com.android.camera.exif.Rational;
import com.android.camera.ui.CountDownView.OnCountDownFinishedListener;
import com.android.camera.ui.ModuleSwitcher;
import com.android.camera.ui.RotateTextToast;
import com.android.camera.util.ApiHelper;
import com.android.camera.util.CameraUtil;
import com.android.camera.util.GcamHelper;
import com.android.camera.util.UsageStatistics;
import org.codeaurora.snapcam.R;

import android.widget.EditText;
import android.app.AlertDialog;
import android.content.DialogInterface;
import android.text.InputType;
import android.text.TextUtils;

import com.android.internal.util.MemInfoReader;
import android.app.ActivityManager;

import java.io.File;
import java.io.FileNotFoundException;
import java.io.FileOutputStream;
import java.io.IOException;
import java.io.OutputStream;
import java.util.List;
import java.util.Vector;
import java.util.HashMap;
import android.util.AttributeSet;
import android.graphics.Canvas;
import android.graphics.Color;
import android.graphics.Paint;
import android.os.SystemProperties;
import java.util.Collections;
import java.util.Formatter;

public class PhotoModule
        implements CameraModule,
        PhotoController,
        FocusOverlayManager.Listener,
        CameraPreference.OnPreferenceChangedListener,
        ShutterButton.OnShutterButtonListener,
        MediaSaveService.Listener,
        OnCountDownFinishedListener,
        SensorEventListener, MakeupLevelListener {

    private static final String TAG = "CAM_PhotoModule";

   //QCom data members
    public static boolean mBrightnessVisible = false;
    private static final int MAX_SHARPNESS_LEVEL = 6;
    private boolean mRestartPreview = false;
    private int mSnapshotMode;
    private int mBurstSnapNum = 1;
    private int mReceivedSnapNum = 0;
    public boolean mFaceDetectionEnabled = false;
    private DrawAutoHDR mDrawAutoHDR;
   /*Histogram variables*/
    private GraphView mGraphView;
    private static final int STATS_DATA = 257;
    public static int statsdata[] = new int[STATS_DATA];
    public boolean mHiston = false;
    // We number the request code from 1000 to avoid collision with Gallery.
    private static final int REQUEST_CROP = 1000;

    private static final int SETUP_PREVIEW = 1;
    private static final int FIRST_TIME_INIT = 2;
    private static final int CLEAR_SCREEN_DELAY = 3;
    private static final int SET_CAMERA_PARAMETERS_WHEN_IDLE = 4;
    private static final int SHOW_TAP_TO_FOCUS_TOAST = 5;
    private static final int SWITCH_CAMERA = 6;
    private static final int SWITCH_CAMERA_START_ANIMATION = 7;
    private static final int CAMERA_OPEN_DONE = 8;
    private static final int OPEN_CAMERA_FAIL = 9;
    private static final int CAMERA_DISABLED = 10;
    private static final int SET_PHOTO_UI_PARAMS = 11;
    private static final int SWITCH_TO_GCAM_MODULE = 12;
    private static final int ON_PREVIEW_STARTED = 13;

    // The subset of parameters we need to update in setCameraParameters().
    private static final int UPDATE_PARAM_INITIALIZE = 1;
    private static final int UPDATE_PARAM_ZOOM = 2;
    private static final int UPDATE_PARAM_PREFERENCE = 4;
    private static final int UPDATE_PARAM_ALL = -1;

    // This is the delay before we execute onResume tasks when coming
    // from the lock screen, to allow time for onPause to execute.
    private static final int ON_RESUME_TASKS_DELAY_MSEC = 20;

    private static final String DEBUG_IMAGE_PREFIX = "DEBUG_";

    // copied from Camera hierarchy
    private CameraActivity mActivity;
    private CameraProxy mCameraDevice;
    private int mCameraId;
    private Parameters mParameters;
    private boolean mPaused;
    private View mRootView;

    private PhotoUI mUI;

    public boolean mAutoHdrEnable;
    // The activity is going to switch to the specified camera id. This is
    // needed because texture copy is done in GL thread. -1 means camera is not
    // switching.
    protected int mPendingSwitchCameraId = -1;
    private boolean mOpenCameraFail;
    private boolean mCameraDisabled;

    // When setCameraParametersWhenIdle() is called, we accumulate the subsets
    // needed to be updated in mUpdateSet.
    private int mUpdateSet;

    private static final int SCREEN_DELAY = 2 * 60 * 1000;

    private int mZoomValue;  // The current zoom value.

    private Parameters mInitialParams;
    private boolean mFocusAreaSupported;
    private boolean mMeteringAreaSupported;
    private boolean mAeLockSupported;
    private boolean mAwbLockSupported;
    private boolean mContinuousFocusSupported;
    private boolean mTouchAfAecFlag;
    private boolean mLongshotSave = false;
    private boolean mRefocus = false;
    private boolean mLastPhotoTakenWithRefocus = false;

    // The degrees of the device rotated clockwise from its natural orientation.
    private int mOrientation = OrientationEventListener.ORIENTATION_UNKNOWN;
    private ComboPreferences mPreferences;
    private String mPrevSavedCDS;
    private boolean isTNREnabled;

    private static final String sTempCropFilename = "crop-temp";

    private ContentProviderClient mMediaProviderClient;
    private boolean mFaceDetectionStarted = false;

    private static final String PERSIST_LONG_ENABLE = "persist.camera.longshot.enable";
    private static final String PERSIST_LONG_SAVE = "persist.camera.longshot.save";
    private static final String PERSIST_PREVIEW_RESTART = "persist.camera.feature.restart";
    private static final String PERSIST_CAPTURE_ANIMATION = "persist.camera.capture.animate";

    private static final int MINIMUM_BRIGHTNESS = 0;
    private static final int MAXIMUM_BRIGHTNESS = 6;
    private static final int DEFAULT_BRIGHTNESS = 3;
    private int mbrightness = 3;
    private int mbrightness_step = 1;
    private ProgressBar brightnessProgressBar;
    // Constant from android.hardware.Camera.Parameters
    private static final String KEY_PICTURE_FORMAT = "picture-format";
    private static final String KEY_QC_RAW_PICUTRE_SIZE = "raw-size";
    public static final String PIXEL_FORMAT_JPEG = "jpeg";

    private static final int MIN_SCE_FACTOR = -10;
    private static final int MAX_SCE_FACTOR = +10;
    private int SCE_FACTOR_STEP = 10;

    private boolean mPreviewRestartSupport = false;

    // mCropValue and mSaveUri are used only if isImageCaptureIntent() is true.
    private String mCropValue;
    private Uri mSaveUri;

    private Uri mDebugUri;

    // Used for check memory status for longshot mode
    // Currently, this cancel threshold selection is based on test experiments,
    // we can change it based on memory status or other requirements.
    private static final int LONGSHOT_CANCEL_THRESHOLD = 40;
    private MemInfoReader mMemInfoReader = new MemInfoReader();
    private ActivityManager mAm;
    private long SECONDARY_SERVER_MEM;
    private long mMB = 1024 * 1024;
    private boolean mLongshotActive = false;

    // We use a queue to generated names of the images to be used later
    // when the image is ready to be saved.
    private NamedImages mNamedImages;

    private SoundPool mSoundPool;
    private int mRefocusSound;

    private byte[] mLastJpegData;
    private int mLastJpegOrientation = 0;

    private boolean mShutterPressing = false;

    private Runnable mDoSnapRunnable = new Runnable() {
        @Override
        public void run() {
            onShutterButtonClick();
        }
    };

    private class OpenCameraThread extends Thread {
        @Override
        public void run() {
            openCamera();
            startPreview();
        }
    }

    private OpenCameraThread mOpenCameraThread = null;
    /**
     * An unpublished intent flag requesting to return as soon as capturing
     * is completed.
     *
     * TODO: consider publishing by moving into MediaStore.
     */
    private static final String EXTRA_QUICK_CAPTURE =
            "android.intent.extra.quickCapture";

    // The display rotation in degrees. This is only valid when mCameraState is
    // not PREVIEW_STOPPED.
    private int mDisplayRotation;
    // The value for android.hardware.Camera.setDisplayOrientation.
    private int mCameraDisplayOrientation;
    // The value for UI components like indicators.
    private int mDisplayOrientation;
    // The value for android.hardware.Camera.Parameters.setRotation.
    private int mJpegRotation;
    // Indicates whether we are using front camera
    private boolean mMirror;
    private boolean mFirstTimeInitialized;
    private boolean mIsImageCaptureIntent;

    private int mCameraState = INIT;
    private boolean mSnapshotOnIdle = false;

    private ContentResolver mContentResolver;

    private LocationManager mLocationManager;
    private boolean mLocationPromptTriggered = false;

    private final PostViewPictureCallback mPostViewPictureCallback =
            new PostViewPictureCallback();
    private final RawPictureCallback mRawPictureCallback =
            new RawPictureCallback();
    private final AutoFocusCallback mAutoFocusCallback =
            new AutoFocusCallback();
    private final Object mAutoFocusMoveCallback =
            ApiHelper.HAS_AUTO_FOCUS_MOVE_CALLBACK
                    ? new AutoFocusMoveCallback()
                    : null;

    private final CameraErrorCallback mErrorCallback = new CameraErrorCallback();
    private final StatsCallback mStatsCallback = new StatsCallback();
    private final MetaDataCallback mMetaDataCallback = new MetaDataCallback();
    private long mFocusStartTime;
    private long mShutterCallbackTime;
    private long mPostViewPictureCallbackTime;
    private long mRawPictureCallbackTime;
    private long mJpegPictureCallbackTime;
    private long mOnResumeTime;
    private byte[] mJpegImageData;

    // These latency time are for the CameraLatency test.
    public long mAutoFocusTime;
    public long mShutterLag;
    public long mShutterToPictureDisplayedTime;
    public long mPictureDisplayedToJpegCallbackTime;
    public long mJpegCallbackFinishTime;
    public long mCaptureStartTime;

    // This handles everything about focus.
    private FocusOverlayManager mFocusManager;

    private String mSceneMode;
    private String mCurrTouchAfAec = Parameters.TOUCH_AF_AEC_ON;

    private final Handler mHandler = new MainHandler();
    private MessageQueue.IdleHandler mIdleHandler = null;

    private PreferenceGroup mPreferenceGroup;

    private boolean mQuickCapture;
    private SensorManager mSensorManager;
    private float[] mGData = new float[3];
    private float[] mMData = new float[3];
    private float[] mR = new float[16];
    private int mHeading = -1;

    // True if all the parameters needed to start preview is ready.
    private boolean mCameraPreviewParamsReady = false;

    private int mManual3AEnabled = 0;
    private static final int MANUAL_FOCUS = 1;
    private static final int MANUAL_WB = 2;
    private static final int MANUAL_EXPOSURE = 4;
    private boolean mAnimateCapture = true;

    private int mJpegFileSizeEstimation = 0;
    private int mRemainingPhotos = -1;

    //settings, which if enabled, need to turn off low power mode
    private boolean mIsFlipEnabled = false;

    private MediaSaveService.OnMediaSavedListener mOnMediaSavedListener =
            new MediaSaveService.OnMediaSavedListener() {
                @Override
                public void onMediaSaved(Uri uri) {
                    if (uri != null) {
                        mActivity.notifyNewMedia(uri);
                    }
                }
            };

    private void checkDisplayRotation() {
        // Set the display orientation if display rotation has changed.
        // Sometimes this happens when the device is held upside
        // down and camera app is opened. Rotation animation will
        // take some time and the rotation value we have got may be
        // wrong. Framework does not have a callback for this now.
        if (CameraUtil.getDisplayRotation(mActivity) != mDisplayRotation) {
            setDisplayOrientation();
        }
        if (SystemClock.uptimeMillis() - mOnResumeTime < 5000) {
            mHandler.postDelayed(new Runnable() {
                @Override
                public void run() {
                    checkDisplayRotation();
                }
            }, 100);
        }
    }

    /**
     * This Handler is used to post message back onto the main thread of the
     * application
     */
    private class MainHandler extends Handler {
        public MainHandler() {
            super(Looper.getMainLooper());
        }

        @Override
        public void handleMessage(Message msg) {
            switch (msg.what) {
                case SETUP_PREVIEW: {
                    setupPreview();
                    break;
                }

                case CLEAR_SCREEN_DELAY: {
                    mActivity.getWindow().clearFlags(
                            WindowManager.LayoutParams.FLAG_KEEP_SCREEN_ON);
                    break;
                }

                case FIRST_TIME_INIT: {
                    initializeFirstTime();
                    break;
                }

                case SET_CAMERA_PARAMETERS_WHEN_IDLE: {
                    setCameraParametersWhenIdle(0);
                    break;
                }

                case SHOW_TAP_TO_FOCUS_TOAST: {
                    showTapToFocusToast();
                    break;
                }

                case SWITCH_CAMERA: {
                    switchCamera();
                    break;
                }

                case SWITCH_CAMERA_START_ANIMATION: {
                    // TODO: Need to revisit
                    // ((CameraScreenNail) mActivity.mCameraScreenNail).animateSwitchCamera();
                    break;
                }

                case CAMERA_OPEN_DONE: {
                    onCameraOpened();
                    break;
                }

                case OPEN_CAMERA_FAIL: {
                    mOpenCameraFail = true;
                    CameraUtil.showErrorAndFinish(mActivity,
                            R.string.cannot_connect_camera);
                    break;
                }

                case CAMERA_DISABLED: {
                    mCameraDisabled = true;
                    CameraUtil.showErrorAndFinish(mActivity,
                            R.string.camera_disabled);
                    break;
                }

               case SET_PHOTO_UI_PARAMS: {
                    setCameraParametersWhenIdle(UPDATE_PARAM_PREFERENCE);
                    mUI.updateOnScreenIndicators(mParameters, mPreferenceGroup,
                        mPreferences);
                    break;
               }

                case SWITCH_TO_GCAM_MODULE: {
                    mActivity.onModuleSelected(ModuleSwitcher.GCAM_MODULE_INDEX);
                    break;
                }

                case ON_PREVIEW_STARTED: {
                    onPreviewStarted();
                    break;
                }
            }
        }
    }


    @Override
    public void init(CameraActivity activity, View parent) {
        mActivity = activity;
        mRootView = parent;
        mPreferences = new ComboPreferences(mActivity);
        CameraSettings.upgradeGlobalPreferences(mPreferences.getGlobal());
        mCameraId = getPreferredCameraId(mPreferences);

        mContentResolver = mActivity.getContentResolver();
        mAm = (ActivityManager)(mActivity.getSystemService(Context.ACTIVITY_SERVICE));

        // Surface texture is from camera screen nail and startPreview needs it.
        // This must be done before startPreview.
        mIsImageCaptureIntent = isImageCaptureIntent();

        mPreferences.setLocalId(mActivity, mCameraId);
        CameraSettings.upgradeLocalPreferences(mPreferences.getLocal());

        if (mOpenCameraThread == null) {
            mOpenCameraThread = new OpenCameraThread();
            mOpenCameraThread.start();
        }
        mUI = new PhotoUI(activity, this, parent);
        initializeControlByIntent();
        mQuickCapture = mActivity.getIntent().getBooleanExtra(EXTRA_QUICK_CAPTURE, false);
        mLocationManager = new LocationManager(mActivity, mUI);
        mSensorManager = (SensorManager)(mActivity.getSystemService(Context.SENSOR_SERVICE));

        brightnessProgressBar = (ProgressBar)mRootView.findViewById(R.id.progress);
        if (brightnessProgressBar instanceof SeekBar) {
            SeekBar seeker = (SeekBar) brightnessProgressBar;
            seeker.setOnSeekBarChangeListener(mSeekListener);
        }
        brightnessProgressBar.setMax(MAXIMUM_BRIGHTNESS);
        mbrightness = mPreferences.getInt(
                 CameraSettings.KEY_BRIGHTNESS,
                 DEFAULT_BRIGHTNESS);
        brightnessProgressBar.setProgress(mbrightness);
        brightnessProgressBar.setVisibility(View.INVISIBLE);
        Storage.setSaveSDCard(
            mPreferences.getString(CameraSettings.KEY_CAMERA_SAVEPATH, "0").equals("1"));

        ActivityManager.MemoryInfo memInfo = new ActivityManager.MemoryInfo();
        mAm.getMemoryInfo(memInfo);
        SECONDARY_SERVER_MEM = memInfo.secondaryServerThreshold;

        mSoundPool = new SoundPool(1, AudioManager.STREAM_NOTIFICATION, 0);
        mRefocusSound = mSoundPool.load(mActivity, R.raw.camera_click_x5, 1);
    }

    private void initializeControlByIntent() {
        mUI.initializeControlByIntent();
        if (mIsImageCaptureIntent) {
            setupCaptureParams();
        }
    }

    private void onPreviewStarted() {
        mUI.hidePreviewCover();
        setCameraState(IDLE);
        mFocusManager.onPreviewStarted();
        startFaceDetection();
        locationFirstRun();
        mUI.enableShutter(true);
    }

    // Prompt the user to pick to record location for the very first run of
    // camera only
    private void locationFirstRun() {
        /* Do not prompt if the preference is already set, this is a secure
         * camera session, or the prompt has already been triggered. */
        if (RecordLocationPreference.isSet(mPreferences) ||
                mActivity.isSecureCamera() || mLocationPromptTriggered) {
            return;
        }
        // Check if the back camera exists
        int backCameraId = CameraHolder.instance().getBackCameraId();
        if (backCameraId == -1) {
            // If there is no back camera, do not show the prompt.
            return;
        }

        mLocationPromptTriggered = true;
        mUI.showLocationDialog();
    }

    @Override
    public void enableRecordingLocation(boolean enable) {
        setLocationPreference(enable ? RecordLocationPreference.VALUE_ON
                : RecordLocationPreference.VALUE_OFF);
    }

    @Override
    public void onPreviewUIReady() {
        if (mPaused || mCameraDevice == null) {
            return;
        }
        Log.v(TAG, "onPreviewUIReady");
        if (mCameraState == PREVIEW_STOPPED) {
            startPreview();
        } else {
            synchronized (mCameraDevice) {
                SurfaceHolder sh = mUI.getSurfaceHolder();
                if (sh == null) {
                    Log.w(TAG, "startPreview: holder for preview are not ready.");
                    return;
                }
                mCameraDevice.setPreviewDisplay(sh);
            }
        }
    }

    @Override
    public void onPreviewUIDestroyed() {
        if (mCameraDevice == null) {
            return;
        }
        try {
            if (mOpenCameraThread != null) {
                mOpenCameraThread.join();
                mOpenCameraThread = null;
            }
        } catch (InterruptedException ex) {
            // ignore
        }
        mCameraDevice.setPreviewDisplay(null);
        stopPreview();
    }

    private void setLocationPreference(String value) {
        mPreferences.edit()
                .putString(CameraSettings.KEY_RECORD_LOCATION, value)
                .apply();
        // TODO: Fix this to use the actual onSharedPreferencesChanged listener
        // instead of invoking manually
        onSharedPreferenceChanged();
    }

    private void onCameraOpened() {
        if (mPaused) {
            return;
        }
        Log.v(TAG, "onCameraOpened");
        openCameraCommon();
        resizeForPreviewAspectRatio();
        updateFocusManager(mUI);
    }

    private void switchCamera() {
        if (mPaused) return;

        Log.v(TAG, "Start to switch camera. id=" + mPendingSwitchCameraId);
        mCameraId = mPendingSwitchCameraId;
        mPendingSwitchCameraId = -1;
        setCameraId(mCameraId);

        // from onPause
        try {
            if (mOpenCameraThread != null) {
                mOpenCameraThread.join();
                mOpenCameraThread = null;
            }
        } catch (InterruptedException ex) {
            // ignore
        }
        closeCamera();
        mUI.collapseCameraControls();
        mUI.clearFaces();
        if (mFocusManager != null) mFocusManager.removeMessages();

        // Restart the camera and initialize the UI. From onCreate.
        mPreferences.setLocalId(mActivity, mCameraId);
        CameraSettings.upgradeLocalPreferences(mPreferences.getLocal());
        mCameraDevice = CameraUtil.openCamera(
                mActivity, mCameraId, mHandler,
                mActivity.getCameraOpenErrorCallback());

        if (mCameraDevice == null) {
            Log.e(TAG, "Failed to open camera:" + mCameraId + ", aborting.");
            return;
        }
        mParameters = mCameraDevice.getParameters();
        mInitialParams = mParameters;
        initializeCapabilities();
        CameraInfo info = CameraHolder.instance().getCameraInfo()[mCameraId];
        mMirror = (info.facing == CameraInfo.CAMERA_FACING_FRONT);
        mFocusManager.setMirror(mMirror);
        mFocusManager.setParameters(mInitialParams);
        setupPreview();

        // reset zoom value index
        mZoomValue = 0;
        resizeForPreviewAspectRatio();
        openCameraCommon();

        // Start switch camera animation. Post a message because
        // onFrameAvailable from the old camera may already exist.
        mHandler.sendEmptyMessage(SWITCH_CAMERA_START_ANIMATION);
    }

    protected void setCameraId(int cameraId) {
        ListPreference pref = mPreferenceGroup.findPreference(CameraSettings.KEY_CAMERA_ID);
        pref.setValue("" + cameraId);
    }

    // either open a new camera or switch cameras
    private void openCameraCommon() {
        loadCameraPreferences();

        mUI.onCameraOpened(mPreferenceGroup, mPreferences, mParameters, this, this);
        if (mIsImageCaptureIntent) {
            mUI.overrideSettings(CameraSettings.KEY_CAMERA_HDR_PLUS,
                    mActivity.getString(R.string.setting_off_value));
        }
        updateCameraSettings();
        showTapToFocusToastIfNeeded();
        resetManual3ASettings();
        resetMiscSettings();
    }

    @Override
    public void onScreenSizeChanged(int width, int height) {
        if (mFocusManager != null) mFocusManager.setPreviewSize(width, height);
    }

    @Override
    public void onPreviewRectChanged(Rect previewRect) {
        if (mFocusManager != null) mFocusManager.setPreviewRect(previewRect);
    }

    private void resetExposureCompensation() {
        String value = mPreferences.getString(CameraSettings.KEY_EXPOSURE,
                CameraSettings.EXPOSURE_DEFAULT_VALUE);
        if (!CameraSettings.EXPOSURE_DEFAULT_VALUE.equals(value)) {
            Editor editor = mPreferences.edit();
            editor.putString(CameraSettings.KEY_EXPOSURE, "0");
            editor.apply();
        }
    }

    private void resetManual3ASettings() {
        String manualExposureDefault = mActivity.getString(
                R.string.pref_camera_manual_exp_default);
        String manualExposureMode = mPreferences.getString(
                CameraSettings.KEY_MANUAL_EXPOSURE, manualExposureDefault);
        if (!manualExposureMode.equals(manualExposureDefault)) {
            mUI.setPreference(
                    CameraSettings.KEY_MANUAL_EXPOSURE, manualExposureDefault);
            UpdateManualExposureSettings();
        }
        String manualFocusDefault = mActivity.getString(
                R.string.pref_camera_manual_focus_default);
        String manualFocusMode = mPreferences.getString(
                CameraSettings.KEY_MANUAL_FOCUS, manualFocusDefault);
        if (!manualFocusMode.equals(manualFocusDefault)) {
            mUI.setPreference(
                    CameraSettings.KEY_MANUAL_FOCUS, manualFocusDefault);
            UpdateManualFocusSettings();
        }
        String manualWBDefault = mActivity.getString(
                R.string.pref_camera_manual_wb_default);
        String manualWBMode = mPreferences.getString(
                CameraSettings.KEY_MANUAL_WB, manualWBDefault);
        if (!manualWBMode.equals(manualWBDefault)) {
            mUI.setPreference(
                    CameraSettings.KEY_MANUAL_WB, manualWBDefault);
            UpdateManualWBSettings();
        }
        mManual3AEnabled = 0;
    }

    private void resetMiscSettings() {
        boolean disableQcomMiscSetting =
                SystemProperties.getBoolean("camera.qcom.misc.disable", false);
        if (disableQcomMiscSetting) {
            mUI.setPreference(CameraSettings.KEY_ZSL, Parameters.ZSL_OFF);
            mUI.setPreference(CameraSettings.KEY_FACE_DETECTION,
                    Parameters.FACE_DETECTION_OFF);
            mUI.setPreference(CameraSettings.KEY_TOUCH_AF_AEC,
                    Parameters.TOUCH_AF_AEC_OFF);
            mUI.setPreference(CameraSettings.KEY_FOCUS_MODE,
                    Parameters.FOCUS_MODE_AUTO);
            mUI.setPreference(CameraSettings.KEY_FLASH_MODE,
                    Parameters.FLASH_MODE_OFF);
            mUI.setPreference(CameraSettings.KEY_DENOISE,
                    Parameters.DENOISE_OFF);
            onSharedPreferenceChanged();
        }
    }

    void setPreviewFrameLayoutCameraOrientation(){
        CameraInfo info = CameraHolder.instance().getCameraInfo()[mCameraId];
        //if camera mount angle is 0 or 180, we want to resize preview
        if (info.orientation % 180 == 0){
            mUI.cameraOrientationPreviewResize(true);
        } else{
            mUI.cameraOrientationPreviewResize(false);
        }
    }

    @Override
    public void resizeForPreviewAspectRatio() {
        if ( mCameraDevice == null || mParameters == null) {
            Log.e(TAG, "Camera not yet initialized");
            return;
        }
        setPreviewFrameLayoutCameraOrientation();
        Size size = mParameters.getPreviewSize();
        Log.i(TAG, "Using preview width = " + size.width + "& height = " + size.height);
        mUI.setAspectRatio((float) size.width / size.height);
    }

    @Override
    public void onSwitchSavePath() {
        mUI.setPreference(CameraSettings.KEY_CAMERA_SAVEPATH, "1");
        RotateTextToast.makeText(mActivity, R.string.on_switch_save_path_to_sdcard,
                Toast.LENGTH_SHORT).show();
    }

    private void keepMediaProviderInstance() {
        // We want to keep a reference to MediaProvider in camera's lifecycle.
        // TODO: Utilize mMediaProviderClient instance to replace
        // ContentResolver calls.
        if (mMediaProviderClient == null) {
            mMediaProviderClient = mContentResolver
                    .acquireContentProviderClient(MediaStore.AUTHORITY);
        }
    }

    // Snapshots can only be taken after this is called. It should be called
    // once only. We could have done these things in onCreate() but we want to
    // make preview screen appear as soon as possible.
    private void initializeFirstTime() {
        if (mFirstTimeInitialized || mPaused) {
            return;
        }

        // Initialize location service.
        boolean recordLocation = RecordLocationPreference.get(
                mPreferences, mContentResolver);
        mLocationManager.recordLocation(recordLocation);

        keepMediaProviderInstance();

        mUI.initializeFirstTime();
        MediaSaveService s = mActivity.getMediaSaveService();
        // We set the listener only when both service and shutterbutton
        // are initialized.
        if (s != null) {
            s.setListener(this);
        }

        mNamedImages = new NamedImages();
        mGraphView = (GraphView)mRootView.findViewById(R.id.graph_view);
        mDrawAutoHDR = (DrawAutoHDR )mRootView.findViewById(R.id.autohdr_view);
        if (mGraphView == null || mDrawAutoHDR == null){
            Log.e(TAG, "mGraphView or mDrawAutoHDR is null");
        } else{
            mGraphView.setPhotoModuleObject(this);
            mDrawAutoHDR.setPhotoModuleObject(this);
        }

        mFirstTimeInitialized = true;
        Log.d(TAG, "addIdleHandler in first time initialization");
        addIdleHandler();

    }

    // If the activity is paused and resumed, this method will be called in
    // onResume.
    private void initializeSecondTime() {
        // Start location update if needed.
        boolean recordLocation = RecordLocationPreference.get(
                mPreferences, mContentResolver);
        mLocationManager.recordLocation(recordLocation);
        MediaSaveService s = mActivity.getMediaSaveService();
        if (s != null) {
            s.setListener(this);
        }
        mNamedImages = new NamedImages();
        if (!mIsImageCaptureIntent) {
            mUI.showSwitcher();
        }
        mUI.initializeSecondTime(mParameters);
        keepMediaProviderInstance();
    }

    private void showTapToFocusToastIfNeeded() {
        // Show the tap to focus toast if this is the first start.
        if (mFocusAreaSupported &&
                mPreferences.getBoolean(CameraSettings.KEY_CAMERA_FIRST_USE_HINT_SHOWN, true)) {
            // Delay the toast for one second to wait for orientation.
            mHandler.sendEmptyMessageDelayed(SHOW_TAP_TO_FOCUS_TOAST, 1000);
        }
    }

    private void addIdleHandler() {
        if (mIdleHandler == null) {
            mIdleHandler = new MessageQueue.IdleHandler() {
                @Override
                public boolean queueIdle() {
                    Storage.ensureOSXCompatible();
                    return false;
                }
            };

            MessageQueue queue = Looper.myQueue();
            queue.addIdleHandler(mIdleHandler);
        }
    }

    private void removeIdleHandler() {
        if (mIdleHandler != null) {
            MessageQueue queue = Looper.myQueue();
            queue.removeIdleHandler(mIdleHandler);
            mIdleHandler = null;
        }
    }

    @Override
    public void startFaceDetection() {
        if (mCameraDevice == null) return;

        if (mFaceDetectionEnabled == false
               || mFaceDetectionStarted || mCameraState != IDLE) return;
        if (mParameters.getMaxNumDetectedFaces() > 0) {
            mFaceDetectionStarted = true;
            CameraInfo info = CameraHolder.instance().getCameraInfo()[mCameraId];
            mUI.onStartFaceDetection(mDisplayOrientation,
                    (info.facing == CameraInfo.CAMERA_FACING_FRONT));
            mCameraDevice.setFaceDetectionCallback(mHandler, mUI);
            mCameraDevice.startFaceDetection();
        }
    }

    @Override
    public void stopFaceDetection() {
        if (mFaceDetectionEnabled == false || !mFaceDetectionStarted) return;
        if (mParameters.getMaxNumDetectedFaces() > 0) {
            mFaceDetectionStarted = false;
            mCameraDevice.setFaceDetectionCallback(null, null);
            mUI.pauseFaceDetection();
            mCameraDevice.stopFaceDetection();
            mUI.onStopFaceDetection();
        }
    }

    private boolean isLongshotNeedCancel() {

        long totalMemory = Runtime.getRuntime().totalMemory() / mMB;
        long maxMemory = Runtime.getRuntime().maxMemory() / mMB;
        long remainMemory = maxMemory - totalMemory;

        mMemInfoReader.readMemInfo();
        long availMem = mMemInfoReader.getFreeSize() + mMemInfoReader.getCachedSize()
            - SECONDARY_SERVER_MEM;
        availMem = availMem/ mMB;

        if(availMem <= 0 ||
            remainMemory <= LONGSHOT_CANCEL_THRESHOLD) {
            Log.d(TAG, "memory used up, need cancel longshot.");
            mLongshotActive = false;
            RotateTextToast.makeText(mActivity,R.string.msg_cancel_longshot_for_limited_memory,
                Toast.LENGTH_SHORT).show();
            return true;
        }

        return false;
    }

    private final class LongshotShutterCallback
            implements CameraShutterCallback {

        @Override
        public void onShutter(CameraProxy camera) {
            mShutterCallbackTime = System.currentTimeMillis();
            mShutterLag = mShutterCallbackTime - mCaptureStartTime;
            Log.e(TAG, "[KPI Perf] PROFILE_SHUTTER_LAG mShutterLag = " + mShutterLag + "ms");
            synchronized(mCameraDevice) {

                if (mCameraState != LONGSHOT ||
                    !mLongshotActive) {
                    return;
                }

                if(isLongshotNeedCancel()) {
                    return;
                }

                mUI.doShutterAnimation();

                Location loc = getLocationAccordPictureFormat(mParameters.get(KEY_PICTURE_FORMAT));
                if (mLongshotSave) {
                    mCameraDevice.takePicture(mHandler,
                            new LongshotShutterCallback(),
                            mRawPictureCallback, mPostViewPictureCallback,
                            new LongshotPictureCallback(loc));
                } else {
                    mCameraDevice.takePicture(mHandler,new LongshotShutterCallback(),
                            mRawPictureCallback, mPostViewPictureCallback,
                            new JpegPictureCallback(loc));
                }
            }
        }
    }

    private final class ShutterCallback
            implements CameraShutterCallback {

        private boolean mNeedsAnimation;

        public ShutterCallback(boolean needsAnimation) {
            mNeedsAnimation = needsAnimation;
        }

        @Override
        public void onShutter(CameraProxy camera) {
            mShutterCallbackTime = System.currentTimeMillis();
            mShutterLag = mShutterCallbackTime - mCaptureStartTime;
            Log.e(TAG, "[KPI Perf] PROFILE_SHUTTER_LAG mShutterLag = " + mShutterLag + "ms");
            if (mNeedsAnimation) {
                mActivity.runOnUiThread(new Runnable() {
                    @Override
                    public void run() {
                        animateAfterShutter();
                    }
                });
            }
            if (mRefocus) {
                mSoundPool.play(mRefocusSound, 1.0f, 1.0f, 0, 0, 1.0f);
            }
        }
    }
    private final class StatsCallback
           implements android.hardware.Camera.CameraDataCallback {
            @Override
        public void onCameraData(int [] data, android.hardware.Camera camera) {
            //if(!mPreviewing || !mHiston || !mFirstTimeInitialized){
            if(!mHiston || !mFirstTimeInitialized){
                return;
            }
            /*The first element in the array stores max hist value . Stats data begin from second value*/
            synchronized(statsdata) {
                System.arraycopy(data,0,statsdata,0,STATS_DATA);
            }
            mActivity.runOnUiThread(new Runnable() {
                public void run() {
                    if(mGraphView != null)
                        mGraphView.PreviewChanged();
                }
           });
        }
    }

    private final class MetaDataCallback
           implements android.hardware.Camera.CameraMetaDataCallback{
        @Override
        public void onCameraMetaData (byte[] data, android.hardware.Camera camera) {
            int metadata[] = new int[3];
            if (data.length <= 12) {
                for (int i =0;i<3;i++) {
                    metadata[i] = byteToInt( (byte []) data, i*4);
                }
                if (metadata[2] == 1) {
                    mAutoHdrEnable = true;
                    mActivity.runOnUiThread(new Runnable() {
                        public void run() {
                            if (mDrawAutoHDR != null)
                                mDrawAutoHDR.AutoHDR();
                        }
                    });
                }
                else {
                    mAutoHdrEnable = false;
                    mActivity.runOnUiThread(new Runnable() {
                        public void run() {
                            if (mDrawAutoHDR != null)
                                mDrawAutoHDR.AutoHDR();
                        }
                    });
                }
            }
        }

        private int byteToInt (byte[] b, int offset) {
            int value = 0;
            for (int i = 0; i < 4; i++) {
                int shift = (4 - 1 - i) * 8;
                value += (b[(3-i) + offset] & 0x000000FF) << shift;
            }
            return value;
        }
    }

    private final class PostViewPictureCallback
            implements CameraPictureCallback {
        @Override
        public void onPictureTaken(byte [] data, CameraProxy camera) {
            mPostViewPictureCallbackTime = System.currentTimeMillis();
            Log.v(TAG, "mShutterToPostViewCallbackTime = "
                    + (mPostViewPictureCallbackTime - mShutterCallbackTime)
                    + "ms");
        }
    }

    private final class RawPictureCallback
            implements CameraPictureCallback {
        @Override
        public void onPictureTaken(byte [] rawData, CameraProxy camera) {
            mRawPictureCallbackTime = System.currentTimeMillis();
            Log.v(TAG, "mShutterToRawCallbackTime = "
                    + (mRawPictureCallbackTime - mShutterCallbackTime) + "ms");
        }
    }

    private final class LongshotPictureCallback implements CameraPictureCallback {
        Location mLocation;

        public LongshotPictureCallback(Location loc) {
            mLocation = loc;
        }

        @Override
        public void onPictureTaken(final byte [] jpegData, CameraProxy camera) {
            if (mPaused) {
                return;
            }

            mFocusManager.updateFocusUI(); // Ensure focus indicator is hidden.

            String jpegFilePath = new String(jpegData);
            mNamedImages.nameNewImage(mCaptureStartTime);
            NamedEntity name = mNamedImages.getNextNameEntity();
            String title = (name == null) ? null : name.title;
            long date = (name == null) ? -1 : name.date;

            if (title == null) {
                Log.e(TAG, "Unbalanced name/data pair");
                return;
            }


            if  (date == -1 ) {
                Log.e(TAG, "Invalid filename date");
                return;
            }

            String dstPath = Storage.DIRECTORY;
            File sdCard = android.os.Environment.getExternalStorageDirectory();
            File dstFile = new File(dstPath);
            if (dstFile == null) {
                Log.e(TAG, "Destination file path invalid");
                return;
            }

            File srcFile = new File(jpegFilePath);
            if (srcFile == null) {
                Log.e(TAG, "Source file path invalid");
                return;
            }

            if ( srcFile.renameTo(dstFile) ) {
                Size s = mParameters.getPictureSize();
                String pictureFormat = mParameters.get(KEY_PICTURE_FORMAT);
                mActivity.getMediaSaveService().addImage(
                       null, title, date, mLocation, s.width, s.height,
                       0, null, mOnMediaSavedListener, mContentResolver, pictureFormat);
            } else {
                Log.e(TAG, "Failed to move jpeg file");
            }
        }
    }

    private final class JpegPictureCallback
            implements CameraPictureCallback {
        Location mLocation;

        public JpegPictureCallback(Location loc) {
            mLocation = loc;
        }

        @Override
        public void onPictureTaken(final byte [] jpegData, CameraProxy camera) {
            mUI.enableShutter(true);
            if (mPaused) {
                return;
            }
            if (mIsImageCaptureIntent) {
                stopPreview();
            } else if (mSceneMode == CameraUtil.SCENE_MODE_HDR) {
                mUI.showSwitcher();
                mUI.setSwipingEnabled(true);
            }

            mReceivedSnapNum = mReceivedSnapNum + 1;
            mJpegPictureCallbackTime = System.currentTimeMillis();
            if(mSnapshotMode == CameraInfo.CAMERA_SUPPORT_MODE_ZSL) {
                Log.v(TAG, "JpegPictureCallback : in zslmode");
                mParameters = mCameraDevice.getParameters();
                mBurstSnapNum = mParameters.getInt("num-snaps-per-shutter");
            }
            Log.v(TAG, "JpegPictureCallback: Received = " + mReceivedSnapNum +
                      "Burst count = " + mBurstSnapNum);
            // If postview callback has arrived, the captured image is displayed
            // in postview callback. If not, the captured image is displayed in
            // raw picture callback.
            if (mPostViewPictureCallbackTime != 0) {
                mShutterToPictureDisplayedTime =
                        mPostViewPictureCallbackTime - mShutterCallbackTime;
                mPictureDisplayedToJpegCallbackTime =
                        mJpegPictureCallbackTime - mPostViewPictureCallbackTime;
            } else {
                mShutterToPictureDisplayedTime =
                        mRawPictureCallbackTime - mShutterCallbackTime;
                mPictureDisplayedToJpegCallbackTime =
                        mJpegPictureCallbackTime - mRawPictureCallbackTime;
            }
            Log.v(TAG, "mPictureDisplayedToJpegCallbackTime = "
                    + mPictureDisplayedToJpegCallbackTime + "ms");

            mFocusManager.updateFocusUI(); // Ensure focus indicator is hidden.

            boolean needRestartPreview = !mIsImageCaptureIntent
                    && !mPreviewRestartSupport
                    && (mCameraState != LONGSHOT)
                    && (mSnapshotMode != CameraInfo.CAMERA_SUPPORT_MODE_ZSL)
                    && (mReceivedSnapNum == mBurstSnapNum);
            if (needRestartPreview) {
                setupPreview();
                if (CameraUtil.FOCUS_MODE_CONTINUOUS_PICTURE.equals(
                    mFocusManager.getFocusMode())) {
                    mCameraDevice.cancelAutoFocus();
                }
            } else if ((mReceivedSnapNum == mBurstSnapNum)
                        && (mCameraState != LONGSHOT)){
                mFocusManager.resetTouchFocus();
                if (CameraUtil.FOCUS_MODE_CONTINUOUS_PICTURE.equals(
                        mFocusManager.getFocusMode())) {
                    mCameraDevice.cancelAutoFocus();
                }
                mUI.resumeFaceDetection();
                if (!mIsImageCaptureIntent) {
                    setCameraState(IDLE);
                }
                startFaceDetection();
            }

            mLastPhotoTakenWithRefocus = mRefocus;
            if (mRefocus) {
                final String[] NAMES = { "00.jpg", "01.jpg", "02.jpg", "03.jpg",
                    "04.jpg", "DepthMapImage.y", "AllFocusImage.jpg" };
                try {
                    FileOutputStream out = mActivity.openFileOutput(NAMES[mReceivedSnapNum - 1],
                            Context.MODE_PRIVATE);
                    out.write(jpegData, 0, jpegData.length);
                    out.close();
                } catch (Exception e) {
                }
            }
            if (!mRefocus || (mRefocus && mReceivedSnapNum == 7)) {
                ExifInterface exif = Exif.getExif(jpegData);
                int orientation = Exif.getOrientation(exif);
                if (!mIsImageCaptureIntent) {
                    // Burst snapshot. Generate new image name.
                    if (mReceivedSnapNum > 1) {
                        mNamedImages.nameNewImage(mCaptureStartTime, mRefocus);
                    }
                    // Calculate the width and the height of the jpeg.
                    Size s = mParameters.getPictureSize();
                    int width, height;
                    if ((mJpegRotation + orientation) % 180 == 0) {
                        width = s.width;
                        height = s.height;
                    } else {
                        width = s.height;
                        height = s.width;
                    }
                    String pictureFormat = mParameters.get(KEY_PICTURE_FORMAT);
                    if (pictureFormat != null && !pictureFormat.equalsIgnoreCase(PIXEL_FORMAT_JPEG)) {
                        // overwrite width and height if raw picture
                        String pair = mParameters.get(KEY_QC_RAW_PICUTRE_SIZE);
                        if (pair != null) {
                            int pos = pair.indexOf('x');
                            if (pos != -1) {
                                width = Integer.parseInt(pair.substring(0, pos));
                                height = Integer.parseInt(pair.substring(pos + 1));
                            }
                        }
                    }
                    NamedEntity name = mNamedImages.getNextNameEntity();
                    String title = (name == null) ? null : name.title;
                    long date = (name == null) ? -1 : name.date;
                    // Handle debug mode outputs
                    if (mDebugUri != null) {
                        // If using a debug uri, save jpeg there.
                        saveToDebugUri(jpegData);
                        // Adjust the title of the debug image shown in mediastore.
                        if (title != null) {
                            title = DEBUG_IMAGE_PREFIX + title;
                        }
                     }
                     if (title == null) {
                         Log.e(TAG, "Unbalanced name/data pair");
                     } else {
                        if (date == -1) {
                            date = mCaptureStartTime;
                        }
                        if (mHeading >= 0) {
                            // heading direction has been updated by the sensor.
                            ExifTag directionRefTag = exif.buildTag(
                              ExifInterface.TAG_GPS_IMG_DIRECTION_REF,
                              ExifInterface.GpsTrackRef.MAGNETIC_DIRECTION);
                            ExifTag directionTag = exif.buildTag(
                              ExifInterface.TAG_GPS_IMG_DIRECTION,
                              new Rational(mHeading, 1));
                            exif.setTag(directionRefTag);
                            exif.setTag(directionTag);
                        }
                        String mPictureFormat = mParameters.get(KEY_PICTURE_FORMAT);
                            mActivity.getMediaSaveService().addImage(
                                    jpegData, title, date, mLocation, width, height,
                                    orientation, exif, mOnMediaSavedListener,
                                    mContentResolver, mPictureFormat);
                            if (mRefocus && mReceivedSnapNum == 7) {
                                 mUI.showRefocusToast(mRefocus);
                            }
                        }
                        // Animate capture with real jpeg data instead of a preview frame.
                        if (mCameraState != LONGSHOT) {
                            Size pic_size = mParameters.getPictureSize();
                            if ((pic_size.width <= 352) && (pic_size.height<= 288)) {
                                mUI.setDownFactor(2); //Downsample by 2 for CIF & below
                            } else {
                                mUI.setDownFactor(4);
                            }
                            if (mAnimateCapture) {
                                mUI.animateCapture(jpegData, orientation, mMirror);
                            }
                        } else {
                            // In long shot mode, we do not want to update the preview thumbnail
                            // for each snapshot, instead, keep the last jpeg data and orientation,
                            // use it to show the final one at the end of long shot.
                            mLastJpegData = jpegData;
                            mLastJpegOrientation = orientation;
                        }

                    } else {
                        mJpegImageData = jpegData;
                        if (!mQuickCapture) {
                            mUI.showCapturedImageForReview(jpegData, orientation, mMirror);
                        } else {
                            onCaptureDone();
                        }
                    }
                    // Check this in advance of each shot so we don't add to shutter
                    // latency. It's true that someone else could write to the SD card in
                    // the mean time and fill it, but that could have happened between the
                    // shutter press and saving the JPEG too.
                    mActivity.updateStorageSpaceAndHint();
                    mUI.updateRemainingPhotos(--mRemainingPhotos);
                    long now = System.currentTimeMillis();
                    mJpegCallbackFinishTime = now - mJpegPictureCallbackTime;
                    Log.v(TAG, "mJpegCallbackFinishTime = "
                            + mJpegCallbackFinishTime + "ms");

                    if (mReceivedSnapNum == mBurstSnapNum) {
                        mJpegPictureCallbackTime = 0;
                    }

                    if (mHiston && (mSnapshotMode ==CameraInfo.CAMERA_SUPPORT_MODE_ZSL)) {
                        mActivity.runOnUiThread(new Runnable() {
                        public void run() {
                            if (mGraphView != null) {
                                mGraphView.setVisibility(View.VISIBLE);
                                mGraphView.PreviewChanged();
                            }
                        }
                    });
                }
                if (mSnapshotMode == CameraInfo.CAMERA_SUPPORT_MODE_ZSL &&
                        mCameraState != LONGSHOT &&
                        mReceivedSnapNum == mBurstSnapNum &&
                        !mIsImageCaptureIntent) {
                    cancelAutoFocus();
                }
            }
        }
    }

    private OnSeekBarChangeListener mSeekListener = new OnSeekBarChangeListener() {
        public void onStartTrackingTouch(SeekBar bar) {
        // no support
        }
        public void onProgressChanged(SeekBar bar, int progress, boolean fromtouch) {
        }
        public void onStopTrackingTouch(SeekBar bar) {
        }
    };

    private final class AutoFocusCallback implements CameraAFCallback {
        @Override
        public void onAutoFocus(
                boolean focused, CameraProxy camera) {
            if (mPaused) return;

            mAutoFocusTime = System.currentTimeMillis() - mFocusStartTime;
            Log.v(TAG, "mAutoFocusTime = " + mAutoFocusTime + "ms");
            //don't reset the camera state while capture is in progress
            //otherwise, it might result in another takepicture
            switch (mCameraState) {
                case PhotoController.LONGSHOT:
                case SNAPSHOT_IN_PROGRESS:
                    break;
                default:
                    setCameraState(IDLE);
                    break;
            }
            mFocusManager.onAutoFocus(focused, mUI.isShutterPressed());
        }
    }

    @TargetApi(Build.VERSION_CODES.JELLY_BEAN)
    private final class AutoFocusMoveCallback
            implements CameraAFMoveCallback {
        @Override
        public void onAutoFocusMoving(
                boolean moving, CameraProxy camera) {
            mFocusManager.onAutoFocusMoving(moving);
        }
    }

    /**
     * This class is just a thread-safe queue for name,date holder objects.
     */
    public static class NamedImages {
        private Vector<NamedEntity> mQueue;

        public NamedImages() {
            mQueue = new Vector<NamedEntity>();
        }

        public void nameNewImage(long date) {
            NamedEntity r = new NamedEntity();
            r.title = CameraUtil.createJpegName(date);
            r.date = date;
            mQueue.add(r);
        }

        public void nameNewImage(long date, boolean refocus) {
            NamedEntity r = new NamedEntity();
            r.title = CameraUtil.createJpegName(date, refocus);
            r.date = date;
            mQueue.add(r);
        }

        public NamedEntity getNextNameEntity() {
            synchronized(mQueue) {
                if (!mQueue.isEmpty()) {
                    return mQueue.remove(0);
                }
            }
            return null;
        }

        public static class NamedEntity {
            public String title;
            public long date;
        }
    }

    private void setCameraState(int state) {
        mCameraState = state;
        switch (state) {
            case PhotoController.PREVIEW_STOPPED:
            case PhotoController.SNAPSHOT_IN_PROGRESS:
            case PhotoController.LONGSHOT:
            case PhotoController.SWITCHING_CAMERA:
                mUI.enableGestures(false);
                break;
            case PhotoController.IDLE:
                mUI.enableGestures(true);
                break;
        }
    }

    private void animateAfterShutter() {
        // Only animate when in full screen capture mode
        // i.e. If monkey/a user swipes to the gallery during picture taking,
        // don't show animation
        if (!mIsImageCaptureIntent) {
            mUI.animateFlash();
        }
    }

    @Override
    public boolean capture() {
        // If we are already in the middle of taking a snapshot or the image save request
        // is full then ignore.
        if (mCameraDevice == null || mCameraState == SNAPSHOT_IN_PROGRESS
                || mCameraState == SWITCHING_CAMERA
                || mActivity.getMediaSaveService() == null
                || mActivity.getMediaSaveService().isQueueFull()) {
            return false;
        }
        mCaptureStartTime = System.currentTimeMillis();
        mPostViewPictureCallbackTime = 0;
        mJpegImageData = null;

        final boolean animateBefore = (mSceneMode == CameraUtil.SCENE_MODE_HDR);
        if(mHiston) {
            if (mSnapshotMode != CameraInfo.CAMERA_SUPPORT_MODE_ZSL) {
                mHiston = false;
                mCameraDevice.setHistogramMode(null);
            }
            mActivity.runOnUiThread(new Runnable() {
                public void run() {
                    if(mGraphView != null)
                        mGraphView.setVisibility(View.INVISIBLE);
                }
            });
        }

        if (animateBefore) {
            animateAfterShutter();
        }

        if (mCameraState == LONGSHOT) {
            mCameraDevice.setLongshot(true);
        }

        // Set rotation and gps data.
        int orientation = mOrientation;
        mJpegRotation = CameraUtil.getJpegRotation(mCameraId, orientation);
        String pictureFormat = mParameters.get(KEY_PICTURE_FORMAT);
        Location loc = getLocationAccordPictureFormat(pictureFormat);

        synchronized (mCameraDevice) {
            mParameters.setRotation(mJpegRotation);
            CameraUtil.setGpsParameters(mParameters, loc);

            if (mRefocus) {
                mParameters.set(CameraSettings.KEY_QC_LEGACY_BURST,
                        CameraSettings.KEY_QC_RE_FOCUS_COUNT);
            } else {
                mParameters.remove(CameraSettings.KEY_QC_LEGACY_BURST);
            }

            mCameraDevice.setParameters(mParameters);
            mParameters = mCameraDevice.getParameters();
        }

        mBurstSnapNum = mParameters.getInt("num-snaps-per-shutter");
        mReceivedSnapNum = 0;
        mPreviewRestartSupport = SystemProperties.getBoolean(
                PERSIST_PREVIEW_RESTART, false);
        mPreviewRestartSupport &= CameraSettings.isInternalPreviewSupported(
                mParameters);
        mPreviewRestartSupport &= (mBurstSnapNum == 1);
        mPreviewRestartSupport &= PIXEL_FORMAT_JPEG.equalsIgnoreCase(
                pictureFormat);

        // We don't want user to press the button again while taking a
        // multi-second HDR photo. For longshot, no need to disable.
        if (mCameraState != LONGSHOT) {
            mUI.enableShutter(false);
        }

        if (mCameraState == LONGSHOT) {
            if(mLongshotSave) {
                mCameraDevice.takePicture(mHandler,
                        new LongshotShutterCallback(),
                        mRawPictureCallback, mPostViewPictureCallback,
                        new LongshotPictureCallback(loc));
            } else {
                mCameraDevice.takePicture(mHandler,
                        new LongshotShutterCallback(),
                        mRawPictureCallback, mPostViewPictureCallback,
                        new JpegPictureCallback(loc));
            }
        } else {
            mCameraDevice.enableShutterSound(!mRefocus);
            mCameraDevice.takePicture(mHandler,
                    new ShutterCallback(!animateBefore),
                    mRawPictureCallback, mPostViewPictureCallback,
                    new JpegPictureCallback(loc));
            setCameraState(SNAPSHOT_IN_PROGRESS);
        }

        mNamedImages.nameNewImage(mCaptureStartTime, mRefocus);

        if (mSnapshotMode != CameraInfo.CAMERA_SUPPORT_MODE_ZSL) {
            mFaceDetectionStarted = false;
        }
        UsageStatistics.onEvent(UsageStatistics.COMPONENT_CAMERA,
                UsageStatistics.ACTION_CAPTURE_DONE, "Photo", 0,
                UsageStatistics.hashFileName(mNamedImages.mQueue.lastElement().title + ".jpg"));
        return true;
    }

    @Override
    public void setFocusParameters() {
        setCameraParameters(UPDATE_PARAM_PREFERENCE);
    }

    private Location getLocationAccordPictureFormat(String pictureFormat) {
        if (pictureFormat != null &&
                PIXEL_FORMAT_JPEG.equalsIgnoreCase(pictureFormat)) {
            return mLocationManager.getCurrentLocation();
        }
        return null;
    }

    private int getPreferredCameraId(ComboPreferences preferences) {
        int intentCameraId = CameraUtil.getCameraFacingIntentExtras(mActivity);
        if (intentCameraId != -1) {
            // Testing purpose. Launch a specific camera through the intent
            // extras.
            return intentCameraId;
        } else {
            return CameraSettings.readPreferredCameraId(preferences);
        }
    }

    private void updateCommonManual3ASettings() {
        String touchAfAec = mParameters.TOUCH_AF_AEC_OFF;
        mSceneMode = Parameters.SCENE_MODE_AUTO;
        String flashMode = Parameters.FLASH_MODE_OFF;
        String redeyeReduction = mActivity.getString(R.string.
                pref_camera_redeyereduction_entry_disable);
        String aeBracketing = mActivity.getString(R.string.
                pref_camera_ae_bracket_hdr_entry_off);
        String colorEffect = mActivity.getString(R.string.
                pref_camera_coloreffect_default);
        String exposureCompensation = CameraSettings.EXPOSURE_DEFAULT_VALUE;

        if (mManual3AEnabled > 0) {
            overrideCameraSettings(flashMode, null, null,
                                   exposureCompensation, touchAfAec,
                                   mParameters.getAutoExposure(),
                                   Integer.toString(mParameters.getSaturation()),
                                   Integer.toString(mParameters.getContrast()),
                                   Integer.toString(mParameters.getSharpness()),
                                   colorEffect,
                                   mSceneMode, redeyeReduction, aeBracketing);
            mUI.overrideSettings(CameraSettings.KEY_LONGSHOT,
                        mActivity.getString(R.string.setting_off_value));
        } else {
            //enable all
            touchAfAec = mActivity.getString(
                    R.string.pref_camera_touchafaec_default);
            overrideCameraSettings(null, null, null,
                                   null, touchAfAec, null,
                                   null, null, null, null,
                                   null, null, null);
            mUI.overrideSettings(CameraSettings.KEY_LONGSHOT, null);
        }

        String isoMode = mParameters.getISOValue();
        final String isoManual = CameraSettings.KEY_MANUAL_ISO;
        if (isoMode.equals(isoManual)) {
            final String isoPref = mPreferences.getString(
                    CameraSettings.KEY_ISO,
                    mActivity.getString(R.string.pref_camera_iso_default));
            mUI.overrideSettings(CameraSettings.KEY_ISO, isoPref);
        }
        if ((mManual3AEnabled & MANUAL_WB) != 0) {
            String whiteBalance = mPreferences.getString(
                    CameraSettings.KEY_WHITE_BALANCE,
                    mActivity.getString(R.string.pref_camera_whitebalance_default));
            mUI.overrideSettings(CameraSettings.KEY_WHITE_BALANCE, whiteBalance);
        }
        if ((mManual3AEnabled & MANUAL_FOCUS) != 0) {
            mUI.overrideSettings(CameraSettings.KEY_FOCUS_MODE,
                    mFocusManager.getFocusMode());
        }
    }

    private void updateCameraSettings() {
        String sceneMode = null;
        String flashMode = null;
        String redeyeReduction = null;
        String aeBracketing = null;
        String focusMode = null;
        String colorEffect = null;
        String exposureCompensation = null;
        String touchAfAec = null;
        boolean disableLongShot = false;

        String ubiFocusOn = mActivity.getString(R.string.
            pref_camera_advanced_feature_value_ubifocus_on);
        String continuousShotOn =
                mActivity.getString(R.string.setting_on_value);
        String reFocusOn = mActivity.getString(R.string.
            pref_camera_advanced_feature_value_refocus_on);
        String chromaFlashOn = mActivity.getString(R.string.
            pref_camera_advanced_feature_value_chromaflash_on);
        String optiZoomOn = mActivity.getString(R.string.
            pref_camera_advanced_feature_value_optizoom_on);
        String fssrOn = mActivity.getString(R.string.
            pref_camera_advanced_feature_value_FSSR_on);
        String truPortraitOn = mActivity.getString(R.string.
            pref_camera_advanced_feature_value_trueportrait_on);
        String multiTouchFocusOn = mActivity.getString(R.string.
            pref_camera_advanced_feature_value_multi_touch_focus_on);
        String optiZoom =
            mParameters.get(CameraSettings.KEY_QC_OPTI_ZOOM);
        String chromaFlash =
            mParameters.get(CameraSettings.KEY_QC_CHROMA_FLASH);
        String ubiFocus =
            mParameters.get(CameraSettings.KEY_QC_AF_BRACKETING);
        String fssr =
            mParameters.get(CameraSettings.KEY_QC_FSSR);
        String truePortrait =
            mParameters.get(CameraSettings.KEY_QC_TP);
        String multiTouchFocus =
            mParameters.get(CameraSettings.KEY_QC_MULTI_TOUCH_FOCUS);
        String continuousShot =
                mParameters.get("long-shot");

        if (mManual3AEnabled > 0) {
            disableLongShot = true;
        }

        if ((continuousShot != null) && continuousShot.equals(continuousShotOn)) {
            String pictureFormat = mActivity.getString(R.string.
                    pref_camera_picture_format_value_jpeg);
            mUI.overrideSettings(CameraSettings.KEY_PICTURE_FORMAT, pictureFormat);
        } else {
            mUI.overrideSettings(CameraSettings.KEY_PICTURE_FORMAT, null);
        }
        String reFocus =
            mParameters.get(CameraSettings.KEY_QC_RE_FOCUS);

        if (mFocusManager.isZslEnabled()) {
            String pictureFormat = mActivity.getString(R.string.
                    pref_camera_picture_format_value_jpeg);
            mUI.overrideSettings(CameraSettings.KEY_PICTURE_FORMAT, pictureFormat);
        } else {
            mUI.overrideSettings(CameraSettings.KEY_PICTURE_FORMAT, null);
        }
        if ((multiTouchFocus != null && multiTouchFocus.equals(multiTouchFocusOn)) ||
                (chromaFlash != null && chromaFlash.equals(chromaFlashOn)) ||
                (optiZoom != null && optiZoom.equals(optiZoomOn)) ||
                (fssr != null && fssr.equals(fssrOn)) ||
                (truePortrait != null && truePortrait.equals(truPortraitOn))) {
            mSceneMode = sceneMode = Parameters.SCENE_MODE_AUTO;
            flashMode = Parameters.FLASH_MODE_OFF;
            focusMode = Parameters.FOCUS_MODE_INFINITY;
            redeyeReduction = mActivity.getString(R.string.
                pref_camera_redeyereduction_entry_disable);
            aeBracketing = mActivity.getString(R.string.
                pref_camera_ae_bracket_hdr_entry_off);
            colorEffect = mActivity.getString(R.string.
                pref_camera_coloreffect_default);
            exposureCompensation = CameraSettings.EXPOSURE_DEFAULT_VALUE;

            overrideCameraSettings(flashMode, null, focusMode,
                                   exposureCompensation, touchAfAec, null,
                                   null, null, null, colorEffect,
                                   sceneMode, redeyeReduction, aeBracketing);
            disableLongShot = true;
            RotateTextToast.makeText(mActivity, R.string.advanced_capture_disable_continuous_shot,
                    Toast.LENGTH_LONG).show();
        }

        // If scene mode is set, for flash mode, white balance and focus mode
        // read settings from preferences so we retain user preferences.
        if (!Parameters.SCENE_MODE_AUTO.equals(mSceneMode)) {
            flashMode = mParameters.getFlashMode();
            String whiteBalance = Parameters.WHITE_BALANCE_AUTO;
            focusMode = mFocusManager.getFocusMode();
            colorEffect = mParameters.getColorEffect();
            exposureCompensation =
                Integer.toString(mParameters.getExposureCompensation());
            touchAfAec = mCurrTouchAfAec;

            overrideCameraSettings(flashMode, whiteBalance, focusMode,
                    exposureCompensation, touchAfAec,
                    mParameters.getAutoExposure(),
                    Integer.toString(mParameters.getSaturation()),
                    Integer.toString(mParameters.getContrast()),
                    Integer.toString(mParameters.getSharpness()),
                    colorEffect,
                    sceneMode, redeyeReduction, aeBracketing);
            if (CameraUtil.SCENE_MODE_HDR.equals(mSceneMode)) {
                disableLongShot = true;
            }
        } else if (mFocusManager.isZslEnabled()) {
            focusMode = mParameters.getFocusMode();
            overrideCameraSettings(flashMode, null, focusMode,
                                   exposureCompensation, touchAfAec, null,
                                   null, null, null, colorEffect,
                                   sceneMode, redeyeReduction, aeBracketing);
        } else {
            if (mManual3AEnabled > 0) {
                updateCommonManual3ASettings();
            } else {
                overrideCameraSettings(flashMode, null, focusMode,
                                       exposureCompensation, touchAfAec, null,
                                       null, null, null, colorEffect,
                                       sceneMode, redeyeReduction, aeBracketing);
            }
        }
        /* Disable focus if aebracket is ON */
        String aeBracket = mParameters.get(CameraSettings.KEY_QC_AE_BRACKETING);
        if (!aeBracket.equalsIgnoreCase("off")) {
            String fMode = Parameters.FLASH_MODE_OFF;
            mUI.overrideSettings(CameraSettings.KEY_FLASH_MODE, fMode);
            mParameters.setFlashMode(fMode);
        }
        if (disableLongShot) {
            mUI.overrideSettings(CameraSettings.KEY_LONGSHOT,
                    mActivity.getString(R.string.setting_off_value));
        } else {
            mUI.overrideSettings(CameraSettings.KEY_LONGSHOT, null);
        }
    }

    private void overrideCameraSettings(final String flashMode,
            final String whiteBalance, final String focusMode,
            final String exposureMode, final String touchMode,
            final String autoExposure, final String saturation,
            final String contrast, final String sharpness,
            final String coloreffect, final String sceneMode,
            final String redeyeReduction, final String aeBracketing) {
        mUI.overrideSettings(
                CameraSettings.KEY_FLASH_MODE, flashMode,
                CameraSettings.KEY_WHITE_BALANCE, whiteBalance,
                CameraSettings.KEY_FOCUS_MODE, focusMode,
                CameraSettings.KEY_EXPOSURE, exposureMode,
                CameraSettings.KEY_TOUCH_AF_AEC, touchMode,
                CameraSettings.KEY_AUTOEXPOSURE, autoExposure,
                CameraSettings.KEY_SATURATION, saturation,
                CameraSettings.KEY_CONTRAST, contrast,
                CameraSettings.KEY_SHARPNESS, sharpness,
                CameraSettings.KEY_COLOR_EFFECT, coloreffect,
                CameraSettings.KEY_SCENE_MODE, sceneMode,
                CameraSettings.KEY_REDEYE_REDUCTION, redeyeReduction,
                CameraSettings.KEY_AE_BRACKET_HDR, aeBracketing);
    }

    private void loadCameraPreferences() {
        CameraSettings settings = new CameraSettings(mActivity, mInitialParams,
                mCameraId, CameraHolder.instance().getCameraInfo());
        mPreferenceGroup = settings.getPreferenceGroup(R.xml.camera_preferences);

        int numOfCams = Camera.getNumberOfCameras();
        int backCamId = CameraHolder.instance().getBackCameraId();
        int frontCamId = CameraHolder.instance().getFrontCameraId();
        // We need to swap the list preference contents if back camera and front camera
        // IDs are not 0 and 1 respectively
        if ((numOfCams == 2) && ((backCamId != CameraInfo.CAMERA_FACING_BACK)
                || (frontCamId != CameraInfo.CAMERA_FACING_FRONT))) {
            Log.e(TAG,"loadCameraPreferences() updating camera_id pref");

            IconListPreference switchIconPref =
                    (IconListPreference)mPreferenceGroup.findPreference(
                    CameraSettings.KEY_CAMERA_ID);

            int[] iconIds = {R.drawable.ic_switch_front, R.drawable.ic_switch_back};
            switchIconPref.setIconIds(iconIds);

            String[] entries = {mActivity.getResources().getString(
                    R.string.pref_camera_id_entry_front), mActivity.getResources().
                    getString(R.string.pref_camera_id_entry_back)};
            switchIconPref.setEntries(entries);

            String[] labels = {mActivity.getResources().getString(
                    R.string.pref_camera_id_label_front), mActivity.getResources().
                    getString(R.string.pref_camera_id_label_back)};
            switchIconPref.setLabels(labels);

            int[] largeIconIds = {R.drawable.ic_switch_front, R.drawable.ic_switch_back};
            switchIconPref.setLargeIconIds(largeIconIds);
        }
    }

    @Override
    public void onOrientationChanged(int orientation) {
        // We keep the last known orientation. So if the user first orient
        // the camera then point the camera to floor or sky, we still have
        // the correct orientation.
        if (orientation == OrientationEventListener.ORIENTATION_UNKNOWN) return;
        int oldOrientation = mOrientation;
        mOrientation = CameraUtil.roundOrientation(orientation, mOrientation);
        if (oldOrientation != mOrientation) {
<<<<<<< HEAD
            Log.v(TAG, "onOrientationChanged, update parameters");
            if (mParameters != null && mCameraDevice != null) {
                synchronized (mCameraDevice) {
                    setFlipValue();
                    updatePowerMode();
                    mCameraDevice.setParameters(mParameters);
                }
=======
            if (mParameters != null && mCameraDevice != null && mCameraState == IDLE) {
                Log.v(TAG, "onOrientationChanged, update parameters");
                setFlipValue();
                mCameraDevice.setParameters(mParameters);
>>>>>>> bfdb90d5
            }
            mUI.setOrientation(mOrientation, true);
            if (mGraphView != null) {
                mGraphView.setRotation(-mOrientation);
            }
        }

        // Show the toast after getting the first orientation changed.
        if (mHandler.hasMessages(SHOW_TAP_TO_FOCUS_TOAST)) {
            mHandler.removeMessages(SHOW_TAP_TO_FOCUS_TOAST);
            showTapToFocusToast();
        }

        // need to re-initialize mGraphView to show histogram on rotate
        mGraphView = (GraphView)mRootView.findViewById(R.id.graph_view);
        if(mGraphView != null){
            mGraphView.setAlpha(0.75f);
            mGraphView.setPhotoModuleObject(this);
            mGraphView.PreviewChanged();
        }
    }

    @Override
    public void onStop() {
        if (mMediaProviderClient != null) {
            mMediaProviderClient.release();
            mMediaProviderClient = null;
        }
    }

    @Override
    public void onCaptureCancelled() {
        mActivity.setResultEx(Activity.RESULT_CANCELED, new Intent());
        mActivity.finish();
    }

    @Override
    public void onCaptureRetake() {
        if (mPaused)
            return;
        mUI.hidePostCaptureAlert();
        setupPreview();
    }

    @Override
    public void onCaptureDone() {
        if (mPaused) {
            return;
        }

        byte[] data = mJpegImageData;

        if (mCropValue == null) {
            // First handle the no crop case -- just return the value.  If the
            // caller specifies a "save uri" then write the data to its
            // stream. Otherwise, pass back a scaled down version of the bitmap
            // directly in the extras.
            if (mSaveUri != null) {
                OutputStream outputStream = null;
                try {
                    outputStream = mContentResolver.openOutputStream(mSaveUri);
                    outputStream.write(data);
                    outputStream.close();

                    mActivity.setResultEx(Activity.RESULT_OK);
                    mActivity.finish();
                } catch (IOException ex) {
                    // ignore exception
                } finally {
                    CameraUtil.closeSilently(outputStream);
                }
            } else {
                ExifInterface exif = Exif.getExif(data);
                int orientation = Exif.getOrientation(exif);
                Bitmap bitmap = CameraUtil.makeBitmap(data, 50 * 1024);
                bitmap = CameraUtil.rotate(bitmap, orientation);
                mActivity.setResultEx(Activity.RESULT_OK,
                        new Intent("inline-data").putExtra("data", bitmap));
                mActivity.finish();
            }
        } else {
            // Save the image to a temp file and invoke the cropper
            Uri tempUri = null;
            FileOutputStream tempStream = null;
            try {
                File path = mActivity.getFileStreamPath(sTempCropFilename);
                path.delete();
                tempStream = mActivity.openFileOutput(sTempCropFilename, 0);
                tempStream.write(data);
                tempStream.close();
                tempUri = Uri.fromFile(path);
            } catch (FileNotFoundException ex) {
                mActivity.setResultEx(Activity.RESULT_CANCELED);
                mActivity.finish();
                return;
            } catch (IOException ex) {
                mActivity.setResultEx(Activity.RESULT_CANCELED);
                mActivity.finish();
                return;
            } finally {
                CameraUtil.closeSilently(tempStream);
            }

            Bundle newExtras = new Bundle();
            if (mCropValue.equals("circle")) {
                newExtras.putString("circleCrop", "true");
            }
            if (mSaveUri != null) {
                newExtras.putParcelable(MediaStore.EXTRA_OUTPUT, mSaveUri);
            } else {
                newExtras.putBoolean(CameraUtil.KEY_RETURN_DATA, true);
            }
            if (mActivity.isSecureCamera()) {
                newExtras.putBoolean(CameraUtil.KEY_SHOW_WHEN_LOCKED, true);
            }

            // TODO: Share this constant.
            final String CROP_ACTION = "com.android.camera.action.CROP";
            Intent cropIntent = new Intent(CROP_ACTION);

            cropIntent.setData(tempUri);
            cropIntent.putExtras(newExtras);

            mActivity.startActivityForResult(cropIntent, REQUEST_CROP);
        }
    }

    @Override
    public void onShutterButtonFocus(boolean pressed) {
        if (mCameraDevice == null
                || mPaused || mUI.collapseCameraControls()
                || (mCameraState == SNAPSHOT_IN_PROGRESS)
                || (mCameraState == PREVIEW_STOPPED)) {
            Log.v(TAG, "onShutterButtonFocus error case mCameraState = " + mCameraState
                + "mCameraDevice = " + mCameraDevice + "mPaused =" + mPaused);
            return;
        }

        synchronized(mCameraDevice) {
           if (mCameraState == LONGSHOT) {
               mLongshotActive = false;
               mCameraDevice.setLongshot(false);
               mUI.animateCapture(mLastJpegData, mLastJpegOrientation, mMirror);
               if (!mFocusManager.isZslEnabled()) {
                   setupPreview();
               } else {
                   setCameraState(IDLE);
                   mFocusManager.resetTouchFocus();
                   if (CameraUtil.FOCUS_MODE_CONTINUOUS_PICTURE.equals(
                           mFocusManager.getFocusMode())) {
                       mCameraDevice.cancelAutoFocus();
                   }
                   mUI.resumeFaceDetection();
               }
           }
        }

        // Do not do focus if there is not enough storage.
        if (pressed && !canTakePicture()) return;

        if (pressed) {
            mFocusManager.onShutterDown();
        } else {
            // for countdown mode, we need to postpone the shutter release
            // i.e. lock the focus during countdown.
            if (!mUI.isCountingDown()) {
                mFocusManager.onShutterUp();
            }
        }
    }

    @Override
    public void onShutterButtonClick() {
        if (mPaused || mShutterPressing
                || mUI.collapseCameraControls()
                || (mCameraState == SWITCHING_CAMERA)
                || (mCameraState == PREVIEW_STOPPED)) return;
        mShutterPressing = true;
        // Do not take the picture if there is not enough storage.
        if (mActivity.getStorageSpaceBytes() <= Storage.LOW_STORAGE_THRESHOLD_BYTES) {
            Log.i(TAG, "Not enough space or storage not ready. remaining="
                    + mActivity.getStorageSpaceBytes());
            mShutterPressing = false;
            return;
        }
        Log.v(TAG, "onShutterButtonClick: mCameraState=" + mCameraState);

        if (mSceneMode == CameraUtil.SCENE_MODE_HDR) {
            mUI.hideSwitcher();
            mUI.setSwipingEnabled(false);
        }

         //Need to disable focus for ZSL mode
        if (mFocusManager != null) {
            if (mSnapshotMode == CameraInfo.CAMERA_SUPPORT_MODE_ZSL) {
                mFocusManager.setZslEnable(true);
            } else {
                mFocusManager.setZslEnable(false);
            }
        }

        // If the user wants to do a snapshot while the previous one is still
        // in progress, remember the fact and do it after we finish the previous
        // one and re-start the preview. Snapshot in progress also includes the
        // state that autofocus is focusing and a picture will be taken when
        // focus callback arrives.
        if ((((mFocusManager != null) && mFocusManager.isFocusingSnapOnFinish())
                || mCameraState == SNAPSHOT_IN_PROGRESS)
                && !mIsImageCaptureIntent) {
            mSnapshotOnIdle = true;
            mShutterPressing = false;
            return;
        }

        String timer = mPreferences.getString(
                CameraSettings.KEY_TIMER,
                mActivity.getString(R.string.pref_camera_timer_default));
        boolean playSound = mPreferences.getString(CameraSettings.KEY_TIMER_SOUND_EFFECTS,
                mActivity.getString(R.string.pref_camera_timer_sound_default))
                .equals(mActivity.getString(R.string.setting_on_value));

        int seconds = Integer.parseInt(timer);
        // When shutter button is pressed, check whether the previous countdown is
        // finished. If not, cancel the previous countdown and start a new one.
        if (mUI.isCountingDown()) {
            mUI.cancelCountDown();
        }
        if (seconds > 0) {
            String zsl = mPreferences.getString(CameraSettings.KEY_ZSL,
                    mActivity.getString(R.string.pref_camera_zsl_default));
            mUI.overrideSettings(CameraSettings.KEY_ZSL, zsl);
            mUI.startCountDown(seconds, playSound);
        } else {
            mSnapshotOnIdle = false;
            mFocusManager.doSnap();
        }
        mShutterPressing = false;
    }

    @Override
    public void onShutterButtonLongClick() {
        // Do not take the picture if there is not enough storage.
        if (mActivity.getStorageSpaceBytes() <= Storage.LOW_STORAGE_THRESHOLD_BYTES) {
            Log.i(TAG, "Not enough space or storage not ready. remaining="
                    + mActivity.getStorageSpaceBytes());
            return;
        }

        if ((null != mCameraDevice) && ((mCameraState == IDLE) || (mCameraState == FOCUSING))) {
            //Add on/off Menu for longshot
            String longshot_enable = mPreferences.getString(
                CameraSettings.KEY_LONGSHOT,
                mActivity.getString(R.string.pref_camera_longshot_default));

            Log.d(TAG, "longshot_enable = " + longshot_enable);
            if (longshot_enable.equals("on")) {
                boolean enable = SystemProperties.getBoolean(PERSIST_LONG_SAVE, false);
                mLongshotSave = enable;

                //check whether current memory is enough for longshot.
                if(isLongshotNeedCancel()) {
                    return;
                }
                mLongshotActive = true;
                setCameraState(PhotoController.LONGSHOT);
                mFocusManager.doSnap();
            }
        }
    }

    @Override
    public void installIntentFilter() {
        // Do nothing.
    }

    @Override
    public boolean updateStorageHintOnResume() {
        return mFirstTimeInitialized;
    }

    @Override
    public void onResumeBeforeSuper() {
        mPaused = false;
    }

    private void openCamera() {
        // We need to check whether the activity is paused before long
        // operations to ensure that onPause() can be done ASAP.
        if (mPaused) {
            return;
        }
        Log.v(TAG, "Open camera device.");
        mCameraDevice = CameraUtil.openCamera(
                mActivity, mCameraId, mHandler,
                mActivity.getCameraOpenErrorCallback());
        if (mCameraDevice == null) {
            Log.e(TAG, "Failed to open camera:" + mCameraId);
            mHandler.sendEmptyMessage(OPEN_CAMERA_FAIL);
            return;
        }
        mParameters = mCameraDevice.getParameters();
        mCameraPreviewParamsReady = true;
        mInitialParams = mParameters;
        if (mFocusManager == null) initializeFocusManager();
        initializeCapabilities();
        mHandler.sendEmptyMessageDelayed(CAMERA_OPEN_DONE,100);
        return;
    }

    @Override
    public void onResumeAfterSuper() {
        // Add delay on resume from lock screen only, in order to to speed up
        // the onResume --> onPause --> onResume cycle from lock screen.
        // Don't do always because letting go of thread can cause delay.
        String action = mActivity.getIntent().getAction();
        if (MediaStore.INTENT_ACTION_STILL_IMAGE_CAMERA.equals(action)
                || MediaStore.INTENT_ACTION_STILL_IMAGE_CAMERA_SECURE.equals(action)) {
            Log.v(TAG, "On resume, from lock screen.");
            // Note: onPauseAfterSuper() will delete this runnable, so we will
            // at most have 1 copy queued up.
            mHandler.postDelayed(new Runnable() {
                public void run() {
                    onResumeTasks();
                }
            }, ON_RESUME_TASKS_DELAY_MSEC);
        } else {
            Log.v(TAG, "On resume.");
            onResumeTasks();
        }
        mHandler.post(new Runnable(){
            @Override
            public void run(){
                mActivity.updateStorageSpaceAndHint();
                updateRemainingPhotos();
            }
        });
    }

    private void updateRemainingPhotos() {
        if (mJpegFileSizeEstimation != 0) {
            mRemainingPhotos = (int) 
                    ((mActivity.getStorageSpaceBytes() - Storage.LOW_STORAGE_THRESHOLD_BYTES)
                    / mJpegFileSizeEstimation);
        } else {
            mRemainingPhotos = -1;
        }
        mUI.updateRemainingPhotos(mRemainingPhotos);
    }

    private void onResumeTasks() {
        Log.v(TAG, "Executing onResumeTasks.");
        if (mOpenCameraFail || mCameraDisabled) return;

        if (mOpenCameraThread == null) {
            mOpenCameraThread = new OpenCameraThread();
            mOpenCameraThread.start();
        }

        mJpegPictureCallbackTime = 0;
        mZoomValue = 0;

        // If first time initialization is not finished, put it in the
        // message queue.
        if (!mFirstTimeInitialized) {
            mHandler.sendEmptyMessage(FIRST_TIME_INIT);
        } else {
            initializeSecondTime();
        }
        mUI.initDisplayChangeListener();
        keepScreenOnAwhile();
        mUI.updateOnScreenIndicators(mParameters, mPreferenceGroup,
                        mPreferences);

        UsageStatistics.onContentViewChanged(
                UsageStatistics.COMPONENT_CAMERA, "PhotoModule");

        Sensor gsensor = mSensorManager.getDefaultSensor(Sensor.TYPE_ACCELEROMETER);
        if (gsensor != null) {
            mSensorManager.registerListener(this, gsensor, SensorManager.SENSOR_DELAY_NORMAL);
        }

        Sensor msensor = mSensorManager.getDefaultSensor(Sensor.TYPE_MAGNETIC_FIELD);
        if (msensor != null) {
            mSensorManager.registerListener(this, msensor, SensorManager.SENSOR_DELAY_NORMAL);
        }

        mOnResumeTime = SystemClock.uptimeMillis();
        checkDisplayRotation();

        mAnimateCapture = SystemProperties.getBoolean(
                PERSIST_CAPTURE_ANIMATION, true);
    }

    @Override
    public void onPauseBeforeSuper() {
        mPaused = true;
        Sensor gsensor = mSensorManager.getDefaultSensor(Sensor.TYPE_ACCELEROMETER);
        if (gsensor != null) {
            mSensorManager.unregisterListener(this, gsensor);
        }

        Sensor msensor = mSensorManager.getDefaultSensor(Sensor.TYPE_MAGNETIC_FIELD);
        if (msensor != null) {
            mSensorManager.unregisterListener(this, msensor);
        }

        Log.d(TAG, "remove idle handleer in onPause");
        removeIdleHandler();
    }

    @Override
    public void onPauseAfterSuper() {
        Log.v(TAG, "On pause.");
        mUI.showPreviewCover();

        try {
            if (mOpenCameraThread != null) {
                mOpenCameraThread.join();
            }
        } catch (InterruptedException ex) {
            // ignore
        }
        mOpenCameraThread = null;
        // Reset the focus first. Camera CTS does not guarantee that
        // cancelAutoFocus is allowed after preview stops.
        if (mCameraDevice != null && mCameraState != PREVIEW_STOPPED) {
            mCameraDevice.cancelAutoFocus();
        }
        resetManual3ASettings();
        // If the camera has not been opened asynchronously yet,
        // and startPreview hasn't been called, then this is a no-op.
        // (e.g. onResume -> onPause -> onResume).
        stopPreview();

        mNamedImages = null;

        if (mLocationManager != null) mLocationManager.recordLocation(false);

        // If we are in an image capture intent and has taken
        // a picture, we just clear it in onPause.
        mJpegImageData = null;

        // Remove the messages and runnables in the queue.
        mHandler.removeCallbacksAndMessages(null);

        closeCamera();

        resetScreenOn();
        mUI.onPause();

        mPendingSwitchCameraId = -1;
        if (mFocusManager != null) mFocusManager.removeMessages();
        MediaSaveService s = mActivity.getMediaSaveService();
        if (s != null) {
            s.setListener(null);
        }
        mUI.removeDisplayChangeListener();
    }

    /**
     * The focus manager is the first UI related element to get initialized,
     * and it requires the RenderOverlay, so initialize it here
     */
    private void initializeFocusManager() {
        // Create FocusManager object. startPreview needs it.
        // if mFocusManager not null, reuse it
        // otherwise create a new instance
        if (mFocusManager != null) {
            mFocusManager.removeMessages();
        } else {
            CameraInfo info = CameraHolder.instance().getCameraInfo()[mCameraId];
            mMirror = (info.facing == CameraInfo.CAMERA_FACING_FRONT);
            String[] defaultFocusModes = mActivity.getResources().getStringArray(
                    R.array.pref_camera_focusmode_default_array);
            mFocusManager = new FocusOverlayManager(mPreferences, defaultFocusModes,
                    mInitialParams, this, mMirror,
                    mActivity.getMainLooper(), mUI);
        }
    }

    private void updateFocusManager(PhotoUI mUI) {
        // Idea here is to let focus manager create in camera open thread
        // (in initializeFocusManager) even if photoUI is null by that time so
        // as to not block start preview process. Once UI creation is done,
        // we will update focus manager with proper UI.
        if (mFocusManager != null && mUI != null) {
            mFocusManager.setPhotoUI(mUI);

            View root = mUI.getRootView();
            // These depend on camera parameters.
            int width = root.getWidth();
            int height = root.getHeight();
            mFocusManager.setPreviewSize(width, height);
        }
    }

    @Override
    public void onConfigurationChanged(Configuration newConfig) {
        Log.v(TAG, "onConfigurationChanged");
        setDisplayOrientation();
        resizeForPreviewAspectRatio();
    }

    @Override
    public void updateCameraOrientation() {
        if (mDisplayRotation != CameraUtil.getDisplayRotation(mActivity)) {
            setDisplayOrientation();
        }
    }

    @Override
    public void onActivityResult(
            int requestCode, int resultCode, Intent data) {
        switch (requestCode) {
            case REQUEST_CROP: {
                Intent intent = new Intent();
                if (data != null) {
                    Bundle extras = data.getExtras();
                    if (extras != null) {
                        intent.putExtras(extras);
                    }
                }
                mActivity.setResultEx(resultCode, intent);
                mActivity.finish();

                File path = mActivity.getFileStreamPath(sTempCropFilename);
                path.delete();

                break;
            }
        }
    }

    protected CameraManager.CameraProxy getCamera() {
        return mCameraDevice;
    }

    private boolean canTakePicture() {
        return isCameraIdle() && (mActivity.getStorageSpaceBytes() > Storage.LOW_STORAGE_THRESHOLD_BYTES);
    }

    @Override
    public void autoFocus() {
        mFocusStartTime = System.currentTimeMillis();
        mCameraDevice.autoFocus(mHandler, mAutoFocusCallback);
        setCameraState(FOCUSING);
    }

    @Override
    public void cancelAutoFocus() {
        if (null != mCameraDevice ) {
            mCameraDevice.cancelAutoFocus();
            setCameraState(IDLE);
            setCameraParameters(UPDATE_PARAM_PREFERENCE);
        }
    }

    // Preview area is touched. Handle touch focus.
    @Override
    public void onSingleTapUp(View view, int x, int y) {
        if (mPaused || mCameraDevice == null || !mFirstTimeInitialized
                || mCameraState == SNAPSHOT_IN_PROGRESS
                || mCameraState == SWITCHING_CAMERA
                || mCameraState == PREVIEW_STOPPED) {
            return;
        }
        //If Touch AF/AEC is disabled in UI, return
        if(this.mTouchAfAecFlag == false) {
            return;
        }
        // Check if metering area or focus area is supported.
        if (!mFocusAreaSupported && !mMeteringAreaSupported) return;
        mFocusManager.onSingleTapUp(x, y);
    }

    @Override
    public boolean onBackPressed() {
        return mUI.onBackPressed();
    }

    @Override
    public boolean onKeyDown(int keyCode, KeyEvent event) {
        switch (keyCode) {
            case KeyEvent.KEYCODE_VOLUME_UP:
            case KeyEvent.KEYCODE_VOLUME_DOWN:
                if (CameraUtil.volumeKeyShutterDisable(mActivity)) {
                   return false;
                }
            case KeyEvent.KEYCODE_FOCUS:
                if (/*TODO: mActivity.isInCameraApp() &&*/ mFirstTimeInitialized) {
                    if (event.getRepeatCount() == 0) {
                        onShutterButtonFocus(true);
                    }
                    return true;
                }
                return false;
            case KeyEvent.KEYCODE_CAMERA:
                if (mFirstTimeInitialized && event.getRepeatCount() == 0) {
                    onShutterButtonClick();
                }
                return true;
        case KeyEvent.KEYCODE_DPAD_LEFT:
            if ( (mCameraState != PREVIEW_STOPPED) && (mFocusManager != null) &&
                  (mFocusManager.getCurrentFocusState() != mFocusManager.STATE_FOCUSING) &&
                  (mFocusManager.getCurrentFocusState() != mFocusManager.STATE_FOCUSING_SNAP_ON_FINISH) ) {
                if (mbrightness > MINIMUM_BRIGHTNESS) {
                    mbrightness-=mbrightness_step;
                    synchronized (mCameraDevice) {
                        /* Set the "luma-adaptation" parameter */
                        mParameters = mCameraDevice.getParameters();
                        mParameters.set("luma-adaptation", String.valueOf(mbrightness));
                        mCameraDevice.setParameters(mParameters);
                    }
                }
                brightnessProgressBar.setProgress(mbrightness);
                Editor editor = mPreferences.edit();
                editor.putInt(CameraSettings.KEY_BRIGHTNESS, mbrightness);
                editor.apply();
                brightnessProgressBar.setVisibility(View.INVISIBLE);
                mBrightnessVisible = true;
            }
            break;
           case KeyEvent.KEYCODE_DPAD_RIGHT:
            if ( (mCameraState != PREVIEW_STOPPED) && (mFocusManager != null) &&
                  (mFocusManager.getCurrentFocusState() != mFocusManager.STATE_FOCUSING) &&
                  (mFocusManager.getCurrentFocusState() != mFocusManager.STATE_FOCUSING_SNAP_ON_FINISH) ) {
                if (mbrightness < MAXIMUM_BRIGHTNESS) {
                    mbrightness+=mbrightness_step;
                    synchronized (mCameraDevice) {
                        /* Set the "luma-adaptation" parameter */
                        mParameters = mCameraDevice.getParameters();
                        mParameters.set("luma-adaptation", String.valueOf(mbrightness));
                        mCameraDevice.setParameters(mParameters);
                    }
                }
                brightnessProgressBar.setProgress(mbrightness);
                Editor editor = mPreferences.edit();
                editor.putInt(CameraSettings.KEY_BRIGHTNESS, mbrightness);
                editor.apply();
                brightnessProgressBar.setVisibility(View.INVISIBLE);
                mBrightnessVisible = true;
            }
            break;
            case KeyEvent.KEYCODE_DPAD_CENTER:
                // If we get a dpad center event without any focused view, move
                // the focus to the shutter button and press it.
                if (mFirstTimeInitialized && event.getRepeatCount() == 0) {
                    // Start auto-focus immediately to reduce shutter lag. After
                    // the shutter button gets the focus, onShutterButtonFocus()
                    // will be called again but it is fine.
                    onShutterButtonFocus(true);
                    mUI.pressShutterButton();
                }
                return true;
        }
        return false;
    }

    @Override
    public boolean onKeyUp(int keyCode, KeyEvent event) {
        switch (keyCode) {
            case KeyEvent.KEYCODE_VOLUME_UP:
            case KeyEvent.KEYCODE_VOLUME_DOWN:
                if (/*mActivity.isInCameraApp() && */ mFirstTimeInitialized
                        && !CameraUtil.volumeKeyShutterDisable(mActivity)) {
                    onShutterButtonClick();
                    return true;
                }
                return false;
            case KeyEvent.KEYCODE_FOCUS:
                if (mFirstTimeInitialized) {
                    onShutterButtonFocus(false);
                }
                return true;
        }
        return false;
    }

    private void closeCamera() {
        Log.v(TAG, "Close camera device.");
        if (mCameraDevice != null) {
            mCameraDevice.setZoomChangeListener(null);
            mCameraDevice.setFaceDetectionCallback(null, null);
            mCameraDevice.setErrorCallback(null);

            if (mActivity.isSecureCamera() && !CameraActivity.isFirstStartAfterScreenOn()) {
                // Blocks until camera is actually released.
                CameraHolder.instance().strongRelease();
            } else {
                CameraHolder.instance().release();
            }

            mFaceDetectionStarted = false;
            mCameraDevice = null;
            setCameraState(PREVIEW_STOPPED);
            if (mFocusManager != null) {
                mFocusManager.onCameraReleased();
            }
        }
    }

    private void setDisplayOrientation() {
        mDisplayRotation = CameraUtil.getDisplayRotation(mActivity);
        mDisplayOrientation = CameraUtil.getDisplayOrientation(mDisplayRotation, mCameraId);
        mCameraDisplayOrientation = mDisplayOrientation;
        // This will be called again in checkDisplayRotation(), so there
        // should not be any problem even if mUI is null.
        if (mUI != null) {
            mUI.setDisplayOrientation(mDisplayOrientation);
        }
        if (mFocusManager != null) {
            mFocusManager.setDisplayOrientation(mDisplayOrientation);
        }
        // Change the camera display orientation
        if (mCameraDevice != null) {
            mCameraDevice.setDisplayOrientation(mCameraDisplayOrientation);
        }
    }

    /** Only called by UI thread. */
    private void setupPreview() {
        mFocusManager.resetTouchFocus();
        startPreview();
    }

    /** This can run on a background thread, so don't do UI updates here. Post any
             view updates to MainHandler or do it on onPreviewStarted() .  */
    private void startPreview() {
        if (mPaused || mCameraDevice == null || mParameters == null) {
            return;
        }

        synchronized (mCameraDevice) {
            SurfaceHolder sh = null;
            Log.v(TAG, "startPreview: SurfaceHolder (MDP path)");
            if (mUI != null) {
                sh = mUI.getSurfaceHolder();
            }

            // Let UI set its expected aspect ratio
            mCameraDevice.setPreviewDisplay(sh);
        }

        if (!mCameraPreviewParamsReady) {
            Log.w(TAG, "startPreview: parameters for preview are not ready.");
            return;
        }
        mErrorCallback.setActivity(mActivity);
        mCameraDevice.setErrorCallback(mErrorCallback);
        // ICS camera frameworks has a bug. Face detection state is not cleared 1589
        // after taking a picture. Stop the preview to work around it. The bug
        // was fixed in JB.
        if (mCameraState != PREVIEW_STOPPED && mCameraState != INIT) {
            stopPreview();
        }

        setCameraParameters(UPDATE_PARAM_ALL);

        mCameraDevice.startPreview();
        mHandler.sendEmptyMessage(ON_PREVIEW_STARTED);

        setDisplayOrientation();

        if (!mSnapshotOnIdle) {
            // If the focus mode is continuous autofocus, call cancelAutoFocus to
            // resume it because it may have been paused by autoFocus call.
            if (CameraUtil.FOCUS_MODE_CONTINUOUS_PICTURE.equals(mFocusManager.getFocusMode())) {
                mCameraDevice.cancelAutoFocus();
            }
            mFocusManager.setAeAwbLock(false); // Unlock AE and AWB.
        } else {
            mHandler.post(mDoSnapRunnable);
        }
    }

    @Override
    public void stopPreview() {
        if (mCameraDevice != null && mCameraState != PREVIEW_STOPPED) {
            Log.v(TAG, "stopPreview");
            mCameraDevice.stopPreview();
        }
        setCameraState(PREVIEW_STOPPED);
        if (mFocusManager != null) mFocusManager.onPreviewStopped();
        stopFaceDetection();
    }

    @SuppressWarnings("deprecation")
    private void updateCameraParametersInitialize() {
        // Reset preview frame rate to the maximum because it may be lowered by
        // video camera application.
        int[] fpsRange = CameraUtil.getPhotoPreviewFpsRange(mParameters);
        if (fpsRange != null && fpsRange.length > 0) {
            mParameters.setPreviewFpsRange(
                    fpsRange[Parameters.PREVIEW_FPS_MIN_INDEX],
                    fpsRange[Parameters.PREVIEW_FPS_MAX_INDEX]);
        }

        mParameters.set(CameraUtil.RECORDING_HINT, CameraUtil.FALSE);

        // Disable video stabilization. Convenience methods not available in API
        // level <= 14
        String vstabSupported = mParameters.get("video-stabilization-supported");
        if ("true".equals(vstabSupported)) {
            mParameters.set("video-stabilization", "false");
        }
    }

    private void updateCameraParametersZoom() {
        // Set zoom.
        if (mParameters.isZoomSupported()) {
            Parameters p = mCameraDevice.getParameters();
            mZoomValue = p.getZoom();
            mParameters.setZoom(mZoomValue);
        }
    }
    private boolean needRestart() {
        mRestartPreview = false;
        String zsl = mPreferences.getString(CameraSettings.KEY_ZSL,
                                  mActivity.getString(R.string.pref_camera_zsl_default));
        if(zsl.equals("on") && mSnapshotMode != CameraInfo.CAMERA_SUPPORT_MODE_ZSL
           && mCameraState != PREVIEW_STOPPED) {
            //Switch on ZSL Camera mode
            Log.v(TAG, "Switching to ZSL Camera Mode. Restart Preview");
            mRestartPreview = true;
            return mRestartPreview;
        }
        if(zsl.equals("off") && mSnapshotMode != CameraInfo.CAMERA_SUPPORT_MODE_NONZSL
                 && mCameraState != PREVIEW_STOPPED) {
            //Switch on Normal Camera mode
            Log.v(TAG, "Switching to Normal Camera Mode. Restart Preview");
            mRestartPreview = true;
            return mRestartPreview;
        }
        return mRestartPreview;
    }

    private void qcomUpdateAdvancedFeatures(String ubiFocus,
                                            String chromaFlash,
                                            String reFocus,
                                            String optiZoom,
                                            String fssr,
                                            String truePortrait,
                                            String multiTouchFocus) {
        if (CameraUtil.isSupported(ubiFocus,
              CameraSettings.getSupportedAFBracketingModes(mParameters))) {
            mParameters.set(CameraSettings.KEY_QC_AF_BRACKETING, ubiFocus);
        }
        if (CameraUtil.isSupported(chromaFlash,
              CameraSettings.getSupportedChromaFlashModes(mParameters))) {
            mParameters.set(CameraSettings.KEY_QC_CHROMA_FLASH, chromaFlash);
        }
        if (CameraUtil.isSupported(optiZoom,
              CameraSettings.getSupportedOptiZoomModes(mParameters))) {
            mParameters.set(CameraSettings.KEY_QC_OPTI_ZOOM, optiZoom);
        }
        if (CameraUtil.isSupported(reFocus,
              CameraSettings.getSupportedRefocusModes(mParameters))) {
            mParameters.set(CameraSettings.KEY_QC_RE_FOCUS, reFocus);
        }
        if (CameraUtil.isSupported(fssr,
              CameraSettings.getSupportedFSSRModes(mParameters))) {
             mParameters.set(CameraSettings.KEY_QC_FSSR, fssr);
        }
        if (CameraUtil.isSupported(truePortrait,
              CameraSettings.getSupportedTruePortraitModes(mParameters))) {
            mParameters.set(CameraSettings.KEY_QC_TP, truePortrait);
        }
        if(CameraUtil.isSupported(multiTouchFocus,
              CameraSettings.getSupportedMultiTouchFocusModes(mParameters))) {
            mParameters.set(CameraSettings.KEY_QC_MULTI_TOUCH_FOCUS, multiTouchFocus);
        }
    }

    /** This can run on a background thread, so don't do UI updates here.*/
    private void qcomUpdateCameraParametersPreference() {
        //qcom Related Parameter update
        //Set Brightness.
        mParameters.set("luma-adaptation", String.valueOf(mbrightness));

        String longshot_enable = mPreferences.getString(
                CameraSettings.KEY_LONGSHOT,
                mActivity.getString(R.string.pref_camera_longshot_default));
        mParameters.set("long-shot", longshot_enable);

        if (Parameters.SCENE_MODE_AUTO.equals(mSceneMode) ||
            CameraUtil.SCENE_MODE_HDR.equals(mSceneMode)) {
            // Set Touch AF/AEC parameter.
            String touchAfAec = mPreferences.getString(
                 CameraSettings.KEY_TOUCH_AF_AEC,
                 mActivity.getString(R.string.pref_camera_touchafaec_default));
            if (CameraUtil.isSupported(touchAfAec, mParameters.getSupportedTouchAfAec())) {
                mCurrTouchAfAec = touchAfAec;
                mParameters.setTouchAfAec(touchAfAec);
            }
        } else {
            mParameters.setTouchAfAec(mParameters.TOUCH_AF_AEC_OFF);
            mFocusManager.resetTouchFocus();
        }
        try {
            if(mParameters.getTouchAfAec().equals(mParameters.TOUCH_AF_AEC_ON))
                this.mTouchAfAecFlag = true;
            else
                this.mTouchAfAecFlag = false;
        } catch(Exception e){
            Log.e(TAG, "Handled NULL pointer Exception");
        }

        // Set Picture Format
        // Picture Formats specified in UI should be consistent with
        // PIXEL_FORMAT_JPEG and PIXEL_FORMAT_RAW constants
        String pictureFormat = mPreferences.getString(
                CameraSettings.KEY_PICTURE_FORMAT,
                mActivity.getString(R.string.pref_camera_picture_format_default));

        //Change picture format to JPEG if camera is start from other APK by intent.
        if (mIsImageCaptureIntent && !pictureFormat.equals(PIXEL_FORMAT_JPEG)) {
            pictureFormat = PIXEL_FORMAT_JPEG;
            Editor editor = mPreferences.edit();
            editor.putString(CameraSettings.KEY_PICTURE_FORMAT,
                mActivity.getString(R.string.pref_camera_picture_format_value_jpeg));
            editor.apply();
        }
        Log.v(TAG, "Picture format value =" + pictureFormat);
        mParameters.set(KEY_PICTURE_FORMAT, pictureFormat);

        // Set JPEG quality.
        String jpegQuality = mPreferences.getString(
                CameraSettings.KEY_JPEG_QUALITY,
                mActivity.getString(R.string.pref_camera_jpegquality_default));
        //mUnsupportedJpegQuality = false;
        Size pic_size = mParameters.getPictureSize();
        if (pic_size == null) {
            Log.e(TAG, "error getPictureSize: size is null");
        }
        else{
            if("100".equals(jpegQuality) && (pic_size.width >= 3200)){
                //mUnsupportedJpegQuality = true;
            }else {
                mParameters.setJpegQuality(JpegEncodingQualityMappings.getQualityNumber(jpegQuality));
                int jpegFileSize = estimateJpegFileSize(pic_size, jpegQuality);
                if (jpegFileSize != mJpegFileSizeEstimation) {
                    mJpegFileSizeEstimation = jpegFileSize;
                    mHandler.post(new Runnable() {
                        @Override
                        public void run() {
                            updateRemainingPhotos();
                        }
                    });
                }
            }
        }

        // Set Selectable Zone Af parameter.
        String selectableZoneAf = mPreferences.getString(
            CameraSettings.KEY_SELECTABLE_ZONE_AF,
            mActivity.getString(R.string.pref_camera_selectablezoneaf_default));
        List<String> str = mParameters.getSupportedSelectableZoneAf();
        if (CameraUtil.isSupported(selectableZoneAf, mParameters.getSupportedSelectableZoneAf())) {
            mParameters.setSelectableZoneAf(selectableZoneAf);
        }

        // Set wavelet denoise mode
        if (mParameters.getSupportedDenoiseModes() != null) {
            String Denoise = mPreferences.getString( CameraSettings.KEY_DENOISE,
                             mActivity.getString(R.string.pref_camera_denoise_default));
            mParameters.setDenoise(Denoise);
        }
        // Set Redeye Reduction
        String redeyeReduction = mPreferences.getString(
                CameraSettings.KEY_REDEYE_REDUCTION,
                mActivity.getString(R.string.pref_camera_redeyereduction_default));
        if (CameraUtil.isSupported(redeyeReduction,
            mParameters.getSupportedRedeyeReductionModes())) {
            mParameters.setRedeyeReductionMode(redeyeReduction);
        }
        // Set ISO parameter
        if ((mManual3AEnabled & MANUAL_EXPOSURE) == 0) {
            String iso = mPreferences.getString(
                    CameraSettings.KEY_ISO,
                    mActivity.getString(R.string.pref_camera_iso_default));
            if (CameraUtil.isSupported(iso,
                mParameters.getSupportedIsoValues())) {
                mParameters.setISOValue(iso);
            }
        }
        // Set color effect parameter.
        String colorEffect = mPreferences.getString(
                CameraSettings.KEY_COLOR_EFFECT,
                mActivity.getString(R.string.pref_camera_coloreffect_default));
        Log.v(TAG, "Color effect value =" + colorEffect);
        if (CameraUtil.isSupported(colorEffect, mParameters.getSupportedColorEffects())) {
            mParameters.setColorEffect(colorEffect);
        }
        //Set Saturation
        String saturationStr = mPreferences.getString(
                CameraSettings.KEY_SATURATION,
                mActivity.getString(R.string.pref_camera_saturation_default));
        int saturation = Integer.parseInt(saturationStr);
        Log.v(TAG, "Saturation value =" + saturation);
        if((0 <= saturation) && (saturation <= mParameters.getMaxSaturation())){
            mParameters.setSaturation(saturation);
        }
        // Set contrast parameter.
        String contrastStr = mPreferences.getString(
                CameraSettings.KEY_CONTRAST,
                mActivity.getString(R.string.pref_camera_contrast_default));
        int contrast = Integer.parseInt(contrastStr);
        Log.v(TAG, "Contrast value =" +contrast);
        if((0 <= contrast) && (contrast <= mParameters.getMaxContrast())){
            mParameters.setContrast(contrast);
        }
        // Set sharpness parameter
        String sharpnessStr = mPreferences.getString(
                CameraSettings.KEY_SHARPNESS,
                mActivity.getString(R.string.pref_camera_sharpness_default));
        int sharpness = Integer.parseInt(sharpnessStr) *
                (mParameters.getMaxSharpness()/MAX_SHARPNESS_LEVEL);
        Log.v(TAG, "Sharpness value =" + sharpness);
        if((0 <= sharpness) && (sharpness <= mParameters.getMaxSharpness())){
            mParameters.setSharpness(sharpness);
        }
        // Set Face Recognition
        String faceRC = mPreferences.getString(
                CameraSettings.KEY_FACE_RECOGNITION,
                mActivity.getString(R.string.pref_camera_facerc_default));
        Log.v(TAG, "Face Recognition value = " + faceRC);
        if (CameraUtil.isSupported(faceRC,
                CameraSettings.getSupportedFaceRecognitionModes(mParameters))) {
            mParameters.set(CameraSettings.KEY_QC_FACE_RECOGNITION, faceRC);
        }
        // Set AE Bracketing
        String aeBracketing = mPreferences.getString(
                CameraSettings.KEY_AE_BRACKET_HDR,
                mActivity.getString(R.string.pref_camera_ae_bracket_hdr_default));
        Log.v(TAG, "AE Bracketing value =" + aeBracketing);
        if (CameraUtil.isSupported(aeBracketing,
                CameraSettings.getSupportedAEBracketingModes(mParameters))) {
            mParameters.set(CameraSettings.KEY_QC_AE_BRACKETING, aeBracketing);
        }

        // Set CDS
        String cds = mPreferences.getString(
                CameraSettings.KEY_CDS_MODE,
                mActivity.getString(R.string.pref_camera_cds_default));
        if ((mPrevSavedCDS == null) && (cds != null)) {
            mPrevSavedCDS = cds;
        }
        if (CameraUtil.isSupported(cds,
                CameraSettings.getSupportedCDSModes(mParameters))) {
            mParameters.set(CameraSettings.KEY_QC_CDS_MODE, cds);
        }

        // Set TNR
        String tnr = mPreferences.getString(
                CameraSettings.KEY_TNR_MODE,
                mActivity.getString(R.string.pref_camera_tnr_default));
        if (CameraUtil.isSupported(tnr,
                CameraSettings.getSupportedTNRModes(mParameters))) {
            if (!tnr.equals(mActivity.getString(R.string.
                    pref_camera_tnr_value_off))) {
                mParameters.set(CameraSettings.KEY_QC_CDS_MODE,
                        mActivity.getString(R.string.pref_camera_cds_value_off));
                mUI.overrideSettings(CameraSettings.KEY_QC_CDS_MODE,
                        mActivity.getString(R.string.pref_camera_cds_value_off));
                if (cds != null) {
                    mPrevSavedCDS = cds;
                }
                isTNREnabled = true;
            } else if (isTNREnabled) {
                mParameters.set(CameraSettings.KEY_QC_CDS_MODE, mPrevSavedCDS);
                mUI.overrideSettings(CameraSettings.KEY_QC_CDS_MODE, mPrevSavedCDS);
                isTNREnabled = false;
            }
            mParameters.set(CameraSettings.KEY_QC_TNR_MODE, tnr);
        }

        // Set hdr mode
        String hdrMode = mPreferences.getString(
                CameraSettings.KEY_HDR_MODE,
                mActivity.getString(R.string.pref_camera_hdr_mode_default));
        Log.v(TAG, "HDR Mode value =" + hdrMode);
        if (CameraUtil.isSupported(hdrMode,
                CameraSettings.getSupportedHDRModes(mParameters))) {
            mParameters.set(CameraSettings.KEY_SNAPCAM_HDR_MODE, hdrMode);
        }

        // Set hdr need 1x
        String hdrNeed1x = mPreferences.getString(
                CameraSettings.KEY_HDR_NEED_1X,
                mActivity.getString(R.string.pref_camera_hdr_need_1x_default));
        Log.v(TAG, "HDR need 1x value =" + hdrNeed1x);
        if (CameraUtil.isSupported(hdrNeed1x,
                CameraSettings.getSupportedHDRNeed1x(mParameters))) {
            mParameters.set(CameraSettings.KEY_SNAPCAM_HDR_NEED_1X, hdrNeed1x);
        }

        // Set Advanced features.
        String advancedFeature = mPreferences.getString(
                CameraSettings.KEY_ADVANCED_FEATURES,
                mActivity.getString(R.string.pref_camera_advanced_feature_default));
        Log.e(TAG, " advancedFeature value =" + advancedFeature);

        mRefocus = false;
        if(advancedFeature != null) {
             String ubiFocusOff = mActivity.getString(R.string.
                 pref_camera_advanced_feature_value_ubifocus_off);
             String chromaFlashOff = mActivity.getString(R.string.
                 pref_camera_advanced_feature_value_chromaflash_off);
             String optiZoomOff = mActivity.getString(R.string.
                 pref_camera_advanced_feature_value_optizoom_off);
             String reFocusOff = mActivity.getString(R.string.
                 pref_camera_advanced_feature_value_refocus_off);
             String fssrOff = mActivity.getString(R.string.
                 pref_camera_advanced_feature_value_FSSR_off);
             String truePortraitOff = mActivity.getString(R.string.
                 pref_camera_advanced_feature_value_trueportrait_off);
             String multiTouchFocusOff = mActivity.getString(R.string.
                 pref_camera_advanced_feature_value_multi_touch_focus_off);

             if (advancedFeature.equals(mActivity.getString(R.string.
                 pref_camera_advanced_feature_value_ubifocus_on))) {
                 qcomUpdateAdvancedFeatures(advancedFeature,
                                           chromaFlashOff,
                                           reFocusOff,
                                           optiZoomOff,
                                           fssrOff,
                                           truePortraitOff,
                                           multiTouchFocusOff);
            } else if (advancedFeature.equals(mActivity.getString(R.string.
                 pref_camera_advanced_feature_value_chromaflash_on))) {
                 qcomUpdateAdvancedFeatures(ubiFocusOff,
                                           advancedFeature,
                                           reFocusOff,
                                           optiZoomOff,
                                           fssrOff,
                                           truePortraitOff,
                                           multiTouchFocusOff);
            } else if (advancedFeature.equals(mActivity.getString(R.string.
                 pref_camera_advanced_feature_value_refocus_on))) {
                 qcomUpdateAdvancedFeatures(ubiFocusOff,
                                           chromaFlashOff,
                                           advancedFeature,
                                           optiZoomOff,
                                           fssrOff,
                                           truePortraitOff,
                                           multiTouchFocusOff);
                 mRefocus = true;
            } else if (advancedFeature.equals(mActivity.getString(R.string.
                pref_camera_advanced_feature_value_optizoom_on))) {
                qcomUpdateAdvancedFeatures(ubiFocusOff,
                                           chromaFlashOff,
                                           reFocusOff,
                                           advancedFeature,
                                           fssrOff,
                                           truePortraitOff,
                                           multiTouchFocusOff);
            } else if (advancedFeature.equals(mActivity.getString(R.string.
                pref_camera_advanced_feature_value_FSSR_on))) {
                 qcomUpdateAdvancedFeatures(ubiFocusOff,
                                           chromaFlashOff,
                                           reFocusOff,
                                           optiZoomOff,
                                           advancedFeature,
                                           truePortraitOff,
                                           multiTouchFocusOff);
            } else if (advancedFeature.equals(mActivity.getString(R.string.
                pref_camera_advanced_feature_value_trueportrait_on))) {
                qcomUpdateAdvancedFeatures(ubiFocusOff,
                                           chromaFlashOff,
                                           reFocusOff,
                                           optiZoomOff,
                                           fssrOff,
                                           advancedFeature,
                                           multiTouchFocusOff);
            } else if (advancedFeature.equals(mActivity.getString(R.string.
                pref_camera_advanced_feature_value_multi_touch_focus_on))) {
                qcomUpdateAdvancedFeatures(ubiFocusOff,
                                           chromaFlashOff,
                                           reFocusOff,
                                           optiZoomOff,
                                           fssrOff,
                                           truePortraitOff,
                                           advancedFeature);
            } else {
                qcomUpdateAdvancedFeatures(ubiFocusOff,
                                           chromaFlashOff,
                                           reFocusOff,
                                           optiZoomOff,
                                           fssrOff,
                                           truePortraitOff,
                                           multiTouchFocusOff);
            }
        }
        // Set auto exposure parameter.
        String autoExposure = mPreferences.getString(
                CameraSettings.KEY_AUTOEXPOSURE,
                mActivity.getString(R.string.pref_camera_autoexposure_default));
        Log.v(TAG, "autoExposure value =" + autoExposure);
        if (CameraUtil.isSupported(autoExposure, mParameters.getSupportedAutoexposure())) {
            mParameters.setAutoExposure(autoExposure);
        }

        // Set anti banding parameter.
        String antiBanding = mPreferences.getString(
                 CameraSettings.KEY_ANTIBANDING,
                 mActivity.getString(R.string.pref_camera_antibanding_default));
        Log.v(TAG, "antiBanding value =" + antiBanding);
        if (CameraUtil.isSupported(antiBanding, mParameters.getSupportedAntibanding())) {
            mParameters.setAntibanding(antiBanding);
        }

        String zsl = mPreferences.getString(CameraSettings.KEY_ZSL,
                                  mActivity.getString(R.string.pref_camera_zsl_default));
        String auto_hdr = mPreferences.getString(CameraSettings.KEY_AUTO_HDR,
                                       mActivity.getString(R.string.pref_camera_hdr_default));
        if (CameraUtil.isAutoHDRSupported(mParameters)) {
            mParameters.setAutoHDRMode(auto_hdr);
            if (auto_hdr.equals("enable")) {
                mActivity.runOnUiThread(new Runnable() {
                    public void run() {
                        if (mDrawAutoHDR != null) {
                            mDrawAutoHDR.setVisibility(View.VISIBLE);
                        }
                    }
                });
                mParameters.setSceneMode("asd");
                mCameraDevice.setMetadataCb(mMetaDataCallback);
            }
            else {
                mAutoHdrEnable = false;
                mActivity.runOnUiThread( new Runnable() {
                    public void run () {
                        if (mDrawAutoHDR != null) {
                            mDrawAutoHDR.setVisibility (View.INVISIBLE);
                        }
                    }
                });
            }
        }
        mParameters.setZSLMode(zsl);
        if(zsl.equals("on")) {
            //Switch on ZSL Camera mode
            mSnapshotMode = CameraInfo.CAMERA_SUPPORT_MODE_ZSL;
            mParameters.setCameraMode(1);
            mFocusManager.setZslEnable(true);

            //Raw picture format is not supported under ZSL mode
            mParameters.set(KEY_PICTURE_FORMAT, PIXEL_FORMAT_JPEG);

            //Try to set CAF for ZSL
            if(CameraUtil.isSupported(Parameters.FOCUS_MODE_CONTINUOUS_PICTURE,
                    mParameters.getSupportedFocusModes()) && !mFocusManager.isTouch()) {
                mFocusManager.overrideFocusMode(Parameters.FOCUS_MODE_CONTINUOUS_PICTURE);
                mParameters.setFocusMode(Parameters.FOCUS_MODE_CONTINUOUS_PICTURE);
            } else if (mFocusManager.isTouch()) {
                mFocusManager.overrideFocusMode(null);
                mParameters.setFocusMode(mFocusManager.getFocusMode());
            } else {
                // If not supported use the current mode
                mFocusManager.overrideFocusMode(mFocusManager.getFocusMode());
            }

            if (!pictureFormat.equals(PIXEL_FORMAT_JPEG)) {
                mActivity.runOnUiThread(new Runnable() {
                    public void run() {
                        RotateTextToast.makeText(mActivity, R.string.error_app_unsupported_raw,
                                Toast.LENGTH_SHORT).show();
                    }
                });
            }
        } else if(zsl.equals("off")) {
            mSnapshotMode = CameraInfo.CAMERA_SUPPORT_MODE_NONZSL;
            mParameters.setCameraMode(0);
            mFocusManager.setZslEnable(false);
            if ((mManual3AEnabled & MANUAL_FOCUS) == 0) {
                mFocusManager.overrideFocusMode(null);
                mParameters.setFocusMode(mFocusManager.getFocusMode());
            }
        }
        // Set face detetction parameter.
        String faceDetection = mPreferences.getString(
            CameraSettings.KEY_FACE_DETECTION,
            mActivity.getString(R.string.pref_camera_facedetection_default));

        if (CameraUtil.isSupported(faceDetection, mParameters.getSupportedFaceDetectionModes())) {
            mParameters.setFaceDetectionMode(faceDetection);
            if(faceDetection.equals("on") && mFaceDetectionEnabled == false) {
                mFaceDetectionEnabled = true;
                startFaceDetection();
            }
            if(faceDetection.equals("off") && mFaceDetectionEnabled == true) {
                stopFaceDetection();
                mFaceDetectionEnabled = false;
            }
        }

        //Set Histogram
        String histogram = mPreferences.getString(
                CameraSettings.KEY_HISTOGRAM,
                mActivity.getString(R.string.pref_camera_histogram_default));
        if (CameraUtil.isSupported(histogram,
            mParameters.getSupportedHistogramModes()) && mCameraDevice != null) {
            // Call for histogram
            if(histogram.equals("enable")) {
                mActivity.runOnUiThread(new Runnable() {
                    public void run() {
                        if(mGraphView != null) {
                            mGraphView.setVisibility(View.VISIBLE);
                            mGraphView.PreviewChanged();
                        }
                    }
                });
                mCameraDevice.setHistogramMode(mStatsCallback);
                mHiston = true;
            } else {
                mHiston = false;
                mActivity.runOnUiThread(new Runnable() {
                    public void run() {
                         if (mGraphView != null)
                             mGraphView.setVisibility(View.INVISIBLE);
                         }
                    });
                mCameraDevice.setHistogramMode(null);
            }
        }

        setFlipValue();

        /* Disable focus if aebracket is ON */
        String aeBracket = mParameters.get(CameraSettings.KEY_QC_AE_BRACKETING);
        if (!aeBracket.equalsIgnoreCase("off")) {
            String fMode = Parameters.FLASH_MODE_OFF;
            mParameters.setFlashMode(fMode);
        }

        updatePowerMode();
    }

    private int estimateJpegFileSize(final Size size, final String quality) {
        int[] ratios = mActivity.getResources().getIntArray(R.array.jpegquality_compression_ratio);
        String[] qualities = mActivity.getResources().getStringArray(
                R.array.pref_camera_jpegquality_entryvalues);
        int ratio = 0;
        for (int i = ratios.length - 1; i >= 0; --i) {
            if (qualities[i].equals(quality)) {
                ratio = ratios[i];
                break;
            }
        }

        if (ratio == 0) {
            return 0;
        } else {
            return size.width * size.height * 3 / ratio;
        }
    }

    private void setFlipValue() {
        // Read Flip mode from adb command
        //value: 0(default) - FLIP_MODE_OFF
        //value: 1 - FLIP_MODE_H
        //value: 2 - FLIP_MODE_V
        //value: 3 - FLIP_MODE_VH
        int preview_flip_value = SystemProperties.getInt("debug.camera.preview.flip", 0);
        int video_flip_value = SystemProperties.getInt("debug.camera.video.flip", 0);
        int picture_flip_value = SystemProperties.getInt("debug.camera.picture.flip", 0);
        int rotation = CameraUtil.getJpegRotation(mCameraId, mOrientation);
        mParameters.setRotation(rotation);
        if (rotation == 90 || rotation == 270) {
            // in case of 90 or 270 degree, V/H flip should reverse
            if (preview_flip_value == 1) {
                preview_flip_value = 2;
            } else if (preview_flip_value == 2) {
                preview_flip_value = 1;
            }
            if (video_flip_value == 1) {
                video_flip_value = 2;
            } else if (video_flip_value == 2) {
                video_flip_value = 1;
            }
            if (picture_flip_value == 1) {
                picture_flip_value = 2;
            } else if (picture_flip_value == 2) {
                picture_flip_value = 1;
            }
        }
        String preview_flip = CameraUtil.getFilpModeString(preview_flip_value);
        String video_flip = CameraUtil.getFilpModeString(video_flip_value);
        String picture_flip = CameraUtil.getFilpModeString(picture_flip_value);
        if(CameraUtil.isSupported(preview_flip, CameraSettings.getSupportedFlipMode(mParameters))){
            mParameters.set(CameraSettings.KEY_QC_PREVIEW_FLIP, preview_flip);
        }
        if(CameraUtil.isSupported(video_flip, CameraSettings.getSupportedFlipMode(mParameters))){
            mParameters.set(CameraSettings.KEY_QC_VIDEO_FLIP, video_flip);
        }
        if(CameraUtil.isSupported(picture_flip, CameraSettings.getSupportedFlipMode(mParameters))){
            mParameters.set(CameraSettings.KEY_QC_SNAPSHOT_PICTURE_FLIP, picture_flip);
        }

        if ((preview_flip_value != 0) || (video_flip_value != 0) || (picture_flip_value != 0)) {
            mIsFlipEnabled = true;
        } else {
            mIsFlipEnabled = false;
        }
    }

    @TargetApi(Build.VERSION_CODES.JELLY_BEAN)
    private void setAutoExposureLockIfSupported() {
        if (mAeLockSupported) {
            mParameters.setAutoExposureLock(mFocusManager.getAeAwbLock());
        }
    }

    @TargetApi(Build.VERSION_CODES.JELLY_BEAN)
    private void setAutoWhiteBalanceLockIfSupported() {
        if (mAwbLockSupported) {
            mParameters.setAutoWhiteBalanceLock(mFocusManager.getAeAwbLock());
        }
    }

    private void setFocusAreasIfSupported() {
        if (mFocusAreaSupported) {
            mParameters.setFocusAreas(mFocusManager.getFocusAreas());
        }
    }

    private void setMeteringAreasIfSupported() {
        if (mMeteringAreaSupported) {
            mParameters.setMeteringAreas(mFocusManager.getMeteringAreas());
        }
    }

    /** This can run on a background thread, so don't do UI updates here.*/
    private boolean updateCameraParametersPreference() {
        setAutoExposureLockIfSupported();
        setAutoWhiteBalanceLockIfSupported();
        setFocusAreasIfSupported();
        setMeteringAreasIfSupported();

        // initialize focus mode
        if ((mManual3AEnabled & MANUAL_FOCUS) == 0) {
            mFocusManager.overrideFocusMode(null);
            mParameters.setFocusMode(mFocusManager.getFocusMode());
        }

        // Set picture size.
        String pictureSize = mPreferences.getString(
                CameraSettings.KEY_PICTURE_SIZE, null);
        if (pictureSize == null) {
            CameraSettings.initialCameraPictureSize(mActivity, mParameters);
        } else {
            Size old_size = mParameters.getPictureSize();
            Log.v(TAG, "old picture_size = " + old_size.width + " x " + old_size.height);
            List<Size> supported = mParameters.getSupportedPictureSizes();
            CameraSettings.setCameraPictureSize(
                    pictureSize, supported, mParameters);
            Size size = mParameters.getPictureSize();
            Log.v(TAG, "new picture_size = " + size.width + " x " + size.height);
            if (old_size != null && size != null) {
                if(!size.equals(old_size) && mCameraState != PREVIEW_STOPPED) {
                    Log.v(TAG, "Picture Size changed. Restart Preview");
                    mRestartPreview = true;
                }
            }
        }
        Size size = mParameters.getPictureSize();

        // Set a preview size that is closest to the viewfinder height and has
        // the right aspect ratio.
        List<Size> sizes = mParameters.getSupportedPreviewSizes();
        Size optimalSize = CameraUtil.getOptimalPreviewSize(mActivity, sizes,
                (double) size.width / size.height);

        //Read Preview Resolution from adb command
        //value: 0(default) - Default value as per snapshot aspect ratio
        //value: 1 - 640x480
        //value: 2 - 720x480
        //value: 3 - 1280x720
        //value: 4 - 1920x1080
        int preview_resolution = SystemProperties.getInt("persist.camera.preview.size", 0);
        switch (preview_resolution) {
            case 1: {
                optimalSize.width = 640;
                optimalSize.height = 480;
                Log.v(TAG, "Preview resolution hardcoded to 640x480");
                break;
            }
            case 2: {
                optimalSize.width = 720;
                optimalSize.height = 480;
                Log.v(TAG, "Preview resolution hardcoded to 720x480");
                break;
            }
            case 3: {
                optimalSize.width = 1280;
                optimalSize.height = 720;
                Log.v(TAG, "Preview resolution hardcoded to 1280x720");
                break;
            }
            case 4: {
                optimalSize.width = 1920;
                optimalSize.height = 1080;
                Log.v(TAG, "Preview resolution hardcoded to 1920x1080");
                break;
            }
            default: {
                Log.v(TAG, "Preview resolution as per Snapshot aspect ratio");
                break;
            }
        }

        Size original = mParameters.getPreviewSize();
        if (!original.equals(optimalSize)) {
            mParameters.setPreviewSize(optimalSize.width, optimalSize.height);

            // Zoom related settings will be changed for different preview
            // sizes, so set and read the parameters to get latest values
            if (mHandler.getLooper() == Looper.myLooper()) {
                // On UI thread only, not when camera starts up
                setupPreview();
            } else {
                mCameraDevice.setParameters(mParameters);
            }
            mParameters = mCameraDevice.getParameters();
            Log.v(TAG, "Preview Size changed. Restart Preview");
            mRestartPreview = true;
        }

        Log.v(TAG, "Preview size is " + optimalSize.width + "x" + optimalSize.height);
        size = mParameters.getPictureSize();

        // Set jpegthumbnail size
        // Set a jpegthumbnail size that is closest to the Picture height and has
        // the right aspect ratio.
        List<Size> supported = mParameters.getSupportedJpegThumbnailSizes();
        optimalSize = CameraUtil.getOptimalJpegThumbnailSize(supported,
                (double) size.width / size.height);
        original = mParameters.getJpegThumbnailSize();
        if (!original.equals(optimalSize)) {
            mParameters.setJpegThumbnailSize(optimalSize.width, optimalSize.height);
        }

        Log.v(TAG, "Thumbnail size is " + optimalSize.width + "x" + optimalSize.height);

        // Since changing scene mode may change supported values, set scene mode
        // first. HDR is a scene mode. To promote it in UI, it is stored in a
        // separate preference.
        String onValue = mActivity.getString(R.string.setting_on_value);
        String hdr = mPreferences.getString(CameraSettings.KEY_CAMERA_HDR,
                mActivity.getString(R.string.pref_camera_hdr_default));
        String hdrPlus = mPreferences.getString(CameraSettings.KEY_CAMERA_HDR_PLUS,
                mActivity.getString(R.string.pref_camera_hdr_plus_default));
        boolean hdrOn = onValue.equals(hdr);
        boolean hdrPlusOn = onValue.equals(hdrPlus);

        boolean doGcamModeSwitch = false;
        if (hdrPlusOn && GcamHelper.hasGcamCapture()) {
            // Kick off mode switch to gcam.
            doGcamModeSwitch = true;
        } else {
            if (hdrOn) {
                mSceneMode = CameraUtil.SCENE_MODE_HDR;
                if (!(Parameters.SCENE_MODE_AUTO).equals(mParameters.getSceneMode())
                    && !(Parameters.SCENE_MODE_HDR).equals(mParameters.getSceneMode())) {
                    mParameters.setSceneMode(Parameters.SCENE_MODE_AUTO);
                    mCameraDevice.setParameters(mParameters);
                    mParameters = mCameraDevice.getParameters();
                }
            } else {
                mSceneMode = mPreferences.getString(
                        CameraSettings.KEY_SCENE_MODE,
                        mActivity.getString(R.string.pref_camera_scenemode_default));
            }
        }

        String refocusOn = mActivity.getString(R.string
                .pref_camera_advanced_feature_value_refocus_on);

        if (CameraUtil.isSupported(mSceneMode, mParameters.getSupportedSceneModes())) {
            if (!mParameters.getSceneMode().equals(mSceneMode)) {
                mParameters.setSceneMode(mSceneMode);

                // Setting scene mode will change the settings of flash mode,
                // white balance, and focus mode. Here we read back the
                // parameters, so we can know those settings.
                mCameraDevice.setParameters(mParameters);
                mParameters = mCameraDevice.getParameters();
            }
        } else {
            if (refocusOn.equals(mSceneMode)) {
                try {
                    mUI.setPreference(CameraSettings.KEY_ADVANCED_FEATURES, refocusOn);
                } catch (NullPointerException e) {
                }
            } else {
                mSceneMode = mParameters.getSceneMode();
                if (mSceneMode == null) {
                    mSceneMode = Parameters.SCENE_MODE_AUTO;
                }
            }
        }

        // Set JPEG quality.
        int jpegQuality = CameraProfile.getJpegEncodingQualityParameter(mCameraId,
                CameraProfile.QUALITY_HIGH);
        mParameters.setJpegQuality(jpegQuality);

        // For the following settings, we need to check if the settings are
        // still supported by latest driver, if not, ignore the settings.

        // Set exposure compensation
        int value = CameraSettings.readExposure(mPreferences);
        int max = mParameters.getMaxExposureCompensation();
        int min = mParameters.getMinExposureCompensation();
        if (value >= min && value <= max) {
            mParameters.setExposureCompensation(value);
        } else {
            Log.w(TAG, "invalid exposure range: " + value);
        }

        if (Parameters.SCENE_MODE_AUTO.equals(mSceneMode)) {
            // Set flash mode.
            String flashMode = mPreferences.getString(
                    CameraSettings.KEY_FLASH_MODE,
                    mActivity.getString(R.string.pref_camera_flashmode_default));
            List<String> supportedFlash = mParameters.getSupportedFlashModes();
            if (CameraUtil.isSupported(flashMode, supportedFlash)) {
                mParameters.setFlashMode(flashMode);
            } else {
                flashMode = mParameters.getFlashMode();
                if (flashMode == null) {
                    flashMode = mActivity.getString(
                            R.string.pref_camera_flashmode_no_flash);
                }
            }

            // Set white balance parameter.
            if ((mManual3AEnabled & MANUAL_WB) == 0) {
                String whiteBalance = mPreferences.getString(
                        CameraSettings.KEY_WHITE_BALANCE,
                        mActivity.getString(R.string.pref_camera_whitebalance_default));
                if (CameraUtil.isSupported(whiteBalance,
                        mParameters.getSupportedWhiteBalance())) {
                    mParameters.setWhiteBalance(whiteBalance);
                } else {
                    whiteBalance = mParameters.getWhiteBalance();
                    if (whiteBalance == null) {
                        whiteBalance = Parameters.WHITE_BALANCE_AUTO;
                    }
                }
            }

            // Set focus mode.
            if ((mManual3AEnabled & MANUAL_FOCUS) == 0) {
                mFocusManager.overrideFocusMode(null);
                mParameters.setFocusMode(mFocusManager.getFocusMode());
            }
        } else {
            mFocusManager.overrideFocusMode(mParameters.getFocusMode());
            if (hdrOn)
                mParameters.setFlashMode(Parameters.FLASH_MODE_OFF);
            else {
                mParameters.setFlashMode(Parameters.FLASH_MODE_AUTO);
            }
            if (CameraUtil.isSupported(Parameters.WHITE_BALANCE_AUTO,
                    mParameters.getSupportedWhiteBalance())) {
                mParameters.setWhiteBalance(Parameters.WHITE_BALANCE_AUTO);
            }
        }

        if (mContinuousFocusSupported && ApiHelper.HAS_AUTO_FOCUS_MOVE_CALLBACK) {
            updateAutoFocusMoveCallback();
        }

        String makeupParamValue = mPreferences.getString(CameraSettings.KEY_TS_MAKEUP_UILABLE,
                mActivity.getString(R.string.pref_camera_tsmakeup_default));
        mParameters.set(CameraSettings.KEY_TS_MAKEUP_PARAM, makeupParamValue);
        Log.v(TAG,"updateCameraParametersPreference(): TSMakeup " + CameraSettings.KEY_TS_MAKEUP_PARAM +" value = " + makeupParamValue);

        if(TsMakeupManager.MAKEUP_ON.equals(makeupParamValue)) {
            String makeupWhitenValue = mPreferences.getString(CameraSettings.KEY_TS_MAKEUP_LEVEL_WHITEN,
                    mActivity.getString(R.string.pref_camera_tsmakeup_level_default));
            String makeupCleanValue = mPreferences.getString(CameraSettings.KEY_TS_MAKEUP_LEVEL_CLEAN,
                    mActivity.getString(R.string.pref_camera_tsmakeup_level_default));
            mParameters.set(CameraSettings.KEY_TS_MAKEUP_PARAM_WHITEN, makeupWhitenValue);
            mParameters.set(CameraSettings.KEY_TS_MAKEUP_PARAM_CLEAN, makeupCleanValue);
        }

        //QCom related parameters updated here.
        qcomUpdateCameraParametersPreference();
        return doGcamModeSwitch;
    }

    @TargetApi(Build.VERSION_CODES.JELLY_BEAN)
    private void updateAutoFocusMoveCallback() {
        if (mParameters.getFocusMode().equals(CameraUtil.FOCUS_MODE_CONTINUOUS_PICTURE)) {
            mCameraDevice.setAutoFocusMoveCallback(mHandler,
                    (CameraAFMoveCallback) mAutoFocusMoveCallback);
        } else {
            mCameraDevice.setAutoFocusMoveCallback(null, null);
        }
    }

    // We separate the parameters into several subsets, so we can update only
    // the subsets actually need updating. The PREFERENCE set needs extra
    // locking because the preference can be changed from GLThread as well.
    private void setCameraParameters(int updateSet) {
        if (mCameraDevice == null) {
            return;
        }
        synchronized (mCameraDevice) {
            boolean doModeSwitch = false;

            if ((updateSet & UPDATE_PARAM_INITIALIZE) != 0) {
                updateCameraParametersInitialize();
            }

            if ((updateSet & UPDATE_PARAM_ZOOM) != 0) {
                updateCameraParametersZoom();
            }

            if ((updateSet & UPDATE_PARAM_PREFERENCE) != 0) {
                doModeSwitch = updateCameraParametersPreference();
            }

            mCameraDevice.setParameters(mParameters);

            // Switch to gcam module if HDR+ was selected
            if (doModeSwitch && !mIsImageCaptureIntent) {
                mHandler.sendEmptyMessage(SWITCH_TO_GCAM_MODULE);
            }
        }
    }

    // If the Camera is idle, update the parameters immediately, otherwise
    // accumulate them in mUpdateSet and update later.
    private void setCameraParametersWhenIdle(int additionalUpdateSet) {
        mUpdateSet |= additionalUpdateSet;
        if (mCameraDevice == null) {
            // We will update all the parameters when we open the device, so
            // we don't need to do anything now.
            mUpdateSet = 0;
            return;
        } else if (isCameraIdle()) {
            setCameraParameters(mUpdateSet);
             if(mRestartPreview && mCameraState != PREVIEW_STOPPED) {
                Log.v(TAG, "Restarting Preview...");
                stopPreview();
                resizeForPreviewAspectRatio();
                startPreview();
                setCameraState(IDLE);
            }
            mRestartPreview = false;
            updateCameraSettings();
            mUpdateSet = 0;
        } else {
            if (!mHandler.hasMessages(SET_CAMERA_PARAMETERS_WHEN_IDLE)) {
                mHandler.sendEmptyMessageDelayed(
                        SET_CAMERA_PARAMETERS_WHEN_IDLE, 1000);
            }
        }
    }

    @Override
    public boolean isCameraIdle() {
        return (mCameraState == IDLE) ||
                (mCameraState == PREVIEW_STOPPED) ||
                ((mFocusManager != null) && mFocusManager.isFocusCompleted()
                        && (mCameraState != SWITCHING_CAMERA));
    }

    @Override
    public boolean isImageCaptureIntent() {
        String action = mActivity.getIntent().getAction();
        return (MediaStore.ACTION_IMAGE_CAPTURE.equals(action)
                || CameraActivity.ACTION_IMAGE_CAPTURE_SECURE.equals(action));
    }

    private void setupCaptureParams() {
        Bundle myExtras = mActivity.getIntent().getExtras();
        if (myExtras != null) {
            mSaveUri = (Uri) myExtras.getParcelable(MediaStore.EXTRA_OUTPUT);
            mCropValue = myExtras.getString("crop");
        }
    }

    private void UpdateManualFocusSettings() {
        //dismiss all popups first, because we need to show edit dialog
        mUI.collapseCameraControls();
        final AlertDialog.Builder alert = new AlertDialog.Builder(mActivity);
        LinearLayout linear = new LinearLayout(mActivity);
        linear.setOrientation(1);
        alert.setTitle("Manual Focus Settings");
        alert.setNegativeButton("Cancel",new DialogInterface.OnClickListener()
        {
            public void onClick(DialogInterface dialog,int id)
            {
                dialog.cancel();
            }
        });
        final TextView focusPositionText = new TextView(mActivity);
        String scaleMode = mActivity.getString(
                R.string.pref_camera_manual_focus_value_scale_mode);
        String diopterMode = mActivity.getString(
                R.string.pref_camera_manual_focus_value_diopter_mode);
        String manualFocusMode = mPreferences.getString(
                CameraSettings.KEY_MANUAL_FOCUS,
                mActivity.getString(R.string.pref_camera_manual_focus_default));

        Log.v(TAG, "manualFocusMode selected = " + manualFocusMode);
        if (manualFocusMode.equals(scaleMode)) {
            final SeekBar focusbar = new SeekBar(mActivity);
            final int minFocusPos = mParameters.getInt(CameraSettings.KEY_MIN_FOCUS_SCALE);
            final int maxFocusPos = mParameters.getInt(CameraSettings.KEY_MAX_FOCUS_SCALE);
            //update mparameters to fetch latest focus position
            mParameters = mCameraDevice.getParameters();
            final int CurFocusPos = mParameters.getInt(CameraSettings.KEY_MANUAL_FOCUS_SCALE);
            focusbar.setProgress(CurFocusPos);
            focusPositionText.setText("Current focus position is " + CurFocusPos);

            alert.setMessage("Enter focus position in the range of " + minFocusPos
                    + " to " + maxFocusPos);

            focusbar.setOnSeekBarChangeListener(new OnSeekBarChangeListener() {
                @Override
                public void onStopTrackingTouch(SeekBar seekBar) {
                }

                @Override
                public void onStartTrackingTouch(SeekBar seekBar) {
                }

                @Override
                public void onProgressChanged(SeekBar seekBar, int progress,boolean fromUser) {
                    focusPositionText.setText("Current focus position is " + progress);
                }
            });
            linear.addView(focusbar);
            linear.addView(focusPositionText);
            alert.setView(linear);
            alert.setPositiveButton("Ok",new DialogInterface.OnClickListener()
            {
                public void onClick(DialogInterface dialog,int id)
                {
                    int focusPos = focusbar.getProgress();
                    Log.v(TAG, "Setting focus position : " + focusPos);
                    mManual3AEnabled |= MANUAL_FOCUS;
                    mParameters.setFocusMode(Parameters.FOCUS_MODE_MANUAL_POSITION);
                    mParameters.set(CameraSettings.KEY_MANUAL_FOCUS_TYPE, 2); // 2 for scale mode
                    mParameters.set(CameraSettings.KEY_MANUAL_FOCUS_POSITION, focusPos);
                    updateCommonManual3ASettings();
                    onSharedPreferenceChanged();
                }
            });
            alert.show();
        } else if (manualFocusMode.equals(diopterMode)) {
            String minFocusStr = mParameters.get(CameraSettings.KEY_MIN_FOCUS_DIOPTER);
            String maxFocusStr = mParameters.get(CameraSettings.KEY_MAX_FOCUS_DIOPTER);
            final double minFocusPos = Double.parseDouble(minFocusStr);
            final double maxFocusPos = Double.parseDouble(maxFocusStr);
            final EditText input = new EditText(mActivity);
            int floatType = InputType.TYPE_NUMBER_FLAG_DECIMAL | InputType.TYPE_CLASS_NUMBER;
            input.setInputType(floatType);
            alert.setMessage("Enter focus position in the range of " + minFocusPos
                    + " to " + maxFocusPos);
            //update mparameters to fetch latest focus position
            mParameters = mCameraDevice.getParameters();
            final String CurFocusPos = mParameters.get(CameraSettings.KEY_MANUAL_FOCUS_DIOPTER);
            focusPositionText.setText("Current focus position is " + CurFocusPos);
            linear.addView(input);
            linear.addView(focusPositionText);
            alert.setView(linear);
            alert.setPositiveButton("Ok",new DialogInterface.OnClickListener()
            {
                public void onClick(DialogInterface dialog,int id)
                {
                    double focuspos = 0;
                    String focusStr = input.getText().toString();
                    if (focusStr.length() > 0) {
                        focuspos = Double.parseDouble(focusStr);
                    } else {
                        RotateTextToast.makeText(mActivity, "Invalid focus position",
                                Toast.LENGTH_SHORT).show();
                        return;
                    }
                    if (focuspos >= minFocusPos && focuspos <= maxFocusPos) {
                        Log.v(TAG, "Setting focus position : " + focusStr);
                        mManual3AEnabled |= MANUAL_FOCUS;
                        mParameters.setFocusMode(Parameters.FOCUS_MODE_MANUAL_POSITION);
                        //focus type 3 is diopter mode
                        mParameters.set(CameraSettings.KEY_MANUAL_FOCUS_TYPE, 3);
                        mParameters.set(CameraSettings.KEY_MANUAL_FOCUS_POSITION, focusStr);
                        updateCommonManual3ASettings();
                        onSharedPreferenceChanged();
                    } else {
                        RotateTextToast.makeText(mActivity, "Invalid focus position",
                                Toast.LENGTH_SHORT).show();
                    }
                }
            });
            alert.show();
        } else {
            mManual3AEnabled &= ~MANUAL_FOCUS;
            mParameters.setFocusMode(mFocusManager.getFocusMode());
            mUI.overrideSettings(CameraSettings.KEY_FOCUS_MODE, null);
            updateCommonManual3ASettings();
            onSharedPreferenceChanged();
        }
    }

    private void UpdateManualWBSettings() {
        //dismiss all popups first, because we need to show edit dialog
        mUI.collapseCameraControls();
        final AlertDialog.Builder alert = new AlertDialog.Builder(mActivity);
        LinearLayout linear = new LinearLayout(mActivity);
        linear.setOrientation(1);
        alert.setTitle("Manual White Balance Settings");
        alert.setNegativeButton("Cancel",new DialogInterface.OnClickListener()
        {
            public void onClick(DialogInterface dialog,int id)
            {
                dialog.cancel();
            }
        });

        String cctMode = mActivity.getString(
                R.string.pref_camera_manual_wb_value_color_temperature);
        String rgbGainMode = mActivity.getString(
                R.string.pref_camera_manual_wb_value_rbgb_gains);
        String manualWBMode = mPreferences.getString(
                CameraSettings.KEY_MANUAL_WB,
                mActivity.getString(R.string.pref_camera_manual_wb_default));
        final String wbPref = mPreferences.getString(
                CameraSettings.KEY_WHITE_BALANCE,
                mActivity.getString(R.string.pref_camera_whitebalance_default));
        Log.v(TAG, "manualWBMode selected = " + manualWBMode);
        if (manualWBMode.equals(cctMode)) {
            final TextView CCTtext = new TextView(mActivity);
            final EditText CCTinput = new EditText(mActivity);
            CCTinput.setInputType(InputType.TYPE_CLASS_NUMBER);
            final int minCCT = mParameters.getInt(CameraSettings.KEY_MIN_WB_CCT);
            final int maxCCT = mParameters.getInt(CameraSettings.KEY_MAX_WB_CCT);

            //refresh camera parameters to get latest CCT value
            mParameters = mCameraDevice.getParameters();
            String currentCCT = mParameters.get(CameraSettings.KEY_MANUAL_WB_CCT);
            if (currentCCT != null) {
                CCTtext.setText("Current CCT is " + currentCCT);
            }
            alert.setMessage("Enter CCT value in the range of " + minCCT+ " to " + maxCCT);
            linear.addView(CCTinput);
            linear.addView(CCTtext);
            alert.setView(linear);
            alert.setPositiveButton("Ok",new DialogInterface.OnClickListener()
            {
                public void onClick(DialogInterface dialog,int id)
                {
                    int newCCT = -1;
                    String cct = CCTinput.getText().toString();
                    if (cct.length() > 0) {
                        newCCT = Integer.parseInt(cct);
                    }
                    if (newCCT <= maxCCT && newCCT >= minCCT) {
                        mManual3AEnabled |= MANUAL_WB;
                        Log.v(TAG, "Setting CCT value : " + newCCT);
                        mParameters.setWhiteBalance(CameraSettings.KEY_MANUAL_WHITE_BALANCE);
                        //0 corresponds to manual CCT mode
                        mParameters.set(CameraSettings.KEY_MANUAL_WB_TYPE, 0);
                        mParameters.set(CameraSettings.KEY_MANUAL_WB_VALUE, newCCT);
                        updateCommonManual3ASettings();
                        onSharedPreferenceChanged();
                    } else {
                        RotateTextToast.makeText(mActivity, "Invalid CCT", Toast.LENGTH_SHORT)
                                .show();
                    }
                }
            });
            alert.show();
        } else if (manualWBMode.equals(rgbGainMode)) {
            final TextView RGBtext = new TextView(mActivity);
            final EditText Rinput = new EditText(mActivity);
            Rinput.setHint("Enter R gain here");
            final EditText Ginput = new EditText(mActivity);
            Ginput.setHint("Enter G gain here");
            final EditText Binput = new EditText(mActivity);
            Binput.setHint("Enter B gain here");

            int floatType = InputType.TYPE_NUMBER_FLAG_DECIMAL | InputType.TYPE_CLASS_NUMBER;
            Rinput.setInputType(floatType);
            Ginput.setInputType(floatType);
            Binput.setInputType(floatType);

            String minGainStr = mParameters.get(CameraSettings.KEY_MIN_WB_GAIN);
            final double minGain = Double.parseDouble(minGainStr);
            String maxGainStr = mParameters.get(CameraSettings.KEY_MAX_WB_GAIN);
            final double maxGain = Double.parseDouble(maxGainStr);

            //refresh camera parameters to get latest WB gains
            mParameters = mCameraDevice.getParameters();
            String currentGains = mParameters.get(CameraSettings.KEY_MANUAL_WB_GAINS);
            if (currentGains != null) {
                RGBtext.setText("Current RGB gains are " + currentGains);
            }

            alert.setMessage("Enter RGB gains in the range of " + minGain
                + " to " + maxGain);
            linear.addView(Rinput);
            linear.addView(Ginput);
            linear.addView(Binput);
            linear.addView(RGBtext);
            alert.setView(linear);
            alert.setPositiveButton("Ok",new DialogInterface.OnClickListener()
            {
                public void onClick(DialogInterface dialog,int id)
                {
                    String Rgain = Rinput.getText().toString();
                    String Ggain = Ginput.getText().toString();
                    String Bgain = Binput.getText().toString();
                    if (Rgain.length() > 0 && Ggain.length() > 0 && Bgain.length() > 0) {
                        double Rgainf = Double.parseDouble(Rgain);
                        double Ggainf = Double.parseDouble(Ggain);
                        double Bgainf = Double.parseDouble(Bgain);
                        String RGBGain = Rgain + "," + Ggain + "," + Bgain;
                        if (Rgainf <= maxGain && Rgainf >= minGain &&
                            Ggainf <= maxGain && Ggainf >= minGain &&
                            Bgainf <= maxGain && Bgainf >= minGain) {
                            Log.v(TAG, "Setting RGB gains : " + RGBGain);
                            mManual3AEnabled |= MANUAL_WB;
                            mParameters.setWhiteBalance(CameraSettings.KEY_MANUAL_WHITE_BALANCE);
                            // 1 corresponds to manual WB gain mode
                            mParameters.set(CameraSettings.KEY_MANUAL_WB_TYPE, 1);
                            mParameters.set(CameraSettings.KEY_MANUAL_WB_VALUE, RGBGain);
                            updateCommonManual3ASettings();
                            onSharedPreferenceChanged();
                        } else {
                            RotateTextToast.makeText(mActivity, "Invalid RGB gains",
                                    Toast.LENGTH_SHORT).show();
                        }
                    } else {
                        RotateTextToast.makeText(mActivity, "Invalid RGB gains",
                                    Toast.LENGTH_SHORT).show();
                    }
                }
            });
            alert.show();
        } else {
            //reset white balance
            mManual3AEnabled &= ~MANUAL_WB;
            mUI.overrideSettings(CameraSettings.KEY_WHITE_BALANCE, null);
            updateCommonManual3ASettings();
            onSharedPreferenceChanged();
        }
    }

    private void UpdateManualExposureSettings() {
        //dismiss all popups first, because we need to show edit dialog
        mUI.collapseCameraControls();
        final AlertDialog.Builder alert = new AlertDialog.Builder(mActivity);
        LinearLayout linear = new LinearLayout(mActivity);
        linear.setOrientation(1);
        final TextView ISOtext = new TextView(mActivity);
        final EditText ISOinput = new EditText(mActivity);
        final TextView ExpTimeText = new TextView(mActivity);
        final EditText ExpTimeInput = new EditText(mActivity);
        ISOinput.setInputType(InputType.TYPE_CLASS_NUMBER);
        int floatType = InputType.TYPE_NUMBER_FLAG_DECIMAL | InputType.TYPE_CLASS_NUMBER;
        ExpTimeInput.setInputType(floatType);
        alert.setTitle("Manual Exposure Settings");
        alert.setNegativeButton("Cancel",new DialogInterface.OnClickListener()
        {
            public void onClick(DialogInterface dialog,int id)
            {
                dialog.cancel();
            }
        });

        mParameters = mCameraDevice.getParameters();
        final int minISO = mParameters.getInt(CameraSettings.KEY_MIN_ISO);
        final int maxISO = mParameters.getInt(CameraSettings.KEY_MAX_ISO);
        String isoMode = mParameters.getISOValue();
        final String isoManual = CameraSettings.KEY_MANUAL_ISO;
        String currentISO = mParameters.get(CameraSettings.KEY_CURRENT_ISO);
        if (currentISO != null) {
            ISOtext.setText("Current ISO is " + currentISO);
        }

        final String minExpTime = mParameters.get(CameraSettings.KEY_MIN_EXPOSURE_TIME);
        final String maxExpTime = mParameters.get(CameraSettings.KEY_MAX_EXPOSURE_TIME);
        String currentExpTime = mParameters.get(CameraSettings.KEY_CURRENT_EXPOSURE_TIME);
        if (currentExpTime != null) {
            ExpTimeText.setText("Current exposure time is " + currentExpTime);
        }

        String isoPriority = mActivity.getString(
                R.string.pref_camera_manual_exp_value_ISO_priority);
        String expTimePriority = mActivity.getString(
                R.string.pref_camera_manual_exp_value_exptime_priority);
        String userSetting = mActivity.getString(
                R.string.pref_camera_manual_exp_value_user_setting);
        String manualExposureMode = mPreferences.getString(
                CameraSettings.KEY_MANUAL_EXPOSURE,
                mActivity.getString(R.string.pref_camera_manual_exp_default));
        Log.v(TAG, "manual Exposure Mode selected = " + manualExposureMode);
        if (manualExposureMode.equals(isoPriority)) {
            alert.setMessage("Enter ISO in the range of " + minISO + " to " + maxISO);
            linear.addView(ISOinput);
            linear.addView(ISOtext);
            alert.setView(linear);
            alert.setPositiveButton("Ok",new DialogInterface.OnClickListener()
            {
                public void onClick(DialogInterface dialog,int id)
                {
                    int newISO = -1;
                    String iso = ISOinput.getText().toString();
                    Log.v(TAG, "string iso length " + iso.length());
                    if (iso.length() > 0) {
                        newISO = Integer.parseInt(iso);
                    }
                    if (newISO <= maxISO && newISO >= minISO) {
                        Log.v(TAG, "Setting ISO : " + newISO);
                        mManual3AEnabled |= MANUAL_EXPOSURE;
                        mParameters.setISOValue(isoManual);
                        mParameters.set(CameraSettings.KEY_CONTINUOUS_ISO, newISO);
                        mParameters.set(CameraSettings.KEY_EXPOSURE_TIME, "0");
                        updateCommonManual3ASettings();
                        onSharedPreferenceChanged();
                    } else {
                        RotateTextToast.makeText(mActivity, "Invalid ISO", Toast.LENGTH_SHORT).show();
                    }
                }
            });
            alert.show();
        } else if (manualExposureMode.equals(expTimePriority)) {
            alert.setMessage("Enter exposure time in the range of " + minExpTime
                + "ms to " + maxExpTime + "ms");
            linear.addView(ExpTimeInput);
            linear.addView(ExpTimeText);
            alert.setView(linear);
            alert.setPositiveButton("Ok",new DialogInterface.OnClickListener()
            {
                public void onClick(DialogInterface dialog,int id)
                {
                    double newExpTime = -1;
                    String expTime = ExpTimeInput.getText().toString();
                    if (expTime.length() > 0) {
                        newExpTime = Double.parseDouble(expTime);
                    }
                    if (newExpTime <= Double.parseDouble(maxExpTime) &&
                        newExpTime >= Double.parseDouble(minExpTime)) {
                        Log.v(TAG, "Setting Exposure time : " + newExpTime);
                        mManual3AEnabled |= MANUAL_EXPOSURE;
                        mParameters.set(CameraSettings.KEY_EXPOSURE_TIME, expTime);
                        mParameters.setISOValue(Parameters.ISO_AUTO);
                        mUI.setPreference(CameraSettings.KEY_ISO, Parameters.ISO_AUTO);
                        mUI.overrideSettings(CameraSettings.KEY_ISO, null);
                        updateCommonManual3ASettings();
                        onSharedPreferenceChanged();
                    } else {
                        RotateTextToast.makeText(mActivity, "Invalid exposure time",
                                Toast.LENGTH_SHORT).show();
                    }
                }
            });
            alert.show();
        } else if (manualExposureMode.equals(userSetting)) {
            alert.setMessage("Full manual mode - Enter both ISO and Exposure Time");
            final TextView ISORangeText = new TextView(mActivity);
            final TextView ExpTimeRangeText = new TextView(mActivity);
            ISORangeText.setText("Enter ISO in the range of " + minISO + " to " + maxISO);
            ExpTimeRangeText.setText("Enter exposure time in the range of " + minExpTime
                    + "ms to " + maxExpTime + "ms");
            linear.addView(ISORangeText);
            linear.addView(ISOinput);
            linear.addView(ISOtext);
            linear.addView(ExpTimeRangeText);
            linear.addView(ExpTimeInput);
            linear.addView(ExpTimeText);
            alert.setView(linear);
            alert.setPositiveButton("Ok",new DialogInterface.OnClickListener()
            {
                public void onClick(DialogInterface dialog,int id)
                {
                    int newISO = -1;
                    String iso = ISOinput.getText().toString();
                    Log.v(TAG, "string iso length " + iso.length());
                    if (iso.length() > 0) {
                        newISO = Integer.parseInt(iso);
                    }
                    double newExpTime = -1;
                    String expTime = ExpTimeInput.getText().toString();
                    if (expTime.length() > 0) {
                        newExpTime = Double.parseDouble(expTime);
                    }
                    if (newISO <= maxISO && newISO >= minISO &&
                        newExpTime <= Double.parseDouble(maxExpTime) &&
                        newExpTime >= Double.parseDouble(minExpTime)) {
                        mManual3AEnabled |= MANUAL_EXPOSURE;
                        Log.v(TAG, "Setting ISO : " + newISO);
                        mParameters.setISOValue(isoManual);
                        mParameters.set(CameraSettings.KEY_CONTINUOUS_ISO, newISO);
                        Log.v(TAG, "Setting Exposure time : " + newExpTime);
                        mParameters.set(CameraSettings.KEY_EXPOSURE_TIME, expTime);
                        updateCommonManual3ASettings();
                        onSharedPreferenceChanged();
                    } else {
                        RotateTextToast.makeText(mActivity, "Invalid input", Toast.LENGTH_SHORT)
                                .show();
                    }
                }
            });
            alert.show();
        } else {
            mManual3AEnabled &= ~MANUAL_EXPOSURE;
            //auto exposure mode - reset both exposure time and ISO
            mParameters.set(CameraSettings.KEY_EXPOSURE_TIME, "0");
            mUI.overrideSettings(CameraSettings.KEY_ISO, null);
            updateCommonManual3ASettings();
            onSharedPreferenceChanged();
        }
    }

    // Return true if the preference has the specified key but not the value.
    private static boolean notSame(ListPreference pref, String key, String value) {
        return (key.equals(pref.getKey()) && !value.equals(pref.getValue()));
    }

    @Override
    public void onSharedPreferenceChanged(ListPreference pref) {
        // ignore the events after "onPause()"
        if (mPaused) return;

        //filter off unsupported settings
        final String settingOff = mActivity.getString(R.string.setting_off_value);
        if (!CameraSettings.isZSLHDRSupported(mParameters)) {
            //HDR internally uses AE-bracketing. Disable both if not supported.
            if (notSame(pref, CameraSettings.KEY_CAMERA_HDR, settingOff) ||
                notSame(pref, CameraSettings.KEY_AE_BRACKET_HDR, settingOff)) {
                mUI.setPreference(CameraSettings.KEY_ZSL,settingOff);
            } else if (notSame(pref,CameraSettings.KEY_ZSL,settingOff)) {
                mUI.setPreference(CameraSettings.KEY_CAMERA_HDR, settingOff);
                mUI.setPreference(CameraSettings.KEY_AE_BRACKET_HDR, settingOff);
            }
        }

        if(CameraSettings.KEY_MANUAL_EXPOSURE.equals(pref.getKey())) {
            UpdateManualExposureSettings();
            return;
        }
        if (CameraSettings.KEY_MANUAL_WB.equals(pref.getKey())) {
            UpdateManualWBSettings();
            return;
        }
        if (CameraSettings.KEY_MANUAL_FOCUS.equals(pref.getKey())) {
            UpdateManualFocusSettings();
            return;
        }

        if (CameraSettings.KEY_CAMERA_SAVEPATH.equals(pref.getKey())) {
            Storage.setSaveSDCard(
                    mPreferences.getString(CameraSettings.KEY_CAMERA_SAVEPATH, "0").equals("1"));
            mActivity.updateStorageSpaceAndHint();
            updateRemainingPhotos();
        }

        //call generic onSharedPreferenceChanged
        onSharedPreferenceChanged();
    }

    @Override
    public void onSharedPreferenceChanged() {
        // ignore the events after "onPause()"
        if (mPaused) return;

        boolean recordLocation = RecordLocationPreference.get(
                mPreferences, mContentResolver);
        mLocationManager.recordLocation(recordLocation);
        if(needRestart()){
            Log.v(TAG, "Restarting Preview... Camera Mode Changed");
            stopPreview();
            startPreview();
            setCameraState(IDLE);
            mRestartPreview = false;
        }
        /* Check if the PhotoUI Menu is initialized or not. This
         * should be initialized during onCameraOpen() which should
         * have been called by now. But for some reason that is not
         * executed till now, then schedule these functionality for
         * later by posting a message to the handler */
        if (mUI.mMenuInitialized) {
            setCameraParametersWhenIdle(UPDATE_PARAM_PREFERENCE);
            mUI.updateOnScreenIndicators(mParameters, mPreferenceGroup,
                mPreferences);
        } else {
            mHandler.sendEmptyMessage(SET_PHOTO_UI_PARAMS);
        }
        resizeForPreviewAspectRatio();
    }

    @Override
    public void onCameraPickerClicked(int cameraId) {
        if (mPaused || mPendingSwitchCameraId != -1) return;

        mPendingSwitchCameraId = cameraId;

        Log.v(TAG, "Start to switch camera. cameraId=" + cameraId);
        // We need to keep a preview frame for the animation before
        // releasing the camera. This will trigger onPreviewTextureCopied.
        //TODO: Need to animate the camera switch
        switchCamera();
    }

    // Preview texture has been copied. Now camera can be released and the
    // animation can be started.
    @Override
    public void onPreviewTextureCopied() {
        mHandler.sendEmptyMessage(SWITCH_CAMERA);
    }

    @Override
    public void onCaptureTextureCopied() {
    }

    @Override
    public void onUserInteraction() {
        if (!mActivity.isFinishing()) keepScreenOnAwhile();
    }

    private void resetScreenOn() {
        mHandler.removeMessages(CLEAR_SCREEN_DELAY);
        mActivity.getWindow().clearFlags(WindowManager.LayoutParams.FLAG_KEEP_SCREEN_ON);
    }

    private void keepScreenOnAwhile() {
        mHandler.removeMessages(CLEAR_SCREEN_DELAY);
        mActivity.getWindow().addFlags(WindowManager.LayoutParams.FLAG_KEEP_SCREEN_ON);
        mHandler.sendEmptyMessageDelayed(CLEAR_SCREEN_DELAY, SCREEN_DELAY);
    }

    @Override
    public void onOverriddenPreferencesClicked() {
        if (mPaused) return;
        mUI.showPreferencesToast();
    }

    private void showTapToFocusToast() {
        // TODO: Use a toast?
        new RotateTextToast(mActivity, R.string.tap_to_focus, 0).show();
        // Clear the preference.
        Editor editor = mPreferences.edit();
        editor.putBoolean(CameraSettings.KEY_CAMERA_FIRST_USE_HINT_SHOWN, false);
        editor.apply();
    }

    private void initializeCapabilities() {
        mFocusAreaSupported = CameraUtil.isFocusAreaSupported(mInitialParams);
        mMeteringAreaSupported = CameraUtil.isMeteringAreaSupported(mInitialParams);
        mAeLockSupported = CameraUtil.isAutoExposureLockSupported(mInitialParams);
        mAwbLockSupported = CameraUtil.isAutoWhiteBalanceLockSupported(mInitialParams);
        mContinuousFocusSupported = mInitialParams.getSupportedFocusModes().contains(
                CameraUtil.FOCUS_MODE_CONTINUOUS_PICTURE);
    }

    @Override
    public void onCountDownFinished() {
        mSnapshotOnIdle = false;
        mFocusManager.doSnap();
        mFocusManager.onShutterUp();
        mUI.overrideSettings(CameraSettings.KEY_ZSL, null);
    }

    @Override
    public void onShowSwitcherPopup() {
        mUI.onShowSwitcherPopup();
    }

    @Override
    public int onZoomChanged(int index) {
        // Not useful to change zoom value when the activity is paused.
        if (mPaused) return index;
        mZoomValue = index;
        if (mParameters == null || mCameraDevice == null) return index;
        // Set zoom parameters asynchronously
        synchronized (mCameraDevice) {
            mParameters.setZoom(mZoomValue);
            mCameraDevice.setParameters(mParameters);
            Parameters p = mCameraDevice.getParameters();
            if (p != null) return p.getZoom();
        }
        return index;
    }

    @Override
    public int getCameraState() {
        return mCameraState;
    }

    @Override
    public void onQueueStatus(boolean full) {
        mUI.enableShutter(!full);
    }

    @Override
    public void onMediaSaveServiceConnected(MediaSaveService s) {
        // We set the listener only when both service and shutterbutton
        // are initialized.
        if (mFirstTimeInitialized) {
            s.setListener(this);
        }
    }

    @Override
    public void onAccuracyChanged(Sensor sensor, int accuracy) {
    }

    @Override
    public void onSensorChanged(SensorEvent event) {
        int type = event.sensor.getType();
        float[] data;
        if (type == Sensor.TYPE_ACCELEROMETER) {
            data = mGData;
        } else if (type == Sensor.TYPE_MAGNETIC_FIELD) {
            data = mMData;
        } else {
            // we should not be here.
            return;
        }
        for (int i = 0; i < 3 ; i++) {
            data[i] = event.values[i];
        }
        float[] orientation = new float[3];
        SensorManager.getRotationMatrix(mR, null, mGData, mMData);
        SensorManager.getOrientation(mR, orientation);
        mHeading = (int) (orientation[0] * 180f / Math.PI) % 360;
        if (mHeading < 0) {
            mHeading += 360;
        }
    }
    @Override
    public void onPreviewFocusChanged(boolean previewFocused) {
        mUI.onPreviewFocusChanged(previewFocused);
    }
    // TODO: Delete this function after old camera code is removed
    @Override
    public void onRestorePreferencesClicked() {}

/*
 * Provide a mapping for Jpeg encoding quality levels
 * from String representation to numeric representation.
 */
    @Override
    public boolean arePreviewControlsVisible() {
        return mUI.arePreviewControlsVisible();
    }

    // For debugging only.
    public void setDebugUri(Uri uri) {
        mDebugUri = uri;
    }

    // For debugging only.
    private void saveToDebugUri(byte[] data) {
        if (mDebugUri != null) {
            OutputStream outputStream = null;
            try {
                outputStream = mContentResolver.openOutputStream(mDebugUri);
                outputStream.write(data);
                outputStream.close();
            } catch (IOException e) {
                Log.e(TAG, "Exception while writing debug jpeg file", e);
            } finally {
                CameraUtil.closeSilently(outputStream);
            }
        }
    }

    public boolean isRefocus() {
        return mLastPhotoTakenWithRefocus;
    }

    private void updatePowerMode() {
        String lpmSupported = mParameters.get("low-power-mode-supported");
        if ((lpmSupported != null) && "true".equals(lpmSupported)) {
            if (!mIsFlipEnabled) {
                mParameters.set("low-power-mode", "enable");
            } else {
                mParameters.set("low-power-mode", "disable");
            }
        }
    }

    @Override
    public void onMakeupLevel(String key, String value) {
        synchronized (mCameraDevice) {
            onMakeupLevelSync(key, value);
        }
    }

    public void onMakeupLevelSync(String key, String value) {
        Log.d(TAG, "PhotoModule.onMakeupLevel(): key is " + key + ", value is " + value);

        if(TextUtils.isEmpty(value)) {
            return;
        }

        String prefValue = TsMakeupManager.MAKEUP_ON;
        if(TsMakeupManager.MAKEUP_OFF.equals(value)) {
            prefValue = TsMakeupManager.MAKEUP_OFF;
        }

        Log.d(TAG, "onMakeupLevel(): prefValue is " + prefValue);
        mParameters.set(CameraSettings.KEY_TS_MAKEUP_PARAM, prefValue);

        if(!TextUtils.isDigitsOnly(value)) {
            if(TsMakeupManager.MAKEUP_NONE.equals(value)) {
                ListPreference pref = mPreferenceGroup.findPreference(CameraSettings.KEY_TS_MAKEUP_LEVEL_WHITEN);
                if(pref != null) {
                    String whitenValue = pref.getValue();
                    if(TextUtils.isEmpty(whitenValue)) {
                        whitenValue = mActivity.getString(R.string.pref_camera_tsmakeup_level_default);
                    }
                    pref.setMakeupSeekBarValue(whitenValue);
                    mParameters.set(CameraSettings.KEY_TS_MAKEUP_PARAM_WHITEN, Integer.parseInt(whitenValue));
                }

                pref = mPreferenceGroup.findPreference(CameraSettings.KEY_TS_MAKEUP_LEVEL_CLEAN);
                if(pref != null) {
                    String cleanValue = pref.getValue();
                    if(TextUtils.isEmpty(cleanValue)) {
                        cleanValue = mActivity.getString(R.string.pref_camera_tsmakeup_level_default);
                    }
                    pref.setMakeupSeekBarValue(cleanValue);
                    mParameters.set(CameraSettings.KEY_TS_MAKEUP_PARAM_CLEAN, Integer.parseInt(cleanValue));
                }
            }
        } else {
            if(CameraSettings.KEY_TS_MAKEUP_LEVEL.equals(key)) {
                if(mParameters != null) {
                    mParameters.set(CameraSettings.KEY_TS_MAKEUP_PARAM_WHITEN, Integer.parseInt(value));
                    mParameters.set(CameraSettings.KEY_TS_MAKEUP_PARAM_CLEAN, Integer.parseInt(value));
                }
                ListPreference pref = mPreferenceGroup.findPreference(CameraSettings.KEY_TS_MAKEUP_LEVEL_WHITEN);
                if(pref != null) {
                    pref.setMakeupSeekBarValue(value);
                }
                pref = mPreferenceGroup.findPreference(CameraSettings.KEY_TS_MAKEUP_LEVEL_CLEAN);
                if(pref != null) {
                    pref.setMakeupSeekBarValue(value);
                }
            } else if(CameraSettings.KEY_TS_MAKEUP_LEVEL_WHITEN.equals(key)) {
                if(mParameters != null) {
                    mParameters.set(CameraSettings.KEY_TS_MAKEUP_PARAM_WHITEN, Integer.parseInt(value));
                }
            } else if(CameraSettings.KEY_TS_MAKEUP_LEVEL_CLEAN.equals(key)) {
                if(mParameters != null) {
                    mParameters.set(CameraSettings.KEY_TS_MAKEUP_PARAM_CLEAN, Integer.parseInt(value));
                }
            }
        }

        mCameraDevice.setParameters(mParameters);
        mParameters = mCameraDevice.getParameters();
    }
}

/* Below is no longer needed, except to get rid of compile error
 * TODO: Remove these
 */
class JpegEncodingQualityMappings {
    private static final String TAG = "JpegEncodingQualityMappings";
    private static final int DEFAULT_QUALITY = 85;
    private static HashMap<String, Integer> mHashMap =
            new HashMap<String, Integer>();

    static {
        mHashMap.put("normal",    CameraProfile.QUALITY_LOW);
        mHashMap.put("fine",      CameraProfile.QUALITY_MEDIUM);
        mHashMap.put("superfine", CameraProfile.QUALITY_HIGH);
    }

    // Retrieve and return the Jpeg encoding quality number
    // for the given quality level.
    public static int getQualityNumber(String jpegQuality) {
        try{
            int qualityPercentile = Integer.parseInt(jpegQuality);
            if(qualityPercentile >= 0 && qualityPercentile <=100)
                return qualityPercentile;
            else
                return DEFAULT_QUALITY;
        } catch(NumberFormatException nfe){
            //chosen quality is not a number, continue
        }
        Integer quality = mHashMap.get(jpegQuality);
        if (quality == null) {
            Log.w(TAG, "Unknown Jpeg quality: " + jpegQuality);
            return DEFAULT_QUALITY;
        }
        return CameraProfile.getJpegEncodingQualityParameter(quality.intValue());
    }
}

class GraphView extends View {
    private Bitmap  mBitmap;
    private Paint   mPaint = new Paint();
    private Paint   mPaintRect = new Paint();
    private Canvas  mCanvas = new Canvas();
    private float   mScale = (float)3;
    private float   mWidth;
    private float   mHeight;
    private PhotoModule mPhotoModule;
    private CameraManager.CameraProxy mGraphCameraDevice;
    private float scaled;
    private static final int STATS_SIZE = 256;
    private static final String TAG = "GraphView";


    public GraphView(Context context, AttributeSet attrs) {
        super(context,attrs);

        mPaint.setFlags(Paint.ANTI_ALIAS_FLAG);
        mPaintRect.setColor(0xFFFFFFFF);
        mPaintRect.setStyle(Paint.Style.FILL);
    }
    @Override
    protected void onSizeChanged(int w, int h, int oldw, int oldh) {
        mBitmap = Bitmap.createBitmap(w, h, Bitmap.Config.RGB_565);
        mCanvas.setBitmap(mBitmap);
        mWidth = w;
        mHeight = h;
        super.onSizeChanged(w, h, oldw, oldh);
    }
    @Override
    protected void onDraw(Canvas canvas) {
        Log.v(TAG, "in Camera.java ondraw");
        if(mPhotoModule == null || !mPhotoModule.mHiston ) {
            Log.e(TAG, "returning as histogram is off ");
            return;
        }

        if (mBitmap != null) {
            final Paint paint = mPaint;
            final Canvas cavas = mCanvas;
            final float border = 5;
            float graphheight = mHeight - (2 * border);
            float graphwidth = mWidth - (2 * border);
            float left,top,right,bottom;
            float bargap = 0.0f;
            float barwidth = graphwidth/STATS_SIZE;

            cavas.drawColor(0xFFAAAAAA);
            paint.setColor(Color.BLACK);

            for (int k = 0; k <= (graphheight /32) ; k++) {
                float y = (float)(32 * k)+ border;
                cavas.drawLine(border, y, graphwidth + border , y, paint);
            }
            for (int j = 0; j <= (graphwidth /32); j++) {
                float x = (float)(32 * j)+ border;
                cavas.drawLine(x, border, x, graphheight + border, paint);
            }
            synchronized(PhotoModule.statsdata) {
                 //Assumption: The first element contains
                //            the maximum value.
                int maxValue = Integer.MIN_VALUE;
                if ( 0 == PhotoModule.statsdata[0] ) {
                    for ( int i = 1 ; i <= STATS_SIZE ; i++ ) {
                         if ( maxValue < PhotoModule.statsdata[i] ) {
                             maxValue = PhotoModule.statsdata[i];
                         }
                    }
                } else {
                    maxValue = PhotoModule.statsdata[0];
                }
                mScale = ( float ) maxValue;
                for(int i=1 ; i<=STATS_SIZE ; i++)  {
                    scaled = (PhotoModule.statsdata[i]/mScale)*STATS_SIZE;
                    if(scaled >= (float)STATS_SIZE)
                        scaled = (float)STATS_SIZE;
                    left = (bargap * (i+1)) + (barwidth * i) + border;
                    top = graphheight + border;
                    right = left + barwidth;
                    bottom = top - scaled;
                    cavas.drawRect(left, top, right, bottom, mPaintRect);
                }
            }
            canvas.drawBitmap(mBitmap, 0, 0, null);
        }
        if (mPhotoModule.mHiston && mPhotoModule!= null) {
            mGraphCameraDevice = mPhotoModule.getCamera();
            if (mGraphCameraDevice != null){
                mGraphCameraDevice.sendHistogramData();
            }
        }
    }
    public void PreviewChanged() {
        invalidate();
    }
    public void setPhotoModuleObject(PhotoModule photoModule) {
        mPhotoModule = photoModule;
    }
}

class DrawAutoHDR extends View{

    private static final String TAG = "AutoHdrView";
    private PhotoModule mPhotoModule;

    public DrawAutoHDR (Context context, AttributeSet attrs) {
        super(context,attrs);
    }

    @Override
    protected void onDraw (Canvas canvas) {
        if (mPhotoModule == null)
            return;
        if (mPhotoModule.mAutoHdrEnable) {
            Paint AutoHDRPaint = new Paint();
            AutoHDRPaint.setColor(Color.WHITE);
            AutoHDRPaint.setAlpha (0);
            canvas.drawPaint(AutoHDRPaint);
            AutoHDRPaint.setStyle(Paint.Style.STROKE);
            AutoHDRPaint.setColor(Color.MAGENTA);
            AutoHDRPaint.setStrokeWidth(1);
            AutoHDRPaint.setTextSize(16);
            AutoHDRPaint.setAlpha (255);
            canvas.drawText("HDR On",200,100,AutoHDRPaint);
        }
        else {
            super.onDraw(canvas);
            return;
        }
    }

    public void AutoHDR () {
        invalidate();
    }

    public void setPhotoModuleObject (PhotoModule photoModule) {
        mPhotoModule = photoModule;
    }
}<|MERGE_RESOLUTION|>--- conflicted
+++ resolved
@@ -1871,20 +1871,11 @@
         int oldOrientation = mOrientation;
         mOrientation = CameraUtil.roundOrientation(orientation, mOrientation);
         if (oldOrientation != mOrientation) {
-<<<<<<< HEAD
-            Log.v(TAG, "onOrientationChanged, update parameters");
-            if (mParameters != null && mCameraDevice != null) {
-                synchronized (mCameraDevice) {
-                    setFlipValue();
-                    updatePowerMode();
-                    mCameraDevice.setParameters(mParameters);
-                }
-=======
             if (mParameters != null && mCameraDevice != null && mCameraState == IDLE) {
                 Log.v(TAG, "onOrientationChanged, update parameters");
                 setFlipValue();
+                updatePowerMode();
                 mCameraDevice.setParameters(mParameters);
->>>>>>> bfdb90d5
             }
             mUI.setOrientation(mOrientation, true);
             if (mGraphView != null) {
