--- conflicted
+++ resolved
@@ -43,11 +43,8 @@
             Environment.getExternalStoragePublicDirectory(Environment.DIRECTORY_DCIM).toString();
 
     public static final String DIRECTORY = DCIM + "/Camera";
-<<<<<<< HEAD
     public static final String RAW_DIRECTORY = DCIM + "/Camera/raw";
-=======
     public static final String JPEG_POSTFIX = ".jpg";
->>>>>>> df2b0819
 
     // Match the code in MediaProvider.computeBucketValues().
     public static final String BUCKET_ID =
@@ -67,14 +64,20 @@
         }
     }
 
-    public static void writeFile(String path, byte[] jpeg, ExifInterface exif) {
-        if (exif != null) {
+    public static void writeFile(String path, byte[] jpeg, ExifInterface exif,
+            String mimeType) {
+        if (exif != null && (mimeType == null ||
+            mimeType.equalsIgnoreCase("jpeg"))) {
             try {
                 exif.writeExif(jpeg, path);
             } catch (Exception e) {
                 Log.e(TAG, "Failed to write data", e);
             }
-        } else {
+        } else if (jpeg != null) {
+            if (!(mimeType.equalsIgnoreCase("jpeg") || mimeType == null)) {
+                 File dir = new File(RAW_DIRECTORY);
+                 dir.mkdirs();
+            }
             writeFile(path, jpeg);
         }
     }
@@ -95,81 +98,31 @@
         }
     }
 
-<<<<<<< HEAD
-    // Save the image and add it to media store.
-    public static Uri addImage(ContentResolver resolver, String title,
-            long date, Location location, int orientation, ExifInterface exif,
-            byte[] jpeg, int width, int height, String pictureFormat) {
-        int jpegLength = 0;
-
-        if (jpeg != null) {
-            jpegLength = jpeg.length;
-        }
-
-        // Save the image.
-        String path = generateFilepath(title, pictureFormat);
-        if (exif != null && (pictureFormat == null ||
-            pictureFormat.equalsIgnoreCase("jpeg"))) {
-            try {
-                exif.writeExif(jpeg, path);
-            } catch (Exception e) {
-                Log.e(TAG, "Failed to write data", e);
-            }
-        } else if (jpeg != null) {
-            if (!(pictureFormat.equalsIgnoreCase("jpeg") || pictureFormat == null)) {
-                 File dir = new File(RAW_DIRECTORY);
-                 dir.mkdirs();
-            }
-            writeFile(path, jpeg);
-        }
-        return addImage(resolver, title, date, location, orientation,
-                jpegLength, path, width, height, pictureFormat);
-=======
-    // Save the image and add it to the MediaStore.
-    public static Uri addImage(ContentResolver resolver, String title, long date,
-            Location location, int orientation, ExifInterface exif, byte[] jpeg, int width,
-            int height) {
-
-        return addImage(resolver, title, date, location, orientation, exif, jpeg, width, height,
-                LocalData.MIME_TYPE_JPEG);
-    }
-
     // Save the image with a given mimeType and add it the MediaStore.
     public static Uri addImage(ContentResolver resolver, String title, long date,
             Location location, int orientation, ExifInterface exif, byte[] jpeg, int width,
             int height, String mimeType) {
 
-        String path = generateFilepath(title);
-        writeFile(path, jpeg, exif);
+        String path = generateFilepath(title, mimeType);
+        writeFile(path, jpeg, exif, mimeType);
         return addImage(resolver, title, date, location, orientation,
                 jpeg.length, path, width, height, mimeType);
->>>>>>> df2b0819
     }
 
     // Get a ContentValues object for the given photo data
     public static ContentValues getContentValuesForData(String title,
             long date, Location location, int orientation, int jpegLength,
-<<<<<<< HEAD
-            String path, int width, int height, String pictureFormat) {
+            String path, int width, int height, String mimeType) {
         // Insert into MediaStore.
         ContentValues values = new ContentValues(9);
         values.put(ImageColumns.TITLE, title);
-        if (pictureFormat.equalsIgnoreCase("jpeg") || pictureFormat == null) {
+        if (mimeType.equalsIgnoreCase("jpeg") || mimeType == null) {
             values.put(ImageColumns.DISPLAY_NAME, title + ".jpg");
         } else {
             values.put(ImageColumns.DISPLAY_NAME, title + ".raw");
         }
         values.put(ImageColumns.DATE_TAKEN, date);
         values.put(ImageColumns.MIME_TYPE, "image/jpeg");
-=======
-            String path, int width, int height, String mimeType) {
-
-        ContentValues values = new ContentValues(11);
-        values.put(ImageColumns.TITLE, title);
-        values.put(ImageColumns.DISPLAY_NAME, title + JPEG_POSTFIX);
-        values.put(ImageColumns.DATE_TAKEN, date);
-        values.put(ImageColumns.MIME_TYPE, mimeType);
->>>>>>> df2b0819
         // Clockwise rotation in degrees. 0, 90, 180, or 270.
         values.put(ImageColumns.ORIENTATION, orientation);
         values.put(ImageColumns.DATA, path);
@@ -201,8 +154,8 @@
     public static void updateImage(Uri imageUri, ContentResolver resolver, String title, long date,
             Location location, int orientation, ExifInterface exif, byte[] jpeg, int width,
             int height, String mimeType) {
-        String path = generateFilepath(title);
-        writeFile(path, jpeg, exif);
+        String path = generateFilepath(title, mimeType);
+        writeFile(path, jpeg, exif, mimeType);
         updateImage(imageUri, resolver, title, date, location, orientation, jpeg.length, path,
                 width, height, mimeType);
     }
