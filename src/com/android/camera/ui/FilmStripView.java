/*
 * Copyright (C) 2013 The Android Open Source Project
 *
 * Licensed under the Apache License, Version 2.0 (the "License");
 * you may not use this file except in compliance with the License.
 * You may obtain a copy of the License at
 *
 *      http://www.apache.org/licenses/LICENSE-2.0
 *
 * Unless required by applicable law or agreed to in writing, software
 * distributed under the License is distributed on an "AS IS" BASIS,
 * WITHOUT WARRANTIES OR CONDITIONS OF ANY KIND, either express or implied.
 * See the License for the specific language governing permissions and
 * limitations under the License.
 */

package com.android.camera.ui;

import android.animation.Animator;
import android.animation.AnimatorSet;
import android.animation.TimeInterpolator;
import android.animation.ValueAnimator;
import android.app.Activity;
import android.content.Context;
import android.content.res.Configuration;
import android.graphics.Canvas;
import android.graphics.Rect;
import android.graphics.RectF;
import android.net.Uri;
import android.os.Handler;
import android.util.AttributeSet;
import android.util.DisplayMetrics;
import android.util.Log;
import android.view.MotionEvent;
import android.view.View;
import android.view.ViewGroup;
import android.view.animation.DecelerateInterpolator;
import android.widget.Scroller;

import com.android.camera.CameraActivity;
import com.android.camera.data.LocalData;
import com.android.camera.ui.FilmStripView.ImageData.PanoramaSupportCallback;
import com.android.camera.ui.FilmstripBottomControls.BottomControlsListener;
import com.android.camera.util.CameraUtil;
import com.android.camera.util.PhotoSphereHelper.PanoramaViewHelper;
import com.android.camera.util.UsageStatistics;
import com.android.camera2.R;

import java.util.Arrays;

public class FilmStripView extends ViewGroup implements BottomControlsListener {
    private static final String TAG = "CAM_FilmStripView";

    private static final int BUFFER_SIZE = 5;
    private static final int GEOMETRY_ADJUST_TIME_MS = 400;
    private static final int SNAP_IN_CENTER_TIME_MS = 600;
    private static final float FLING_COASTING_DURATION_S = 0.05f;
    private static final int ZOOM_ANIMATION_DURATION_MS = 200;
    private static final int CAMERA_PREVIEW_SWIPE_THRESHOLD = 300;
    private static final float FILM_STRIP_SCALE = 0.5f;
    private static final float FULL_SCREEN_SCALE = 1f;

    private static final float TOLERANCE = 0.1f;
    // Only check for intercepting touch events within first 500ms
    private static final int SWIPE_TIME_OUT = 500;
    private static final int DECELERATION_FACTOR = 4;

    private CameraActivity mActivity;
    private FilmStripGestureRecognizer mGestureRecognizer;
    private DataAdapter mDataAdapter;
    private int mViewGap;
    private final Rect mDrawArea = new Rect();

    private final int mCurrentItem = (BUFFER_SIZE - 1) / 2;
    private float mScale;
    private MyController mController;
    private int mCenterX = -1;
    private ViewItem[] mViewItem = new ViewItem[BUFFER_SIZE];

    private Listener mListener;
    private ZoomView mZoomView = null;

    private MotionEvent mDown;
    private boolean mCheckToIntercept = true;
    private View mCameraView;
    private int mSlop;
    private TimeInterpolator mViewAnimInterpolator;

    private FilmstripBottomControls mBottomControls;
    private PanoramaViewHelper mPanoramaViewHelper;
    private long mLastItemId = -1;

    // This is true if and only if the user is scrolling,
    private boolean mIsUserScrolling;
    private int mDataIdOnUserScrolling;
    private ValueAnimator.AnimatorUpdateListener mViewItemUpdateListener;
    private float mOverScaleFactor = 1f;

    private int mLastTotalNumber = 0;

    /**
     * Common interface for all images in the filmstrip.
     */
    public interface ImageData {

        /**
         * Interface that is used to tell the caller whether an image is a photo
         * sphere.
         */
        public static interface PanoramaSupportCallback {
            /**
             * Called then photo sphere info has been loaded.
             *
             * @param isPanorama whether the image is a valid photo sphere
             * @param isPanorama360 whether the photo sphere is a full 360
             *            degree horizontal panorama
             */
            void panoramaInfoAvailable(boolean isPanorama,
                    boolean isPanorama360);
        }

        // View types.
        public static final int VIEW_TYPE_NONE = 0;
        public static final int VIEW_TYPE_STICKY = 1;
        public static final int VIEW_TYPE_REMOVABLE = 2;

        // Actions allowed to be performed on the image data.
        // The actions are defined bit-wise so we can use bit operations like
        // | and &.
        public static final int ACTION_NONE = 0;
        public static final int ACTION_PROMOTE = 1;
        public static final int ACTION_DEMOTE = (1 << 1);
        /**
         * For image data that supports zoom, it should also provide a valid
         * content uri.
         */
        public static final int ACTION_ZOOM = (1 << 2);

        /**
         * SIZE_FULL can be returned by {@link ImageData#getWidth()} and
         * {@link ImageData#getHeight()}. When SIZE_FULL is returned for
         * width/height, it means the the width or height will be disregarded
         * when deciding the view size of this ImageData, just use full screen
         * size.
         */
        public static final int SIZE_FULL = -2;

        /**
         * Returns the width of the image before orientation applied.
         * The final layout of the view returned by
         * {@link DataAdapter#getView(android.app.Activity, int)} will
         * preserve the aspect ratio of
         * {@link com.android.camera.ui.FilmStripView.ImageData#getWidth()} and
         * {@link com.android.camera.ui.FilmStripView.ImageData#getHeight()}.
         */
        public int getWidth();

        /**
         * Returns the height of the image before orientation applied.
         * The final layout of the view returned by
         * {@link DataAdapter#getView(android.app.Activity, int)} will
         * preserve the aspect ratio of
         * {@link com.android.camera.ui.FilmStripView.ImageData#getWidth()} and
         * {@link com.android.camera.ui.FilmStripView.ImageData#getHeight()}.
         */
        public int getHeight();

        /**
         * Returns the orientation of the image.
         */
        public int getOrientation();

        /** Returns the image data type */
        public int getViewType();

        /**
         * Returns the coordinates of this item.
         *
         * @return A 2-element array containing {latitude, longitude}, or null,
         *         if no position is known for this item.
         */
        public double[] getLatLong();

        /**
         * Checks if the UI action is supported.
         *
         * @param action The UI actions to check.
         * @return {@code false} if at least one of the actions is not
         *         supported. {@code true} otherwise.
         */
        public boolean isUIActionSupported(int action);

        /**
         * Gives the data a hint when its view is going to be displayed.
         * {@code FilmStripView} should always call this function before showing
         * its corresponding view every time.
         */
        public void prepare();

        /**
         * Gives the data a hint when its view is going to be removed from the
         * view hierarchy. {@code FilmStripView} should always call this
         * function after its corresponding view is removed from the view
         * hierarchy.
         */
        public void recycle();

        /**
         * Asynchronously checks if the image is a photo sphere. Notified the
         * callback when the results are available.
         */
        public void isPhotoSphere(Context context, PanoramaSupportCallback callback);

        /**
         * If the item is a valid photo sphere panorama, this method will launch
         * the viewer.
         */
        public void viewPhotoSphere(PanoramaViewHelper helper);

        /** Whether this item is a photo. */
        public boolean isPhoto();

        /**
         * Returns the content URI of this data item.
         *
         * @return {@code Uri.EMPTY} if not valid.
         */
        public Uri getContentUri();
    }

    /**
     * An interfaces which defines the interactions between the
     * {@link ImageData} and the {@link FilmStripView}.
     */
    public interface DataAdapter {
        /**
         * An interface which defines the update report used to return to the
         * {@link com.android.camera.ui.FilmStripView.Listener}.
         */
        public interface UpdateReporter {
            /** Checks if the data of dataID is removed. */
            public boolean isDataRemoved(int dataID);

            /** Checks if the data of dataID is updated. */
            public boolean isDataUpdated(int dataID);
        }

        /**
         * An interface which defines the listener for data events over
         * {@link ImageData}. Usually {@link FilmStripView} itself.
         */
        public interface Listener {
            // Called when the whole data loading is done. No any assumption
            // on previous data.
            public void onDataLoaded();

            // Only some of the data is changed. The listener should check
            // if any thing needs to be updated.
            public void onDataUpdated(UpdateReporter reporter);

            public void onDataInserted(int dataID, ImageData data);

            public void onDataRemoved(int dataID, ImageData data);
        }

        /** Returns the total number of image data */
        public int getTotalNumber();

        /**
         * Returns the view to visually present the image data.
         *
         * @param activity The {@link Activity} context to create the view.
         * @param dataID The ID of the image data to be presented.
         * @return The view representing the image data. Null if unavailable or
         *         the {@code dataID} is out of range.
         */
        public View getView(Activity activity, int dataID);

        /**
         * Returns the {@link ImageData} specified by the ID.
         *
         * @param dataID The ID of the {@link ImageData}.
         * @return The specified {@link ImageData}. Null if not available.
         */
        public ImageData getImageData(int dataID);

        /**
         * Suggests the data adapter the maximum possible size of the layout so
         * the {@link DataAdapter} can optimize the view returned for the
         * {@link ImageData}.
         *
         * @param w Maximum width.
         * @param h Maximum height.
         */
        public void suggestViewSizeBound(int w, int h);

        /**
         * Sets the listener for data events over the ImageData.
         *
         * @param listener The listener to use.
         */
        public void setListener(Listener listener);

        /**
         * Returns {@code true} if the view of the data can be moved by swipe
         * gesture when in full-screen.
         *
         * @param dataID The ID of the data.
         * @return {@code true} if the view can be moved, {@code false}
         *         otherwise.
         */
        public boolean canSwipeInFullScreen(int dataID);
    }

    /**
     * An interface which defines the FilmStripView UI action listener.
     */
    public interface Listener {
        /**
         * Callback when the data is promoted.
         *
         * @param dataID The ID of the promoted data.
         */
        public void onDataPromoted(int dataID);

        /**
         * Callback when the data is demoted.
         *
         * @param dataID The ID of the demoted data.
         */
        public void onDataDemoted(int dataID);

        /**
         * The callback when the item enters/leaves full-screen. TODO: Call this
         * function actually.
         *
         * @param dataID The ID of the image data.
         * @param fullScreen {@code true} if the data is entering full-screen.
         *            {@code false} otherwise.
         */
        public void onDataFullScreenChange(int dataID, boolean fullScreen);

        /**
         * Called by {@link reload}.
         */
        public void onReload();

        /**
         * Called by {@link checkCurrentDataCentered} when the
         * data is centered in the film strip.
         *
         * @param dataID the ID of the local data
         */
        public void onCurrentDataCentered(int dataID);

        /**
         * Called by {@link checkCurrentDataCentered} when the
         * data is off centered in the film strip.
         *
         * @param dataID the ID of the local data
         */
        public void onCurrentDataOffCentered(int dataID);

        /**
         * The callback when the item is centered/off-centered.
         *
         * @param dataID The ID of the image data.
         * @param focused {@code true} if the data is focused.
         *            {@code false} otherwise.
         */
        public void onDataFocusChanged(int dataID, boolean focused);

        /**
         * Toggles the visibility of the ActionBar.
         *
         * @param dataID The ID of the image data.
         */
        public void onToggleSystemDecorsVisibility(int dataID);

        /**
         * Sets the visibility of system decors, including action bar and nav bar
         * @param visible The visibility of the system decors
         */
        public void setSystemDecorsVisibility(boolean visible);
    }

    /**
     * An interface which defines the controller of {@link FilmStripView}.
     */
    public interface Controller {
        public boolean isScaling();

        public void scroll(float deltaX);

        public void fling(float velocity);

        public void flingInsideZoomView (float velocityX, float velocityY);

        public void scrollToPosition(int position, int duration, boolean interruptible);

        public boolean goToNextItem();

        public boolean stopScrolling(boolean forced);

        public boolean isScrolling();

        public void goToFirstItem();

        public void goToFilmStrip();

        public void goToFullScreen();

        public void clearSurfaceViews();
    }

    /**
     * A helper class to tract and calculate the view coordination.
     */
    private static class ViewItem {
        private int mDataId;
        /** The position of the left of the view in the whole filmstrip. */
        private int mLeftPosition;
        private View mView;
        private RectF mViewArea;

        private ValueAnimator mTranslationXAnimator;

        /**
         * Constructor.
         *
         * @param id The id of the data from {@link DataAdapter}.
         * @param v The {@code View} representing the data.
         */
        public ViewItem(
                int id, View v, ValueAnimator.AnimatorUpdateListener listener) {
            v.setPivotX(0f);
            v.setPivotY(0f);
            mDataId = id;
            mView = v;
            mLeftPosition = -1;
            mViewArea = new RectF();
            mTranslationXAnimator = new ValueAnimator();
            mTranslationXAnimator.addUpdateListener(listener);
        }

        /** Returns the data id from {@link DataAdapter}. */
        public int getId() {
            return mDataId;
        }

        /** Sets the data id from {@link DataAdapter}. */
        public void setId(int id) {
            mDataId = id;
        }

        /** Sets the left position of the view in the whole filmstrip. */
        public void setLeftPosition(int pos) {
            mLeftPosition = pos;
        }

        /** Returns the left position of the view in the whole filmstrip. */
        public int getLeftPosition() {
            return mLeftPosition;
        }

        /** Returns the translation of Y regarding the view scale. */
        public float getScaledTranslationY(float scale) {
            return mView.getTranslationY() / scale;
        }

        /** Returns the translation of X regarding the view scale. */
        public float getScaledTranslationX(float scale) {
            return mView.getTranslationX() / scale;
        }

        /**
         * The horizontal location of this view relative to its left position.
         * This position is post-layout, in addition to wherever the object's
         * layout placed it.
         *
         * @return The horizontal position of this view relative to its left position, in pixels.
         */
        public float getTranslationX() {
            return mView.getTranslationX();
        }

        /**
         * The vertical location of this view relative to its top position.
         * This position is post-layout, in addition to wherever the object's
         * layout placed it.
         *
         * @return The vertical position of this view relative to its top position,
         * in pixels.
         */
        public float getTranslationY() {
            return mView.getTranslationY();
        }

        /** Sets the translation of Y regarding the view scale. */
        public void setTranslationY(float transY, float scale) {
            mView.setTranslationY(transY * scale);
        }

        /** Sets the translation of X regarding the view scale. */
        public void setTranslationX(float transX, float scale) {
            mView.setTranslationX(transX * scale);
        }

        public void animateTranslationX(
                float targetX, long duration_ms, TimeInterpolator interpolator) {
            mTranslationXAnimator.setInterpolator(interpolator);
            mTranslationXAnimator.setDuration(duration_ms);
            mTranslationXAnimator.setFloatValues(mView.getTranslationX(), targetX);
            mTranslationXAnimator.start();
        }

        /** Adjusts the translation of X regarding the view scale. */
        public void translateXBy(float transX, float scale) {
            mView.setTranslationX(mView.getTranslationX() + transX * scale);
        }

        public int getCenterX() {
            return mLeftPosition + mView.getMeasuredWidth() / 2;
        }

        /** Gets the view representing the data. */
        public View getView() {
            return mView;
        }

        /**
         * The visual x position of this view, in pixels.
         */
        public float getX() {
            return mView.getX();
        }

        /**
         * The visual y position of this view, in pixels.
         */
        public float getY() {
            return mView.getY();
        }

        private void layoutAt(int left, int top) {
            mView.layout(left, top, left + mView.getMeasuredWidth(),
                    top + mView.getMeasuredHeight());
        }

        /**
         * The bounding rect of the view.
         */
        public RectF getViewRect() {
            RectF r = new RectF();
            r.left = mView.getX();
            r.top = mView.getY();
            r.right = r.left + mView.getWidth() * mView.getScaleX();
            r.bottom = r.top + mView.getHeight() * mView.getScaleY();
            return r;
        }

        /**
         * Layouts the view in the area assuming the center of the area is at a
         * specific point of the whole filmstrip.
         *
         * @param drawArea The area when filmstrip will show in.
         * @param refCenter The absolute X coordination in the whole filmstrip
         *            of the center of {@code drawArea}.
         * @param scale The current scale of the filmstrip.
         */
        public void layoutIn(Rect drawArea, int refCenter, float scale) {
            final float translationX = (mTranslationXAnimator.isRunning() ?
                    (Float) mTranslationXAnimator.getAnimatedValue() : 0f);
            int left = (int) (drawArea.centerX() + (mLeftPosition - refCenter + translationX) * scale);
            int top = (int) (drawArea.centerY() - (mView.getMeasuredHeight() / 2) * scale);
            layoutAt(left, top);
            mView.setScaleX(scale);
            mView.setScaleY(scale);

            // update mViewArea for touch detection.
            int l = mView.getLeft();
            int t = mView.getTop();
            mViewArea.set(l, t,
                    l + mView.getMeasuredWidth() * scale,
                    t + mView.getMeasuredHeight() * scale);
        }

        /** Returns true if the point is in the view. */
        public boolean areaContains(float x, float y) {
            return mViewArea.contains(x, y);
        }

        /**
         * Return the width of the view.
         */
        public int getWidth() {
            return mView.getWidth();
        }

        public void copyGeometry(ViewItem item) {
            setLeftPosition(item.getLeftPosition());
            View v = item.getView();
            mView.setTranslationY(v.getTranslationY());
            mView.setTranslationX(v.getTranslationX());
        }
        /**
         * Apply a scale factor (i.e. {@param postScale}) on top of current scale at
         * pivot point ({@param focusX}, {@param focusY}). Visually it should be the
         * same as post concatenating current view's matrix with specified scale.
         */
        void postScale(float focusX, float focusY, float postScale, int viewportWidth,
                       int viewportHeight) {
            float transX = getTranslationX();
            float transY = getTranslationY();
            // Pivot point is top left of the view, so we need to translate
            // to scale around focus point
            transX -= (focusX - getX()) * (postScale - 1f);
            transY -= (focusY - getY()) * (postScale - 1f);
            float scaleX = mView.getScaleX() * postScale;
            float scaleY = mView.getScaleY() * postScale;
            updateTransform(transX, transY, scaleX, scaleY, viewportWidth,
                    viewportHeight);
        }

        void updateTransform(float transX, float transY, float scaleX, float scaleY,
                                    int viewportWidth, int viewportHeight) {
            float left = transX + mView.getLeft();
            float top = transY + mView.getTop();
            RectF r = ZoomView.adjustToFitInBounds(new RectF(left, top,
                    left + mView.getWidth() * scaleX,
                    top + mView.getHeight() * scaleY),
                    viewportWidth, viewportHeight);
            mView.setScaleX(scaleX);
            mView.setScaleY(scaleY);
            transX = r.left - mView.getLeft();
            transY = r.top - mView.getTop();
            mView.setTranslationX(transX);
            mView.setTranslationY(transY);
        }

        void resetTransform() {
            mView.setScaleX(FULL_SCREEN_SCALE);
            mView.setScaleY(FULL_SCREEN_SCALE);
            mView.setTranslationX(0f);
            mView.setTranslationY(0f);
        }

        @Override
        public String toString() {
            return "DataID = " + mDataId + "\n\t left = " + mLeftPosition
                    + "\n\t viewArea = " + mViewArea
                    + "\n\t centerX = " + getCenterX()
                    + "\n\t view MeasuredSize = "
                    + mView.getMeasuredWidth() + ',' + mView.getMeasuredHeight()
                    + "\n\t view Size = " + mView.getWidth() + ',' + mView.getHeight()
                    + "\n\t view scale = " + mView.getScaleX();
        }
    }

    public FilmStripView(Context context) {
        super(context);
        init((CameraActivity) context);
    }

    /** Constructor. */
    public FilmStripView(Context context, AttributeSet attrs) {
        super(context, attrs);
        init((CameraActivity) context);
    }

    /** Constructor. */
    public FilmStripView(Context context, AttributeSet attrs, int defStyle) {
        super(context, attrs, defStyle);
        init((CameraActivity) context);
    }

    private void init(CameraActivity cameraActivity) {
        setWillNotDraw(false);
        mActivity = cameraActivity;
        mScale = 1.0f;
        mDataIdOnUserScrolling = 0;
        mController = new MyController(cameraActivity);
        mViewAnimInterpolator = new DecelerateInterpolator();
        mZoomView = new ZoomView(cameraActivity);
        mZoomView.setVisibility(GONE);
        addView(mZoomView);

        mGestureRecognizer =
                new FilmStripGestureRecognizer(cameraActivity, new MyGestureReceiver());
        mSlop = (int) getContext().getResources().getDimension(R.dimen.pie_touch_slop);
        mViewItemUpdateListener = new ValueAnimator.AnimatorUpdateListener() {
            @Override
            public void onAnimationUpdate(ValueAnimator valueAnimator) {
                invalidate();
            }
        };
        DisplayMetrics metrics = new DisplayMetrics();
        mActivity.getWindowManager().getDefaultDisplay().getMetrics(metrics);
        // Allow over scaling because on high density screens, pixels are too
        // tiny to clearly see the details at 1:1 zoom. We should not scale
        // beyond what 1:1 would look like on a medium density screen, as
        // scaling beyond that would only yield blur.
        mOverScaleFactor = (float) metrics.densityDpi / (float) DisplayMetrics.DENSITY_MEDIUM;
        if (mOverScaleFactor < 1f) {
            mOverScaleFactor = 1f;
        }
    }

    /**
     * Returns the controller.
     *
     * @return The {@code Controller}.
     */
    public Controller getController() {
        return mController;
    }

    public void setListener(Listener l) {
        mListener = l;
    }

    public void setViewGap(int viewGap) {
        mViewGap = viewGap;
    }

    /**
     * Sets the helper that's to be used to open photo sphere panoramas.
     */
    public void setPanoramaViewHelper(PanoramaViewHelper helper) {
        mPanoramaViewHelper = helper;
    }

    /**
     * Checks if the data is at the center.
     *
     * @param id The id of the data to check.
     * @return {@code True} if the data is currently at the center.
     */
    private boolean isDataAtCenter(int id) {
        if (mViewItem[mCurrentItem] == null) {
            return false;
        }
        if (mViewItem[mCurrentItem].getId() == id
                && mViewItem[mCurrentItem].getCenterX() == mCenterX) {
            return true;
        }
        return false;
    }

    private int getCurrentViewType() {
        ViewItem curr = mViewItem[mCurrentItem];
        if (curr == null) {
            return ImageData.VIEW_TYPE_NONE;
        }
        return mDataAdapter.getImageData(curr.getId()).getViewType();
    }

    /** Returns [width, height] preserving image aspect ratio. */
    private int[] calculateChildDimension(
            int imageWidth, int imageHeight, int imageOrientation,
            int boundWidth, int boundHeight) {
        if (imageOrientation == 90 || imageOrientation == 270) {
            // Swap width and height.
            int savedWidth = imageWidth;
            imageWidth = imageHeight;
            imageHeight = savedWidth;
        }
        if (imageWidth == ImageData.SIZE_FULL
                || imageHeight == ImageData.SIZE_FULL) {
            imageWidth = boundWidth;
            imageHeight = boundHeight;
        }

        int[] ret = new int[2];
        ret[0] = boundWidth;
        ret[1] = boundHeight;

        if (imageWidth * ret[1] > ret[0] * imageHeight) {
            ret[1] = imageHeight * ret[0] / imageWidth;
        } else {
            ret[0] = imageWidth * ret[1] / imageHeight;
        }

        return ret;
    }

    private void measureViewItem(ViewItem item, int boundWidth, int boundHeight) {
        int id = item.getId();
        ImageData imageData = mDataAdapter.getImageData(id);
        if (imageData == null) {
            Log.e(TAG, "trying to measure a null item");
            return;
        }

        int[] dim = calculateChildDimension(imageData.getWidth(), imageData.getHeight(),
                imageData.getOrientation(), boundWidth, boundHeight);

        item.getView().measure(
                MeasureSpec.makeMeasureSpec(
                        dim[0], MeasureSpec.EXACTLY),
                MeasureSpec.makeMeasureSpec(
                        dim[1], MeasureSpec.EXACTLY));
    }

    @Override
    protected void onMeasure(int widthMeasureSpec, int heightMeasureSpec) {
        super.onMeasure(widthMeasureSpec, heightMeasureSpec);

        int boundWidth = MeasureSpec.getSize(widthMeasureSpec);
        int boundHeight = MeasureSpec.getSize(heightMeasureSpec);
        if (boundWidth == 0 || boundHeight == 0) {
            // Either width or height is unknown, can't measure children yet.
            return;
        }

        if (mDataAdapter != null) {
            mDataAdapter.suggestViewSizeBound(boundWidth / 2, boundHeight / 2);
        }

        for (ViewItem item : mViewItem) {
            if (item != null) {
                measureViewItem(item, boundWidth, boundHeight);
            }
        }
        clampCenterX();
        // Measure zoom view
        mZoomView.measure(
                MeasureSpec.makeMeasureSpec(
                        widthMeasureSpec, MeasureSpec.EXACTLY),
                MeasureSpec.makeMeasureSpec(
                        heightMeasureSpec, MeasureSpec.EXACTLY));
    }

    @Override
    protected boolean fitSystemWindows(Rect insets) {
        // Since the camera preview needs this callback to layout the camera
        // controls correctly, we need to call super here.
        super.fitSystemWindows(insets);
        // After calling super, we need to return false because we have other
        // layouts such as bottom controls that needs this callback. The
        // framework behavior is to stop propagating this after the first
        // child returning true is found.
        return false;
    }

    private int findTheNearestView(int pointX) {

        int nearest = 0;
        // Find the first non-null ViewItem.
        while (nearest < BUFFER_SIZE
                && (mViewItem[nearest] == null || mViewItem[nearest].getLeftPosition() == -1)) {
            nearest++;
        }
        // No existing available ViewItem
        if (nearest == BUFFER_SIZE) {
            return -1;
        }

        int min = Math.abs(pointX - mViewItem[nearest].getCenterX());

        for (int itemID = nearest + 1; itemID < BUFFER_SIZE && mViewItem[itemID] != null; itemID++) {
            // Not measured yet.
            if (mViewItem[itemID].getLeftPosition() == -1)
                continue;

            int c = mViewItem[itemID].getCenterX();
            int dist = Math.abs(pointX - c);
            if (dist < min) {
                min = dist;
                nearest = itemID;
            }
        }
        return nearest;
    }

    private ViewItem buildItemFromData(int dataID) {
        ImageData data = mDataAdapter.getImageData(dataID);
        if (data == null) {
            return null;
        }
        data.prepare();
        View v = mDataAdapter.getView(mActivity, dataID);
        if (v == null) {
            return null;
        }
        ViewItem item = new ViewItem(dataID, v, mViewItemUpdateListener);
        v = item.getView();
        if (v != mCameraView) {
            addView(item.getView());
        } else {
            v.setVisibility(View.VISIBLE);
            v.setAlpha(1f);
            v.setTranslationX(0);
            v.setTranslationY(0);
        }
        return item;
    }

    private void removeItem(int itemID) {
        if (itemID >= mViewItem.length || mViewItem[itemID] == null) {
            return;
        }
        ImageData data = mDataAdapter.getImageData(mViewItem[itemID].getId());
        if (data == null) {
            Log.e(TAG, "trying to remove a null item");
            return;
        }
        checkForRemoval(data, mViewItem[itemID].getView());
        mViewItem[itemID] = null;
    }

    /**
     * We try to keep the one closest to the center of the screen at position
     * mCurrentItem.
     */
    private void stepIfNeeded() {
        if (!inFilmStrip() && !inFullScreen()) {
            // The good timing to step to the next view is when everything is
            // not in transition.
            return;
        }
        final int nearest = findTheNearestView(mCenterX);
        // no change made.
        if (nearest == -1 || nearest == mCurrentItem) {
            return;
        }

        // Going to change the current item, notify the listener.
        if (mListener != null) {
            mListener.onDataFocusChanged(mViewItem[mCurrentItem].getId(), false);
        }
        final int adjust = nearest - mCurrentItem;
        if (adjust > 0) {
            for (int k = 0; k < adjust; k++) {
                removeItem(k);
            }
            for (int k = 0; k + adjust < BUFFER_SIZE; k++) {
                mViewItem[k] = mViewItem[k + adjust];
            }
            for (int k = BUFFER_SIZE - adjust; k < BUFFER_SIZE; k++) {
                mViewItem[k] = null;
                if (mViewItem[k - 1] != null) {
                    mViewItem[k] = buildItemFromData(mViewItem[k - 1].getId() + 1);
                }
            }
            adjustChildZOrder();
        } else {
            for (int k = BUFFER_SIZE - 1; k >= BUFFER_SIZE + adjust; k--) {
                removeItem(k);
            }
            for (int k = BUFFER_SIZE - 1; k + adjust >= 0; k--) {
                mViewItem[k] = mViewItem[k + adjust];
            }
            for (int k = -1 - adjust; k >= 0; k--) {
                mViewItem[k] = null;
                if (mViewItem[k + 1] != null) {
                    mViewItem[k] = buildItemFromData(mViewItem[k + 1].getId() - 1);
                }
            }
        }
        invalidate();
        if (mListener != null) {
            mListener.onDataFocusChanged(mViewItem[mCurrentItem].getId(), true);
        }
    }

    /**
     * Check the bounds of {@code mCenterX}. Always call this function after:
     * 1. Any changes to {@code mCenterX}. 2. Any size change of the view
     * items.
     *
     * @return Whether clamp happened.
     */
    private boolean clampCenterX() {
        ViewItem curr = mViewItem[mCurrentItem];
        if (curr == null) {
            return false;
        }

        boolean stopScroll = false;
        if (curr.getId() == 0 && mCenterX < curr.getCenterX()
                && mDataIdOnUserScrolling <= 1) {
            // Stop at the first ViewItem.
            stopScroll = true;
        } else if(curr.getId() == 1 && mCenterX < curr.getCenterX()
                && mDataIdOnUserScrolling > 1 && mController.isScrolling()) {
            stopScroll = true;
        } if (curr.getId() == mDataAdapter.getTotalNumber() - 1
                && mCenterX > curr.getCenterX()) {
            // Stop at the end.
            stopScroll = true;
        }

        if (stopScroll) {
            mCenterX = curr.getCenterX();
        }

        return stopScroll;
    }

    /**
     * Checks if the item is centered in the film strip, and calls
     * {@link #onCurrentDataCentered} or {@link #onCurrentDataOffCentered}.
     * TODO: refactor.
     *
     * @param dataID the ID of the image data.
     */
    private void checkCurrentDataCentered(int dataID) {
        if (mListener != null) {
            if (isDataAtCenter(dataID)) {
                mListener.onCurrentDataCentered(dataID);
            } else {
                mListener.onCurrentDataOffCentered(dataID);
            }
        }
    }

    /**
     * Reorders the child views to be consistent with their data ID. This
     * method should be called after adding/removing views.
     */
    private void adjustChildZOrder() {
        for (int i = BUFFER_SIZE - 1; i >= 0; i--) {
            if (mViewItem[i] == null)
                continue;
            bringChildToFront(mViewItem[i].getView());
        }
        // ZoomView is a special case to always be in the front.
        bringChildToFront(mZoomView);
    }

    /**
     * If the current photo is a photo sphere, this will launch the Photo Sphere
     * panorama viewer.
     */
    @Override
    public void onViewPhotoSphere() {
        ViewItem curr = mViewItem[mCurrentItem];
        if (curr != null) {
            mDataAdapter.getImageData(curr.getId()).viewPhotoSphere(mPanoramaViewHelper);
        }
    }

    @Override
    public void onEdit() {
        ImageData data = mDataAdapter.getImageData(getCurrentId());
        if (data == null || !(data instanceof LocalData)) {
            return;
        }
        mActivity.launchEditor((LocalData) data);
    }

    @Override
    public void onTinyPlanet() {
        ImageData data = mDataAdapter.getImageData(getCurrentId());
        if (data == null || !(data instanceof LocalData)) {
            return;
        }
        mActivity.launchTinyPlanetEditor((LocalData) data);
    }

    /**
     * @return The ID of the current item, or -1.
     */
    public int getCurrentId() {
        ViewItem current = mViewItem[mCurrentItem];
        if (current == null) {
            return -1;
        }
        return current.getId();
    }

    /**
     * Updates the visibility of the bottom controls.
     *
     * @param force update the bottom controls even if the current id
     *              has been checked for button visibilities
     */
    private void updateBottomControls(boolean force) {
        if (mActivity.isSecureCamera()) {
            // We cannot show buttons in secure camera that send out of app intents,
            // because another app with the same name can parade as the intented
            // Activity.
            return;
        }

        if (mBottomControls == null) {
            mBottomControls = (FilmstripBottomControls) ((View) getParent())
                    .findViewById(R.id.filmstrip_bottom_controls);
            mActivity.setOnActionBarVisibilityListener(mBottomControls);
            mBottomControls.setListener(this);
        }

        final int requestId = getCurrentId();
        if (requestId < 0) {
            return;
        }

        // We cannot rely on the requestIds alone to check for data changes,
        // because an item hands its id to its rightmost neighbor on deletion.
        // To avoid loading the ImageData, we also check if the DataAdapter
        // has fewer total items.
        int total = mDataAdapter.getTotalNumber();
        if (!force && requestId == mLastItemId && mLastTotalNumber == total) {
            return;
        }
        mLastTotalNumber = total;

        ImageData data = mDataAdapter.getImageData(requestId);

        // We can only edit photos, not videos.
        mBottomControls.setEditButtonVisibility(data.isPhoto());

        // If this is a photo sphere, show the button to view it. If it's a full
        // 360 photo sphere, show the tiny planet button.
        if (data.getViewType() == ImageData.VIEW_TYPE_STICKY) {
            // This is a workaround to prevent an unnecessary update of
            // PhotoSphere metadata which fires a data focus change callback
            // at a weird timing.
            return;
        }
        // TODO: Remove this from FilmstripView as it breaks the design.
        data.isPhotoSphere(mActivity, new PanoramaSupportCallback() {
            @Override
            public void panoramaInfoAvailable(final boolean isPanorama,
                    boolean isPanorama360) {
                // Make sure the returned data is for the current image.
                if (requestId == getCurrentId()) {
                    if (mListener != null) {
                        // TODO: Remove this hack since there is no data focus
                        // change actually.
                        mListener.onDataFocusChanged(requestId, true);
                    }
                    mBottomControls.setViewPhotoSphereButtonVisibility(isPanorama);
                    mBottomControls.setTinyPlanetButtonVisibility(isPanorama360);
                }
            }
        });
    }

    /**
     * Keep the current item in the center. This functions does not check if
     * the current item is null.
     */
    private void snapInCenter() {
        final ViewItem currentItem = mViewItem[mCurrentItem];
        final int currentViewCenter = currentItem.getCenterX();
        if (mController.isScrolling() || mIsUserScrolling
                || mCenterX == currentViewCenter) {
            return;
        }

        int snapInTime = (int) (SNAP_IN_CENTER_TIME_MS
                * ((float) Math.abs(mCenterX - currentViewCenter))
                /  mDrawArea.width());
        mController.scrollToPosition(currentViewCenter,
                snapInTime, false);
        if (getCurrentViewType() == ImageData.VIEW_TYPE_STICKY
                && !mController.isScaling()
                && mScale != FULL_SCREEN_SCALE) {
            // Now going to full screen camera
            mController.goToFullScreen();
        }
    }

    /**
     * Translates the {@link ViewItem} on the left of the current one to match
     * the full-screen layout. In full-screen, we show only one {@link ViewItem}
     * which occupies the whole screen. The other left ones are put on the left
     * side in full scales. Does nothing if there's no next item.
     *
     * @param currItem The item ID of the current one to be translated.
     * @param drawAreaWidth The width of the current draw area.
     * @param scaleFraction A {@code float} between 0 and 1. 0 if the current
     *                      scale is {@link FILM_STRIP_SCALE}. 1 if the
     *                      current scale is {@link FULL_SCREEN_SCALE}.
     */
    private void translateLeftViewItem(
            int currItem, int drawAreaWidth, float scaleFraction) {
        if (currItem < 0 || currItem > BUFFER_SIZE - 1) {
            Log.e(TAG, "currItem id out of bound.");
            return;
        }

        final ViewItem curr = mViewItem[currItem];
        final ViewItem next = mViewItem[currItem + 1];
        if (curr == null || next == null) {
            Log.e(TAG, "Invalid view item (curr or next == null). curr = "
                    + currItem);
            return;
        }

        final int currCenterX = curr.getCenterX();
        final int nextCenterX = next.getCenterX();
        final int translate = (int) ((nextCenterX - drawAreaWidth
                    - currCenterX) * scaleFraction);

        curr.layoutIn(mDrawArea, mCenterX, mScale);
        curr.getView().setAlpha(1f);

        if (inFullScreen()) {
            curr.setTranslationX(translate * (mCenterX - currCenterX)
                    / (nextCenterX - currCenterX), mScale);
        } else {
            curr.setTranslationX(translate, mScale);
        }
    }

    /**
     * Fade out the {@link ViewItem} on the right of the current one in
     * full-screen layout. Does nothing if there's no previous item.
     *
     * @param currItem The ID of the item to fade.
     */
    private void fadeAndScaleRightViewItem(int currItem) {
        if (currItem < 1 || currItem > BUFFER_SIZE) {
            Log.e(TAG, "currItem id out of bound.");
            return;
        }

        final ViewItem curr = mViewItem[currItem];
        final ViewItem prev = mViewItem[currItem - 1];
        if (curr == null || prev == null) {
            Log.e(TAG, "Invalid view item (curr or prev == null). curr = "
                    + currItem);
            return;
        }

        final View currView = curr.getView();
        if (currItem > mCurrentItem + 1) {
            // Every item not right next to the mCurrentItem is invisible.
            currView.setVisibility(INVISIBLE);
            return;
        }
        final int prevCenterX = prev.getCenterX();
        if (mCenterX <= prevCenterX) {
            // Shortcut. If the position is at the center of the previous one,
            // set to invisible too.
            currView.setVisibility(INVISIBLE);
            return;
        }
        final int currCenterX = curr.getCenterX();
        final float fadeDownFraction =
                ((float) mCenterX - prevCenterX) / (currCenterX - prevCenterX);
        curr.layoutIn(mDrawArea, currCenterX,
                FILM_STRIP_SCALE + (1f - FILM_STRIP_SCALE) * fadeDownFraction);
        currView.setAlpha(fadeDownFraction);
        currView.setTranslationX(0);
        currView.setVisibility(VISIBLE);
    }

    private void layoutViewItems(boolean layoutChanged) {
        if (mViewItem[mCurrentItem] == null ||
                mDrawArea.width() == 0 ||
                mDrawArea.height() == 0) {
            return;
        }

        // If the layout changed, we need to adjust the current position so
        // that if an item is centered before the change, it's still centered.
        if (layoutChanged) {
            mViewItem[mCurrentItem].setLeftPosition(
                    mCenterX - mViewItem[mCurrentItem].getView().getMeasuredWidth() / 2);
        }

        if (mController.isZoomStarted()) {
            return;
        }
        /**
         * Transformed scale fraction between 0 and 1. 0 if the scale is
         * {@link FILM_STRIP_SCALE}. 1 if the scale is {@link FULL_SCREEN_SCALE}
         * .
         */
        final float scaleFraction = mViewAnimInterpolator.getInterpolation(
                (mScale - FILM_STRIP_SCALE) / (FULL_SCREEN_SCALE - FILM_STRIP_SCALE));
        final int fullScreenWidth = mDrawArea.width() + mViewGap;

        // Decide the position for all view items on the left and the right first.

        // Left items.
        for (int itemID = mCurrentItem - 1; itemID >= 0; itemID--) {
            final ViewItem curr = mViewItem[itemID];
            if (curr == null) {
                break;
            }

            // First, layout relatively to the next one.
            final int currLeft = mViewItem[itemID + 1].getLeftPosition()
                    - curr.getView().getMeasuredWidth() - mViewGap;
            curr.setLeftPosition(currLeft);
        }
        // Right items.
        for (int itemID = mCurrentItem + 1; itemID < BUFFER_SIZE; itemID++) {
            final ViewItem curr = mViewItem[itemID];
            if (curr == null) {
                break;
            }

            // First, layout relatively to the previous one.
            final ViewItem prev = mViewItem[itemID - 1];
            final int currLeft =
                    prev.getLeftPosition() + prev.getView().getMeasuredWidth()
                            + mViewGap;
            curr.setLeftPosition(currLeft);
        }

        // Special case for the one immediately on the right of the camera
        // preview.
        boolean immediateRight =
                (mViewItem[mCurrentItem].getId() == 1 &&
                mDataAdapter.getImageData(0).getViewType() == ImageData.VIEW_TYPE_STICKY);

        // Layout the current ViewItem first.
        if (immediateRight) {
            // Just do a simple layout without any special translation or
            // fading.  The implementation in Gallery does not push the first
            // photo to the bottom of the camera preview. Simply place the
            // photo on the right of the preview.
            final ViewItem currItem = mViewItem[mCurrentItem];
            currItem.layoutIn(mDrawArea, mCenterX, mScale);
            currItem.setTranslationX(0f, mScale);
            currItem.getView().setAlpha(1f);
        } else if (scaleFraction == 1f) {
            final ViewItem currItem = mViewItem[mCurrentItem];
            final int currCenterX = currItem.getCenterX();
            if (mCenterX < currCenterX) {
                // In full-screen and mCenterX is on the left of the center,
                // we draw the current one to "fade down".
                fadeAndScaleRightViewItem(mCurrentItem);
            } else if(mCenterX > currCenterX) {
                // In full-screen and mCenterX is on the right of the center,
                // we draw the current one translated.
                translateLeftViewItem(mCurrentItem, fullScreenWidth, scaleFraction);
            } else {
                currItem.layoutIn(mDrawArea, mCenterX, mScale);
                currItem.setTranslationX(0f, mScale);
                currItem.getView().setAlpha(1f);
            }
        } else {
            final ViewItem currItem = mViewItem[mCurrentItem];
            // The normal filmstrip has no translation for the current item. If it has
            // translation before, gradually set it to zero.
            currItem.setTranslationX(
                    currItem.getScaledTranslationX(mScale) * scaleFraction,
                    mScale);
            currItem.layoutIn(mDrawArea, mCenterX, mScale);
            if (mViewItem[mCurrentItem - 1] == null) {
                currItem.getView().setAlpha(1f);
            } else {
                final int currCenterX = currItem.getCenterX();
                final int prevCenterX = mViewItem[mCurrentItem - 1].getCenterX();
                final float fadeDownFraction =
                        ((float) mCenterX - prevCenterX) / (currCenterX - prevCenterX);
                currItem.getView().setAlpha(
                        (1 - fadeDownFraction) * (1 - scaleFraction) + fadeDownFraction);
            }
        }

        // Layout the rest dependent on the current scale.

        // Items on the left
        for (int itemID = mCurrentItem - 1; itemID >= 0; itemID--) {
            final ViewItem curr = mViewItem[itemID];
            if (curr == null) {
                break;
            }
            translateLeftViewItem(itemID, fullScreenWidth, scaleFraction);
        }

        // Items on the right
        for (int itemID = mCurrentItem + 1; itemID < BUFFER_SIZE; itemID++) {
            final ViewItem curr = mViewItem[itemID];
            if (curr == null) {
                break;
            }

            curr.layoutIn(mDrawArea, mCenterX, mScale);
            if (curr.getId() == 1 && getCurrentViewType() == ImageData.VIEW_TYPE_STICKY) {
                // Special case for the one next to the camera preview.
                curr.getView().setAlpha(1f);
                continue;
            }

            final View currView = curr.getView();
            if (scaleFraction == 1) {
                // It's in full-screen mode.
                fadeAndScaleRightViewItem(itemID);
            } else {
                if (currView.getVisibility() == INVISIBLE) {
                    currView.setVisibility(VISIBLE);
                }
                if (itemID == mCurrentItem + 1) {
                    currView.setAlpha(1f - scaleFraction);
                } else {
                    if (scaleFraction == 0f) {
                        currView.setAlpha(1f);
                    } else {
                        currView.setVisibility(INVISIBLE);
                    }
                }
                curr.setTranslationX(
                        (mViewItem[mCurrentItem].getLeftPosition() - curr.getLeftPosition())
                        * scaleFraction, mScale);
            }
        }

        stepIfNeeded();
        updateBottomControls(false /* no forced update */);
        mLastItemId = getCurrentId();
    }

    @Override
    public void onDraw(Canvas c) {
        // TODO: remove layoutViewItems() here.
        layoutViewItems(false);
        super.onDraw(c);
    }

    @Override
    protected void onLayout(boolean changed, int l, int t, int r, int b) {
        mDrawArea.left = l;
        mDrawArea.top = t;
        mDrawArea.right = r;
        mDrawArea.bottom = b;
        mZoomView.layout(mDrawArea.left, mDrawArea.top, mDrawArea.right, mDrawArea.bottom);
        // TODO: Need a more robust solution to decide when to re-layout
        // If in the middle of zooming, only re-layout when the layout has changed.
        if (!mController.isZoomStarted() || changed) {
            resetZoomView();
            layoutViewItems(changed);
        }
    }

    /**
     * Clears the translation and scale that has been set on the view, cancels any loading
     * request for image partial decoding, and hides zoom view.
     * This is needed for when there is a layout change (e.g. when users re-enter the app,
     * or rotate the device, etc).
     */
    private void resetZoomView() {
        if (!mController.isZoomStarted()) {
            return;
        }
        ViewItem current = mViewItem[mCurrentItem];
        if (current == null) {
            return;
        }
        mScale = FULL_SCREEN_SCALE;
        mController.cancelZoomAnimation();
        mController.cancelFlingAnimation();
        current.resetTransform();
        mController.cancelLoadingZoomedImage();
        mZoomView.setVisibility(GONE);
        mController.setSurroundingViewsVisible(true);
    }

    private void hideZoomView() {
        if (mController.isZoomStarted()) {
            mController.cancelLoadingZoomedImage();
            mZoomView.setVisibility(GONE);
        }
    }

    // Keeps the view in the view hierarchy if it's camera preview.
    // Remove from the hierarchy otherwise.
    private void checkForRemoval(ImageData data, View v) {
        if (data.getViewType() != ImageData.VIEW_TYPE_STICKY) {
            removeView(v);
            data.recycle();
        } else {
            v.setVisibility(View.INVISIBLE);
            if (mCameraView != null && mCameraView != v) {
                removeView(mCameraView);
            }
            mCameraView = v;
        }
    }

    private void slideViewBack(ViewItem item) {
        item.animateTranslationX(
                0, GEOMETRY_ADJUST_TIME_MS, mViewAnimInterpolator);
        item.getView().animate()
                .alpha(1f)
                .setDuration(GEOMETRY_ADJUST_TIME_MS)
                .setInterpolator(mViewAnimInterpolator)
                .start();
    }

    private void animateItemRemoval(int dataID, final ImageData data) {
        int removedItem = findItemByDataID(dataID);

        // adjust the data id to be consistent
        for (int i = 0; i < BUFFER_SIZE; i++) {
            if (mViewItem[i] == null || mViewItem[i].getId() <= dataID) {
                continue;
            }
            mViewItem[i].setId(mViewItem[i].getId() - 1);
        }
        if (removedItem == -1) {
            return;
        }

        final View removedView = mViewItem[removedItem].getView();
        final int offsetX = removedView.getMeasuredWidth() + mViewGap;

        for (int i = removedItem + 1; i < BUFFER_SIZE; i++) {
            if (mViewItem[i] != null) {
                mViewItem[i].setLeftPosition(mViewItem[i].getLeftPosition() - offsetX);
            }
        }

        if (removedItem >= mCurrentItem
                && mViewItem[removedItem].getId() < mDataAdapter.getTotalNumber()) {
            // Fill the removed item by left shift when the current one or
            // anyone on the right is removed, and there's more data on the
            // right available.
            for (int i = removedItem; i < BUFFER_SIZE - 1; i++) {
                mViewItem[i] = mViewItem[i + 1];
            }

            // pull data out from the DataAdapter for the last one.
            int curr = BUFFER_SIZE - 1;
            int prev = curr - 1;
            if (mViewItem[prev] != null) {
                mViewItem[curr] = buildItemFromData(mViewItem[prev].getId() + 1);
            }

            // The animation part.
            if (inFullScreen()) {
                mViewItem[mCurrentItem].getView().setVisibility(VISIBLE);
                ViewItem nextItem = mViewItem[mCurrentItem + 1];
                if (nextItem != null) {
                    nextItem.getView().setVisibility(INVISIBLE);
                }
            }

            // Translate the views to their original places.
            for (int i = removedItem; i < BUFFER_SIZE; i++) {
                if (mViewItem[i] != null) {
                    mViewItem[i].setTranslationX(offsetX, mScale);
                }
            }

            // The end of the filmstrip might have been changed.
            // The mCenterX might be out of the bound.
            ViewItem currItem = mViewItem[mCurrentItem];
            if (currItem.getId() == mDataAdapter.getTotalNumber() - 1
                    && mCenterX > currItem.getCenterX()) {
                int adjustDiff = currItem.getCenterX() - mCenterX;
                mCenterX = currItem.getCenterX();
                for (int i = 0; i < BUFFER_SIZE; i++) {
                    if (mViewItem[i] != null) {
                        mViewItem[i].translateXBy(adjustDiff, mScale);
                    }
                }
            }
        } else {
            // fill the removed place by right shift
            mCenterX -= offsetX;

            for (int i = removedItem; i > 0; i--) {
                mViewItem[i] = mViewItem[i - 1];
            }

            // pull data out from the DataAdapter for the first one.
            int curr = 0;
            int next = curr + 1;
            if (mViewItem[next] != null) {
                mViewItem[curr] = buildItemFromData(mViewItem[next].getId() - 1);
            }

            // Translate the views to their original places.
            for (int i = removedItem; i >= 0; i--) {
                if (mViewItem[i] != null) {
                    mViewItem[i].setTranslationX(-offsetX, mScale);
                }
            }
        }

        // Now, slide every one back.
        for (int i = 0; i < BUFFER_SIZE; i++) {
            if (mViewItem[i] != null
                    && mViewItem[i].getScaledTranslationX(mScale) != 0f) {
                slideViewBack(mViewItem[i]);
            }
        }
        if (mCenterX == mViewItem[mCurrentItem].getCenterX()
                && getCurrentViewType() == ImageData.VIEW_TYPE_STICKY) {
            // Special case for scrolling onto the camera preview after removal.
            mController.goToFullScreen();
        }

        int transY = getHeight() / 8;
        if (removedView.getTranslationY() < 0) {
            transY = -transY;
        }
        removedView.animate()
                .alpha(0f)
                .translationYBy(transY)
                .setInterpolator(mViewAnimInterpolator)
                .setDuration(GEOMETRY_ADJUST_TIME_MS)
                .setListener(new Animator.AnimatorListener() {
                    @Override
                    public void onAnimationStart(Animator animation) {
                        // Do nothing.
                    }

                    @Override
                    public void onAnimationEnd(Animator animation) {
                        checkForRemoval(data, removedView);
                    }

                    @Override
                    public void onAnimationCancel(Animator animation) {
                        // Do nothing.
                    }

                    @Override
                    public void onAnimationRepeat(Animator animation) {
                        // Do nothing.
                    }
                })
                .start();
        adjustChildZOrder();
        invalidate();
    }

    // returns -1 on failure.
    private int findItemByDataID(int dataID) {
        for (int i = 0; i < BUFFER_SIZE; i++) {
            if (mViewItem[i] != null
                    && mViewItem[i].getId() == dataID) {
                return i;
            }
        }
        return -1;
    }

    private void updateInsertion(int dataID) {
        int insertedItem = findItemByDataID(dataID);
        if (insertedItem == -1) {
            // Not in the current item buffers. Check if it's inserted
            // at the end.
            if (dataID == mDataAdapter.getTotalNumber() - 1) {
                int prev = findItemByDataID(dataID - 1);
                if (prev >= 0 && prev < BUFFER_SIZE - 1) {
                    // The previous data is in the buffer and we still
                    // have room for the inserted data.
                    insertedItem = prev + 1;
                }
            }
        }

        // adjust the data id to be consistent
        for (int i = 0; i < BUFFER_SIZE; i++) {
            if (mViewItem[i] == null || mViewItem[i].getId() < dataID) {
                continue;
            }
            mViewItem[i].setId(mViewItem[i].getId() + 1);
        }
        if (insertedItem == -1) {
            return;
        }

        final ImageData data = mDataAdapter.getImageData(dataID);
        int[] dim = calculateChildDimension(
                data.getWidth(), data.getHeight(), data.getOrientation(),
                getMeasuredWidth(), getMeasuredHeight());
        final int offsetX = dim[0] + mViewGap;
        ViewItem viewItem = buildItemFromData(dataID);

        if (insertedItem >= mCurrentItem) {
            if (insertedItem == mCurrentItem) {
                viewItem.setLeftPosition(mViewItem[mCurrentItem].getLeftPosition());
            }
            // Shift right to make rooms for newly inserted item.
            removeItem(BUFFER_SIZE - 1);
            for (int i = BUFFER_SIZE - 1; i > insertedItem; i--) {
                mViewItem[i] = mViewItem[i - 1];
                if (mViewItem[i] != null) {
                    mViewItem[i].setTranslationX(-offsetX, mScale);
                    slideViewBack(mViewItem[i]);
                }
            }
        } else {
            // Shift left. Put the inserted data on the left instead of the
            // found position.
            --insertedItem;
            if (insertedItem < 0) {
                return;
            }
            removeItem(0);
            for (int i = 1; i <= insertedItem; i++) {
                if (mViewItem[i] != null) {
                    mViewItem[i].setTranslationX(offsetX, mScale);
                    slideViewBack(mViewItem[i]);
                    mViewItem[i - 1] = mViewItem[i];
                }
            }
        }

        mViewItem[insertedItem] = viewItem;
        View insertedView = mViewItem[insertedItem].getView();
        insertedView.setAlpha(0f);
        insertedView.setTranslationY(getHeight() / 8);
        insertedView.animate()
                .alpha(1f)
                .translationY(0f)
                .setInterpolator(mViewAnimInterpolator)
                .setDuration(GEOMETRY_ADJUST_TIME_MS)
                .start();
        adjustChildZOrder();
        invalidate();
    }

    public void setDataAdapter(DataAdapter adapter) {
        mDataAdapter = adapter;
        mDataAdapter.suggestViewSizeBound(getMeasuredWidth(), getMeasuredHeight());
        mDataAdapter.setListener(new DataAdapter.Listener() {
            @Override
            public void onDataLoaded() {
                reload();
            }

            @Override
            public void onDataUpdated(DataAdapter.UpdateReporter reporter) {
                update(reporter);
            }

            @Override
            public void onDataInserted(int dataID, ImageData data) {
                if (mViewItem[mCurrentItem] == null) {
                    // empty now, simply do a reload.
                    reload();
                    return;
                }
                updateInsertion(dataID);
            }

            @Override
            public void onDataRemoved(int dataID, ImageData data) {
                animateItemRemoval(dataID, data);
            }
        });
    }

    public boolean inFilmStrip() {
        return (mScale == FILM_STRIP_SCALE);
    }

    public boolean inFullScreen() {
        return (mScale == FULL_SCREEN_SCALE);
    }

    public boolean isCameraPreview() {
        return (getCurrentViewType() == ImageData.VIEW_TYPE_STICKY);
    }

    public boolean inCameraFullscreen() {
        return isDataAtCenter(0) && inFullScreen()
                && (getCurrentViewType() == ImageData.VIEW_TYPE_STICKY);
    }

    @Override
    public boolean onInterceptTouchEvent(MotionEvent ev) {
        if (!inFullScreen() || mController.isScrolling()) {
            return true;
        }

        if (ev.getActionMasked() == MotionEvent.ACTION_DOWN) {
            mCheckToIntercept = true;
            mDown = MotionEvent.obtain(ev);
            ViewItem viewItem = mViewItem[mCurrentItem];
            // Do not intercept touch if swipe is not enabled
            if (viewItem != null && !mDataAdapter.canSwipeInFullScreen(viewItem.getId())) {
                mCheckToIntercept = false;
            }
            return false;
        } else if (ev.getActionMasked() == MotionEvent.ACTION_POINTER_DOWN) {
            // Do not intercept touch once child is in zoom mode
            mCheckToIntercept = false;
            return false;
        } else {
            if (!mCheckToIntercept) {
                return false;
            }
            if (ev.getEventTime() - ev.getDownTime() > SWIPE_TIME_OUT) {
                return false;
            }
            int deltaX = (int) (ev.getX() - mDown.getX());
            int deltaY = (int) (ev.getY() - mDown.getY());
            if (ev.getActionMasked() == MotionEvent.ACTION_MOVE
                    && deltaX < mSlop * (-1)) {
                // intercept left swipe
                if (Math.abs(deltaX) >= Math.abs(deltaY) * 2) {
                    UsageStatistics.onEvent(UsageStatistics.COMPONENT_CAMERA,
                            UsageStatistics.ACTION_FILMSTRIP, null);
                    return true;
                }
            }
        }
        return false;
    }

    @Override
    public boolean onTouchEvent(MotionEvent ev) {
        mGestureRecognizer.onTouchEvent(ev);
        return true;
    }

    private void updateViewItem(int itemID) {
        ViewItem item = mViewItem[itemID];
        if (item == null) {
            Log.e(TAG, "trying to update an null item");
            return;
        }
        removeView(item.getView());

        ImageData data = mDataAdapter.getImageData(item.getId());
        if (data == null) {
            Log.e(TAG, "trying recycle a null item");
            return;
        }
        data.recycle();

        ViewItem newItem = buildItemFromData(item.getId());
        if (newItem == null) {
            Log.e(TAG, "new item is null");
            // keep using the old data.
            data.prepare();
            addView(item.getView());
            return;
        }
        newItem.copyGeometry(item);
        mViewItem[itemID] = newItem;

        boolean stopScroll = clampCenterX();
        checkCurrentDataCentered(getCurrentId());
        if (stopScroll) {
            mController.stopScrolling(true);
        }
        adjustChildZOrder();
        invalidate();
    }

    /** Some of the data is changed. */
    private void update(DataAdapter.UpdateReporter reporter) {
        // No data yet.
        if (mViewItem[mCurrentItem] == null) {
            reload();
            return;
        }

        // Check the current one.
        ViewItem curr = mViewItem[mCurrentItem];
        int dataId = curr.getId();
        if (reporter.isDataRemoved(dataId) || mDataAdapter.getTotalNumber() == 1) {
            reload();
            return;
        }
        if (reporter.isDataUpdated(dataId)) {
            updateViewItem(mCurrentItem);
            final ImageData data = mDataAdapter.getImageData(dataId);
            if (!mIsUserScrolling && !mController.isScrolling()) {
                // If there is no scrolling at all, adjust mCenterX to place
                // the current item at the center.
                int[] dim = calculateChildDimension(
                        data.getWidth(), data.getHeight(), data.getOrientation(),
                        getMeasuredWidth(), getMeasuredHeight());
                mCenterX = curr.getLeftPosition() + dim[0] / 2;
            }
        }

        // Check left
        for (int i = mCurrentItem - 1; i >= 0; i--) {
            curr = mViewItem[i];
            if (curr != null) {
                dataId = curr.getId();
                if (reporter.isDataRemoved(dataId) || reporter.isDataUpdated(dataId)) {
                    updateViewItem(i);
                }
            } else {
                ViewItem next = mViewItem[i + 1];
                if (next != null) {
                    mViewItem[i] = buildItemFromData(next.getId() - 1);
                }
            }
        }

        // Check right
        for (int i = mCurrentItem + 1; i < BUFFER_SIZE; i++) {
            curr = mViewItem[i];
            if (curr != null) {
                dataId = curr.getId();
                if (reporter.isDataRemoved(dataId) || reporter.isDataUpdated(dataId)) {
                    updateViewItem(i);
                }
            } else {
                ViewItem prev = mViewItem[i - 1];
                if (prev != null) {
                    mViewItem[i] = buildItemFromData(prev.getId() + 1);
                }
            }
        }
        adjustChildZOrder();
        // Request a layout to find the measured width/height of the view first.
        requestLayout();
        // Update photo sphere visibility after metadata fully written.
        updateBottomControls(true /* forced update */);
    }

    /**
     * The whole data might be totally different. Flush all and load from the
     * start. Filmstrip will be centered on the first item, i.e. the camera
     * preview.
     */
    private void reload() {
        mController.stopScrolling(true);
        mController.stopScale();
        mDataIdOnUserScrolling = 0;
        // Reload has a side effect that after this call, it will show the
        // camera preview. So we want to know whether it starts from the camera
        // preview to decide whether we need to call onDataFocusChanged.
        boolean stayInPreview = false;

        if (mListener != null && mViewItem[mCurrentItem] != null) {
            stayInPreview = mViewItem[mCurrentItem].getId() == 0;
            if (!stayInPreview) {
                mListener.onDataFocusChanged(mViewItem[mCurrentItem].getId(), false);
            }
        }

        // Remove all views from the mViewItem buffer, except the camera view.
        for (int i = 0; i < mViewItem.length; i++) {
            if (mViewItem[i] == null) {
                continue;
            }
            View v = mViewItem[i].getView();
            if (v != mCameraView) {
                removeView(v);
            }
<<<<<<< HEAD
            if (mDataAdapter.getImageData(mViewItem[i].getId()) != null) {
                mDataAdapter.getImageData(mViewItem[i].getId()).recycle();
=======
            ImageData imageData = mDataAdapter.getImageData(mViewItem[i].getId());
            if (imageData != null) {
                imageData.recycle();
>>>>>>> df2b0819
            }
        }

        // Clear out the mViewItems and rebuild with camera in the center.
        Arrays.fill(mViewItem, null);
        int dataNumber = mDataAdapter.getTotalNumber();
        if (dataNumber == 0) {
            return;
        }

        mViewItem[mCurrentItem] = buildItemFromData(0);
        if (mViewItem[mCurrentItem] == null) {
            return;
        }
        mViewItem[mCurrentItem].setLeftPosition(0);
        for (int i = mCurrentItem + 1; i < BUFFER_SIZE; i++) {
            mViewItem[i] = buildItemFromData(mViewItem[i - 1].getId() + 1);
            if (mViewItem[i] == null) {
                break;
            }
        }

        // Ensure that the views in mViewItem will layout the first in the
        // center of the display upon a reload.
        mCenterX = -1;
        mScale = FULL_SCREEN_SCALE;

        adjustChildZOrder();
        invalidate();

        if (mListener != null) {
            mListener.onReload();
            if (!stayInPreview) {
                mListener.onDataFocusChanged(mViewItem[mCurrentItem].getId(), true);
            }
        }
    }

    private void promoteData(int itemID, int dataID) {
        if (mListener != null) {
            mListener.onDataPromoted(dataID);
        }
    }

    private void demoteData(int itemID, int dataID) {
        if (mListener != null) {
            mListener.onDataDemoted(dataID);
        }
    }

    /**
     * MyController controls all the geometry animations. It passively tells the
     * geometry information on demand.
     */
    private class MyController implements Controller {

        private final ValueAnimator mScaleAnimator;
        private ValueAnimator mZoomAnimator;
        private AnimatorSet mFlingAnimator;

        private final MyScroller mScroller;
        private boolean mCanStopScroll;

        private final MyScroller.Listener mScrollerListener =
                new MyScroller.Listener() {
                    @Override
                    public void onScrollUpdate(int currX, int currY) {
                        mCenterX = currX;

                        boolean stopScroll = clampCenterX();
                        checkCurrentDataCentered(getCurrentId());
                        if (stopScroll) {
                            mController.stopScrolling(true);
                        }
                        invalidate();
                    }

                    @Override
                    public void onScrollEnd() {
                        mCanStopScroll = true;
                        if (mViewItem[mCurrentItem] == null) {
                            return;
                        }
                        snapInCenter();
                        if (mCenterX == mViewItem[mCurrentItem].getCenterX()
                                && getCurrentViewType() == ImageData.VIEW_TYPE_STICKY) {
                            // Special case for the scrolling end on the camera preview.
                            goToFullScreen();
                        }
                    }
                };

        private ValueAnimator.AnimatorUpdateListener mScaleAnimatorUpdateListener =
                new ValueAnimator.AnimatorUpdateListener() {
                    @Override
                    public void onAnimationUpdate(ValueAnimator animation) {
                        if (mViewItem[mCurrentItem] == null) {
                            return;
                        }
                        mScale = (Float) animation.getAnimatedValue();
                        invalidate();
                    }
                };

        MyController(Context context) {
            TimeInterpolator decelerateInterpolator = new DecelerateInterpolator(1.5f);
            mScroller = new MyScroller(mActivity,
                    new Handler(mActivity.getMainLooper()),
                    mScrollerListener, decelerateInterpolator);
            mCanStopScroll = true;

            mScaleAnimator = new ValueAnimator();
            mScaleAnimator.addUpdateListener(mScaleAnimatorUpdateListener);
            mScaleAnimator.setInterpolator(decelerateInterpolator);
        }

        @Override
        public boolean isScrolling() {
            return !mScroller.isFinished();
        }

        @Override
        public boolean isScaling() {
            return mScaleAnimator.isRunning();
        }

        private int estimateMinX(int dataID, int leftPos, int viewWidth) {
            return leftPos - (dataID + 100) * (viewWidth + mViewGap);
        }

        private int estimateMaxX(int dataID, int leftPos, int viewWidth) {
            return leftPos
                    + (mDataAdapter.getTotalNumber() - dataID + 100)
                    * (viewWidth + mViewGap);
        }

        /** Zoom all the way in or out on the image at the given pivot point. */
        private void zoomAt(final ViewItem current, final float focusX, final float focusY) {
            // End previous zoom animation, if any
            if (mZoomAnimator != null) {
                mZoomAnimator.end();
            }
            // Calculate end scale
            final float maxScale = getCurrentDataMaxScale(false);
            final float endScale = mScale < maxScale - maxScale * TOLERANCE
                    ? maxScale : FULL_SCREEN_SCALE;

            mZoomAnimator = new ValueAnimator();
            mZoomAnimator.setFloatValues(mScale, endScale);
            mZoomAnimator.setDuration(ZOOM_ANIMATION_DURATION_MS);
            mZoomAnimator.addListener(new Animator.AnimatorListener() {
                @Override
                public void onAnimationStart(Animator animation) {
                    if (mScale == FULL_SCREEN_SCALE) {
                        enterFullScreen();
                        setSurroundingViewsVisible(false);
                    }
                    cancelLoadingZoomedImage();
                }

                @Override
                public void onAnimationEnd(Animator animation) {
                    // Make sure animation ends up having the correct scale even
                    // if it is cancelled before it finishes
                    if (mScale != endScale) {
                        current.postScale(focusX, focusY, endScale/mScale, mDrawArea.width(),
                                mDrawArea.height());
                        mScale = endScale;
                    }

                    if (mScale == FULL_SCREEN_SCALE) {
                        setSurroundingViewsVisible(true);
                        mZoomView.setVisibility(GONE);
                        current.resetTransform();
                    } else {
                        mController.loadZoomedImage();
                    }
                    mZoomAnimator = null;
                }

                @Override
                public void onAnimationCancel(Animator animation) {
                    // Do nothing.
                }

                @Override
                public void onAnimationRepeat(Animator animation) {
                    // Do nothing.
                }
            });

            mZoomAnimator.addUpdateListener(new ValueAnimator.AnimatorUpdateListener() {
                @Override
                public void onAnimationUpdate(ValueAnimator animation) {
                    float newScale = (Float) animation.getAnimatedValue();
                    float postScale = newScale / mScale;
                    mScale = newScale;
                    current.postScale(focusX, focusY, postScale, mDrawArea.width(),
                            mDrawArea.height());
                }
            });
            mZoomAnimator.start();
        }

        @Override
        public void scroll(float deltaX) {
            if (!stopScrolling(false)) {
                return;
            }
            mCenterX += deltaX;

            boolean stopScroll = clampCenterX();
            checkCurrentDataCentered(getCurrentId());
            if (stopScroll) {
                mController.stopScrolling(true);
            }
            invalidate();
        }

        @Override
        public void fling(float velocityX) {
            if (!stopScrolling(false)) {
                return;
            }
            ViewItem item = mViewItem[mCurrentItem];
            if (item == null) {
                return;
            }

            float scaledVelocityX = velocityX / mScale;
            if (inFullScreen() && getCurrentViewType() == ImageData.VIEW_TYPE_STICKY
                    && scaledVelocityX < 0) {
                // Swipe left in camera preview.
                goToFilmStrip();
            }

            int w = getWidth();
            // Estimation of possible length on the left. To ensure the
            // velocity doesn't become too slow eventually, we add a huge number
            // to the estimated maximum.
            int minX = estimateMinX(item.getId(), item.getLeftPosition(), w);
            // Estimation of possible length on the right. Likewise, exaggerate
            // the possible maximum too.
            int maxX = estimateMaxX(item.getId(), item.getLeftPosition(), w);
            mScroller.fling(mCenterX, 0, (int) -velocityX, 0, minX, maxX, 0, 0);
        }

        @Override
        public void flingInsideZoomView(float velocityX, float velocityY) {
            if (!isZoomStarted()) {
                return;
            }

            final ViewItem current = mViewItem[mCurrentItem];
            if (current == null) {
                return;
            }

            final int factor = DECELERATION_FACTOR;
            // Deceleration curve for distance:
            // S(t) = s + (e - s) * (1 - (1 - t/T) ^ factor)
            // Need to find the ending distance (e), so that the starting velocity
            // is the velocity of fling.
            // Velocity is the derivative of distance
            // V(t) = (e - s) * factor * (-1) * (1 - t/T) ^ (factor - 1) * (-1/T)
            //      = (e - s) * factor * (1 - t/T) ^ (factor - 1) / T
            // Since V(0) = V0, we have e = T / factor * V0 + s

            // Duration T should be long enough so that at the end of the fling,
            // image moves at 1 pixel/s for about P = 50ms = 0.05s
            // i.e. V(T - P) = 1
            // V(T - P) = V0 * (1 - (T -P) /T) ^ (factor - 1) = 1
            // T = P * V0 ^ (1 / (factor -1))

            final float velocity = Math.max(Math.abs(velocityX), Math.abs(velocityY));
            // Dynamically calculate duration
            final float duration = (float) (FLING_COASTING_DURATION_S
                    * Math.pow(velocity, (1f/ (factor - 1f))));

            final float translationX = current.getTranslationX();
            final float translationY = current.getTranslationY();

            final ValueAnimator decelerationX = ValueAnimator.ofFloat(translationX,
                    translationX + duration / factor * velocityX);
            final ValueAnimator decelerationY = ValueAnimator.ofFloat(translationY,
                    translationY + duration / factor * velocityY);

            decelerationY.addUpdateListener(new ValueAnimator.AnimatorUpdateListener() {
                @Override
                public void onAnimationUpdate(ValueAnimator animation) {
                    float transX = (Float) decelerationX.getAnimatedValue();
                    float transY = (Float) decelerationY.getAnimatedValue();

                    current.updateTransform(transX, transY, mScale,
                            mScale, mDrawArea.width(), mDrawArea.height());
                }
            });

            mFlingAnimator = new AnimatorSet();
            mFlingAnimator.play(decelerationX).with(decelerationY);
            mFlingAnimator.setDuration((int) (duration * 1000));
            mFlingAnimator.setInterpolator(new TimeInterpolator() {
                @Override
                public float getInterpolation(float input) {
                    return (float)(1.0f - Math.pow((1.0f - input), factor));
                }
            });
            mFlingAnimator.addListener(new Animator.AnimatorListener() {
                private boolean mCancelled = false;
                @Override
                public void onAnimationStart(Animator animation) {

                }

                @Override
                public void onAnimationEnd(Animator animation) {
                    if (!mCancelled) {
                        loadZoomedImage();
                    }
                    mFlingAnimator = null;
                }

                @Override
                public void onAnimationCancel(Animator animation) {
                    mCancelled = true;
                }

                @Override
                public void onAnimationRepeat(Animator animation) {

                }
            });
            mFlingAnimator.start();
        }

        @Override
        public boolean stopScrolling(boolean forced) {
            if (!isScrolling()) {
                return true;
            } else if (!mCanStopScroll && !forced) {
                return false;
            }
            mScroller.forceFinished(true);
            return true;
        }

        private void stopScale() {
            mScaleAnimator.cancel();
        }

        @Override
        public void scrollToPosition(int position, int duration, boolean interruptible) {
            if (mViewItem[mCurrentItem] == null) {
                return;
            }
            mCanStopScroll = interruptible;
            mScroller.startScroll(mCenterX, 0, position - mCenterX,
                    0, duration);

            checkCurrentDataCentered(mViewItem[mCurrentItem].getId());
        }

        @Override
        public boolean goToNextItem() {
            final ViewItem nextItem = mViewItem[mCurrentItem + 1];
            if (nextItem == null) {
                return false;
            }
            stopScrolling(true);
            scrollToPosition(nextItem.getCenterX(), GEOMETRY_ADJUST_TIME_MS * 2, false);

            if (getCurrentViewType() == ImageData.VIEW_TYPE_STICKY) {
                // Special case when moving from camera preview.
                scaleTo(FILM_STRIP_SCALE, GEOMETRY_ADJUST_TIME_MS);
            }
            return true;
        }

        private void scaleTo(float scale, int duration) {
            if (mViewItem[mCurrentItem] == null) {
                return;
            }
            stopScale();
            mScaleAnimator.setDuration(duration);
            mScaleAnimator.setFloatValues(mScale, scale);
            mScaleAnimator.start();
        }

        @Override
        public void goToFilmStrip() {
            scaleTo(FILM_STRIP_SCALE, GEOMETRY_ADJUST_TIME_MS);

            final ViewItem nextItem = mViewItem[mCurrentItem + 1];
            if (mViewItem[mCurrentItem].getId() == 0 &&
                    getCurrentViewType() == ImageData.VIEW_TYPE_STICKY &&
                    nextItem != null) {
                // Deal with the special case of swiping in camera preview.
                scrollToPosition(nextItem.getCenterX(), GEOMETRY_ADJUST_TIME_MS, false);
            }

            if (mListener != null) {
                mListener.onDataFullScreenChange(mViewItem[mCurrentItem].getId(), false);
            }
        }

        @Override
        public void goToFullScreen() {
            if (inFullScreen()) {
                return;
            }
            enterFullScreen();
            scaleTo(1f, GEOMETRY_ADJUST_TIME_MS);
        }

        @Override
        public void clearSurfaceViews() {
            for(ViewItem item: mViewItem) {
                if (item == null) {
                    continue;
                }
                View v = item.getView();
                if (v != mCameraView) {
                    removeView(v);
                }
            }
        }

        private void cancelFlingAnimation() {
            // Cancels flinging for zoomed images
            if (isFlingAnimationRunning()) {
                mFlingAnimator.cancel();
            }
        }

        private void cancelZoomAnimation() {
            if (isZoomAnimationRunning()) {
                mZoomAnimator.cancel();
            }
        }

        private void enterFullScreen() {
            if (mListener != null) {
                mListener.onDataFullScreenChange(mViewItem[mCurrentItem].getId(), true);
            }
        }

        private void setSurroundingViewsVisible(boolean visible) {
            // Hide everything on the left
            // TODO: Need to find a better way to toggle the visibility of views around
            //       the current view.
            for (int i = 0; i < mCurrentItem; i++) {
                if (i == mCurrentItem || mViewItem[i] == null) {
                    continue;
                }
                mViewItem[i].getView().setVisibility(visible ? VISIBLE : INVISIBLE);
            }
        }

        private void leaveFullScreen() {
            if (mListener != null) {
                mListener.onDataFullScreenChange(mViewItem[mCurrentItem].getId(), false);
            }
        }

        private Uri getCurrentContentUri() {
            ViewItem curr = mViewItem[mCurrentItem];
            if (curr == null) {
                return Uri.EMPTY;
            }
            return mDataAdapter.getImageData(curr.getId()).getContentUri();
        }

        /**
         * Here we only support up to 1:1 image zoom (i.e. a 100% view of the
         * actual pixels). The max scale that we can apply on the view should
         * make the view same size as the image, in pixels.
         */
        private float getCurrentDataMaxScale(boolean allowOverScale) {
            ViewItem curr = mViewItem[mCurrentItem];
            ImageData imageData = mDataAdapter.getImageData(curr.getId());
            if (curr == null || !imageData
                    .isUIActionSupported(ImageData.ACTION_ZOOM)) {
                return FULL_SCREEN_SCALE;
            }
            float imageWidth = imageData.getWidth();
            if (imageData.getOrientation() == 90 || imageData.getOrientation() == 270) {
                imageWidth = imageData.getHeight();
            }
            float scale = imageWidth / curr.getWidth();
            if (allowOverScale) {
                // In addition to the scale we apply to the view for 100% view
                // (i.e. each pixel on screen corresponds to a pixel in image)
                // we allow scaling beyond that for better detail viewing.
                scale *= mOverScaleFactor;
            }
            return scale;
        }

        private void loadZoomedImage() {
            if (!isZoomStarted()) {
                return;
            }
            ViewItem curr = mViewItem[mCurrentItem];
            if (curr == null) {
                return;
            }
            ImageData imageData = mDataAdapter.getImageData(curr.getId());
            if(!imageData.isUIActionSupported(ImageData.ACTION_ZOOM)) {
                return;
            }
            Uri uri = getCurrentContentUri();
            RectF viewRect = curr.getViewRect();
            if (uri == null || uri == Uri.EMPTY) {
                return;
            }
            int orientation = imageData.getOrientation();
            mZoomView.loadBitmap(uri, orientation, viewRect);
        }

        private void cancelLoadingZoomedImage() {
            mZoomView.cancelPartialDecodingTask();
        }

        @Override
        public void goToFirstItem() {
            resetZoomView();
            // TODO: animate to camera if it is still in the mViewItem buffer
            // versus a full reload which will perform an immediate transition
            reload();
        }

        public boolean isZoomStarted() {
            return mScale > FULL_SCREEN_SCALE;
        }

        public boolean isFlingAnimationRunning() {
            return mFlingAnimator != null && mFlingAnimator.isRunning();
        }

        public boolean isZoomAnimationRunning() {
            return mZoomAnimator != null && mZoomAnimator.isRunning();
        }
    }

    private static class MyScroller {
        public interface Listener {
            public void onScrollUpdate(int currX, int currY);
            public void onScrollEnd();
        }

        private Handler mHandler;
        private Listener mListener;

        private final Scroller mScroller;

        private final ValueAnimator mXScrollAnimator;
        private Runnable mScrollChecker = new Runnable() {
            @Override
            public void run() {
                boolean newPosition = mScroller.computeScrollOffset();
                if (!newPosition) {
                    mListener.onScrollEnd();
                    return;
                }
                mListener.onScrollUpdate(mScroller.getCurrX(), mScroller.getCurrY());
                mHandler.removeCallbacks(this);
                mHandler.post(this);
            }
        };

        private ValueAnimator.AnimatorUpdateListener mXScrollAnimatorUpdateListener =
                new ValueAnimator.AnimatorUpdateListener() {
                    @Override
                    public void onAnimationUpdate(ValueAnimator animation) {
                        mListener.onScrollUpdate((Integer) animation.getAnimatedValue(), 0);
                    }
                };

        private Animator.AnimatorListener mXScrollAnimatorListener =
                new Animator.AnimatorListener() {
                    @Override
                    public void onAnimationCancel(Animator animation) {
                        // Do nothing.
                    }

                    @Override
                    public void onAnimationEnd(Animator animation) {
                        mListener.onScrollEnd();
                    }

                    @Override
                    public void onAnimationRepeat(Animator animation) {
                        // Do nothing.
                    }

                    @Override
                    public void onAnimationStart(Animator animation) {
                        // Do nothing.
                    }
                };


        public MyScroller(Context ctx, Handler handler, Listener listener,
                TimeInterpolator interpolator) {
            mHandler = handler;
            mListener = listener;
            mScroller = new Scroller(ctx);
            mXScrollAnimator = new ValueAnimator();
            mXScrollAnimator.addUpdateListener(mXScrollAnimatorUpdateListener);
            mXScrollAnimator.addListener(mXScrollAnimatorListener);
            mXScrollAnimator.setInterpolator(interpolator);
        }

        public void fling(
                int startX, int startY,
                int velocityX, int velocityY,
                int minX, int maxX,
                int minY, int maxY) {
            mScroller.fling(startX, startY, velocityX, velocityY, minX, maxX, minY, maxY);
            runChecker();
        }

        public void startScroll(int startX, int startY, int dx, int dy) {
            mScroller.startScroll(startX, startY, dx, dy);
            runChecker();
        }

        /** Only starts and updates scroll in x-axis. */
        public void startScroll(int startX, int startY, int dx, int dy, int duration) {
            mXScrollAnimator.cancel();
            mXScrollAnimator.setDuration(duration);
            mXScrollAnimator.setIntValues(startX, startX + dx);
            mXScrollAnimator.start();
        }

        public boolean isFinished() {
            return (mScroller.isFinished() && !mXScrollAnimator.isRunning());
        }

        public void forceFinished(boolean finished) {
            mScroller.forceFinished(finished);
            if (finished) {
                mXScrollAnimator.cancel();
            }
        }

        private void runChecker() {
            if (mHandler == null || mListener == null) {
                return;
            }
            mHandler.removeCallbacks(mScrollChecker);
            mHandler.post(mScrollChecker);
        }
    }

    private class MyGestureReceiver implements FilmStripGestureRecognizer.Listener {
        // Indicating the current trend of scaling is up (>1) or down (<1).
        private float mScaleTrend;
        private float mMaxScale;

        @Override
        public boolean onSingleTapUp(float x, float y) {
            ViewItem centerItem = mViewItem[mCurrentItem];
            if (inFilmStrip()) {
                if (centerItem != null && centerItem.areaContains(x, y)) {
                    mController.goToFullScreen();
                    return true;
                }
            } else if (inFullScreen()) {
                int dataID = -1;
                if (centerItem != null) {
                    dataID = centerItem.getId();
                }
                mListener.onToggleSystemDecorsVisibility(dataID);
                return true;
            }
            return false;
        }

        @Override
        public boolean onDoubleTap(float x, float y) {
            ViewItem current = mViewItem[mCurrentItem];
            if (inFilmStrip() && current != null) {
                mController.goToFullScreen();
                return true;
            } else if (mScale < FULL_SCREEN_SCALE || inCameraFullscreen()) {
                return false;
            }
            if (current == null) {
                return false;
            }
            if (!mController.stopScrolling(false)) {
                return false;
            }
            mListener.setSystemDecorsVisibility(false);
            mController.zoomAt(current, x, y);
            return true;
        }

        @Override
        public boolean onDown(float x, float y) {
            mController.cancelFlingAnimation();
            if (!mController.stopScrolling(false)) {
                return false;
            }

            return true;
        }

        @Override
        public boolean onUp(float x, float y) {
            final ViewItem currItem = mViewItem[mCurrentItem];
            if (currItem == null) {
                return false;
            }
            if (mController.isZoomAnimationRunning() || mController.isFlingAnimationRunning()) {
                return false;
            }
            if (mController.isZoomStarted()) {
                mController.loadZoomedImage();
                return true;
            }
            float halfH = getHeight() / 2;
            mIsUserScrolling = false;
            // Finds items promoted/demoted.
            for (int i = 0; i < BUFFER_SIZE; i++) {
                if (mViewItem[i] == null) {
                    continue;
                }
                float transY = mViewItem[i].getScaledTranslationY(mScale);
                if (transY == 0) {
                    continue;
                }
                int id = mViewItem[i].getId();

                if (mDataAdapter.getImageData(id)
                        .isUIActionSupported(ImageData.ACTION_DEMOTE)
                        && transY > halfH) {
                    demoteData(i, id);
                } else if (mDataAdapter.getImageData(id)
                        .isUIActionSupported(ImageData.ACTION_PROMOTE)
                        && transY < -halfH) {
                    promoteData(i, id);
                } else {
                    // put the view back.
                    mViewItem[i].getView().animate()
                            .translationY(0f)
                            .alpha(1f)
                            .setDuration(GEOMETRY_ADJUST_TIME_MS)
                            .start();
                }
            }

            int currId = currItem.getId();
            if (mCenterX > currItem.getCenterX() + CAMERA_PREVIEW_SWIPE_THRESHOLD
                    && currId == 0
                    && getCurrentViewType() == ImageData.VIEW_TYPE_STICKY
                    && mDataIdOnUserScrolling == 0) {
                mController.goToFilmStrip();
                // Special case to go from camera preview to the next photo.
                if (mViewItem[mCurrentItem + 1] != null) {
                    mController.scrollToPosition(
                            mViewItem[mCurrentItem + 1].getCenterX(),
                            GEOMETRY_ADJUST_TIME_MS, false);
                } else {
                    // No next photo.
                    snapInCenter();
                }
            } if (mCenterX == currItem.getCenterX() && currId == 0
                    && getCurrentViewType() == ImageData.VIEW_TYPE_STICKY) {
                mController.goToFullScreen();
            } else {
                if (mDataIdOnUserScrolling  == 0 && currId != 0) {
                    // Special case to go to filmstrip when the user scroll away
                    // from the camera preview and the current one is not the
                    // preview anymore.
                    mController.goToFilmStrip();
                    mDataIdOnUserScrolling = currId;
                }
                snapInCenter();
            }
            return false;
        }

        @Override
        public boolean onScroll(float x, float y, float dx, float dy) {
            ViewItem currItem = mViewItem[mCurrentItem];
            if (currItem == null) {
                return false;
            }
            if (!mDataAdapter.canSwipeInFullScreen(currItem.getId())) {
                return false;
            }
            hideZoomView();
            // When image is zoomed in to be bigger than the screen
            if (mController.isZoomStarted()) {
                ViewItem curr = mViewItem[mCurrentItem];
                float transX = curr.getTranslationX() - dx;
                float transY = curr.getTranslationY() - dy;
                curr.updateTransform(transX, transY, mScale, mScale, mDrawArea.width(),
                        mDrawArea.height());
                return true;
            }
            int deltaX = (int) (dx / mScale);
            // Forces the current scrolling to stop.
            mController.stopScrolling(true);
            if (!mIsUserScrolling) {
                mIsUserScrolling = true;
                mDataIdOnUserScrolling = mViewItem[mCurrentItem].getId();
            }
            if (inFilmStrip()) {
                if (Math.abs(dx) > Math.abs(dy)) {
                    mController.scroll(deltaX);
                } else {
                    // Vertical part. Promote or demote.
                    int hit = 0;
                    Rect hitRect = new Rect();
                    for (; hit < BUFFER_SIZE; hit++) {
                        if (mViewItem[hit] == null) {
                            continue;
                        }
                        mViewItem[hit].getView().getHitRect(hitRect);
                        if (hitRect.contains((int) x, (int) y)) {
                            break;
                        }
                    }
                    if (hit == BUFFER_SIZE) {
                        return false;
                    }

                    ImageData data = mDataAdapter.getImageData(mViewItem[hit].getId());
                    float transY = mViewItem[hit].getScaledTranslationY(mScale) - dy / mScale;
                    if (!data.isUIActionSupported(ImageData.ACTION_DEMOTE) && transY > 0f) {
                        transY = 0f;
                    }
                    if (!data.isUIActionSupported(ImageData.ACTION_PROMOTE) && transY < 0f) {
                        transY = 0f;
                    }
                    mViewItem[hit].setTranslationY(transY, mScale);
                }
            } else if (inFullScreen()) {
                // Multiplied by 1.2 to make it more easy to swipe.
                mController.scroll((int) (deltaX * 1.2));
            }
            invalidate();

            return true;
        }

        @Override
        public boolean onFling(float velocityX, float velocityY) {
            final ViewItem currItem = mViewItem[mCurrentItem];
            if (currItem == null) {
                return false;
            }
            if (!mDataAdapter.canSwipeInFullScreen(currItem.getId())) {
                return false;
            }
            if (mController.isZoomStarted()) {
                // Fling within the zoomed image
                mController.flingInsideZoomView(velocityX, velocityY);
                return true;
            }
            if (Math.abs(velocityX) < Math.abs(velocityY)) {
                // ignore vertical fling.
                return true;
            }

            // In full-screen, fling of a velocity above a threshold should go to
            // the next/prev photos
            if (mScale == FULL_SCREEN_SCALE) {
                int currItemCenterX = currItem.getCenterX();

                if (velocityX > 0) {  // left
                    if (mCenterX > currItemCenterX) {
                        // The visually previous item is actually the current item.
                        mController.scrollToPosition(
                                currItemCenterX, GEOMETRY_ADJUST_TIME_MS, true);
                        return true;
                    }
                    ViewItem prevItem = mViewItem[mCurrentItem - 1];
                    if (prevItem == null) {
                        return false;
                    }
                    mController.scrollToPosition(
                            prevItem.getCenterX(), GEOMETRY_ADJUST_TIME_MS, true);
                } else {  // right
                    if (mController.stopScrolling(false)) {
                        if (mCenterX < currItemCenterX) {
                            // The visually next item is actually the current item.
                            mController.scrollToPosition(
                                    currItemCenterX, GEOMETRY_ADJUST_TIME_MS, true);
                            return true;
                        }
                        final ViewItem nextItem = mViewItem[mCurrentItem + 1];
                        if (nextItem == null) {
                            return false;
                        }
                        mController.scrollToPosition(
                                nextItem.getCenterX(), GEOMETRY_ADJUST_TIME_MS, true);
                        if (getCurrentViewType() == ImageData.VIEW_TYPE_STICKY) {
                            mController.goToFilmStrip();
                        }
                    }
                }
            }

            if (mScale == FILM_STRIP_SCALE) {
                mController.fling(velocityX);
            }
            return true;
        }

        @Override
        public boolean onScaleBegin(float focusX, float focusY) {
            if (inCameraFullscreen()) {
                return false;
            }

            hideZoomView();
            mScaleTrend = 1f;
            // If the image is smaller than screen size, we should allow to zoom
            // in to full screen size
            mMaxScale = Math.max(mController.getCurrentDataMaxScale(true), FULL_SCREEN_SCALE);
            return true;
        }

        @Override
        public boolean onScale(float focusX, float focusY, float scale) {
            if (inCameraFullscreen()) {
                return false;
            }

            mScaleTrend = mScaleTrend * 0.3f + scale * 0.7f;
            float newScale = mScale * scale;
            if (mScale < FULL_SCREEN_SCALE && newScale < FULL_SCREEN_SCALE) {
                // Scaled view is smaller than or equal to screen size both before
                // and after scaling
                mScale = newScale;
                if (mScale <= FILM_STRIP_SCALE) {
                    mScale = FILM_STRIP_SCALE;
                }
                invalidate();
            } else if (mScale < FULL_SCREEN_SCALE && newScale >= FULL_SCREEN_SCALE) {
                // Going from smaller than screen size to bigger than or equal to screen size
                mScale = FULL_SCREEN_SCALE;
                mController.enterFullScreen();
                invalidate();
                mController.setSurroundingViewsVisible(false);
            } else if (mScale >= FULL_SCREEN_SCALE && newScale < FULL_SCREEN_SCALE) {
                // Going from bigger than or equal to screen size to smaller than screen size
                mScale = newScale;
                mController.leaveFullScreen();
                invalidate();
                mController.setSurroundingViewsVisible(true);
            } else {
                // Scaled view bigger than or equal to screen size both before
                // and after scaling
                if (!mController.isZoomStarted()) {
                    mController.setSurroundingViewsVisible(false);
                }
                ViewItem curr = mViewItem[mCurrentItem];
                // Make sure the image is not overly scaled
                newScale = Math.min(newScale, mMaxScale);
                if (newScale == mScale) {
                    return true;
                }
                float postScale = newScale / mScale;
                curr.postScale(focusX, focusY, postScale, mDrawArea.width(), mDrawArea.height());
                mScale = newScale;
            }
            return true;
        }

        @Override
        public void onScaleEnd() {
            if (mScale > FULL_SCREEN_SCALE + TOLERANCE) {
                return;
            }
            mController.setSurroundingViewsVisible(true);
            if (mScale <= FILM_STRIP_SCALE + TOLERANCE) {
                mController.goToFilmStrip();
            } else if (mScaleTrend > 1f || mScale > FULL_SCREEN_SCALE - TOLERANCE) {
                if (mController.isZoomStarted()) {
                    mScale = FULL_SCREEN_SCALE;
                    resetZoomView();
                }
                mController.goToFullScreen();
            } else {
                mController.goToFilmStrip();
            }
            mScaleTrend = 1f;
        }
    }
}<|MERGE_RESOLUTION|>--- conflicted
+++ resolved
@@ -1939,14 +1939,9 @@
             if (v != mCameraView) {
                 removeView(v);
             }
-<<<<<<< HEAD
-            if (mDataAdapter.getImageData(mViewItem[i].getId()) != null) {
-                mDataAdapter.getImageData(mViewItem[i].getId()).recycle();
-=======
             ImageData imageData = mDataAdapter.getImageData(mViewItem[i].getId());
             if (imageData != null) {
                 imageData.recycle();
->>>>>>> df2b0819
             }
         }
 
