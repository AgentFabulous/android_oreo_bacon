/*
 * Copyright (C) 2012 The Android Open Source Project
 *
 * Licensed under the Apache License, Version 2.0 (the "License");
 * you may not use this file except in compliance with the License.
 * You may obtain a copy of the License at
 *
 *      http://www.apache.org/licenses/LICENSE-2.0
 *
 * Unless required by applicable law or agreed to in writing, software
 * distributed under the License is distributed on an "AS IS" BASIS,
 * WITHOUT WARRANTIES OR CONDITIONS OF ANY KIND, either express or implied.
 * See the License for the specific language governing permissions and
 * limitations under the License.
 */

package android.security;

import android.content.Context;
import android.text.TextUtils;

import java.math.BigInteger;
import java.security.NoSuchAlgorithmException;
import java.security.PrivateKey;
import java.security.cert.Certificate;
import java.security.spec.AlgorithmParameterSpec;
import java.util.Date;

import javax.security.auth.x500.X500Principal;

/**
 * This provides the required parameters needed for initializing the
 * {@code KeyPairGenerator} that works with
 * <a href="{@docRoot}training/articles/keystore.html">Android KeyStore
 * facility</a>. The Android KeyStore facility is accessed through a
 * {@link java.security.KeyPairGenerator} API using the {@code AndroidKeyStore}
 * provider. The {@code context} passed in may be used to pop up some UI to ask
 * the user to unlock or initialize the Android KeyStore facility.
 * <p>
 * After generation, the {@code keyStoreAlias} is used with the
 * {@link java.security.KeyStore#getEntry(String, java.security.KeyStore.ProtectionParameter)}
 * interface to retrieve the {@link PrivateKey} and its associated
 * {@link Certificate} chain.
 * <p>
 * The KeyPair generator will create a self-signed certificate with the subject
 * as its X.509v3 Subject Distinguished Name and as its X.509v3 Issuer
 * Distinguished Name along with the other parameters specified with the
 * {@link Builder}.
 * <p>
 * The self-signed X.509 certificate may be replaced at a later time by a
 * certificate signed by a real Certificate Authority.
 */
public final class KeyPairGeneratorSpec implements AlgorithmParameterSpec {

    private final Context mContext;

    private final String mKeystoreAlias;

    private final String mKeyType;

    private final int mKeySize;

    private final AlgorithmParameterSpec mSpec;

    private final X500Principal mSubjectDN;

    private final BigInteger mSerialNumber;

    private final Date mStartDate;

    private final Date mEndDate;

    private final int mFlags;

    private final Date mKeyValidityStart;

    private final Date mKeyValidityForOriginationEnd;

    private final Date mKeyValidityForConsumptionEnd;

    private final @KeyStoreKeyProperties.PurposeEnum int mPurposes;

    private final String[] mDigests;

    private final String[] mEncryptionPaddings;

    private final String[] mSignaturePaddings;

    private final String[] mBlockModes;

    private final boolean mRandomizedEncryptionRequired;

    private final @KeyStoreKeyProperties.UserAuthenticatorEnum int mUserAuthenticators;

    private final int mUserAuthenticationValidityDurationSeconds;

    private final boolean mInvalidatedOnNewFingerprintEnrolled;

    /**
     * Parameter specification for the "{@code AndroidKeyPairGenerator}"
     * instance of the {@link java.security.KeyPairGenerator} API. The
     * {@code context} passed in may be used to pop up some UI to ask the user
     * to unlock or initialize the Android keystore facility.
     * <p>
     * After generation, the {@code keyStoreAlias} is used with the
     * {@link java.security.KeyStore#getEntry(String, java.security.KeyStore.ProtectionParameter)}
     * interface to retrieve the {@link PrivateKey} and its associated
     * {@link Certificate} chain.
     * <p>
     * The KeyPair generator will create a self-signed certificate with the
     * properties of {@code subjectDN} as its X.509v3 Subject Distinguished Name
     * and as its X.509v3 Issuer Distinguished Name, using the specified
     * {@code serialNumber}, and the validity date starting at {@code startDate}
     * and ending at {@code endDate}.
     *
     * @param context Android context for the activity
     * @param keyStoreAlias name to use for the generated key in the Android
     *            keystore
     * @param keyType key algorithm to use (EC, RSA)
     * @param keySize size of key to generate
     * @param spec the underlying key type parameters
     * @param subjectDN X.509 v3 Subject Distinguished Name
     * @param serialNumber X509 v3 certificate serial number
     * @param startDate the start of the self-signed certificate validity period
     * @param endDate the end date of the self-signed certificate validity
     *            period
     * @throws IllegalArgumentException when any argument is {@code null} or
     *             {@code endDate} is before {@code startDate}.
     * @hide should be built with KeyPairGeneratorSpecBuilder
     */
    public KeyPairGeneratorSpec(Context context, String keyStoreAlias, String keyType, int keySize,
            AlgorithmParameterSpec spec, X500Principal subjectDN, BigInteger serialNumber,
            Date startDate, Date endDate, int flags,
            Date keyValidityStart,
            Date keyValidityForOriginationEnd,
            Date keyValidityForConsumptionEnd,
            @KeyStoreKeyProperties.PurposeEnum int purposes,
            String[] digests,
            String[] encryptionPaddings,
            String[] signaturePaddings,
            String[] blockModes,
            boolean randomizedEncryptionRequired,
<<<<<<< HEAD
            @KeyStoreKeyConstraints.UserAuthenticatorEnum int userAuthenticators,
            int userAuthenticationValidityDurationSeconds,
            boolean invalidatedOnNewFingerprintEnrolled) {
=======
            @KeyStoreKeyProperties.UserAuthenticatorEnum int userAuthenticators,
            int userAuthenticationValidityDurationSeconds) {
>>>>>>> a978a3d6
        if (context == null) {
            throw new IllegalArgumentException("context == null");
        } else if (TextUtils.isEmpty(keyStoreAlias)) {
            throw new IllegalArgumentException("keyStoreAlias must not be empty");
        } else if (subjectDN == null) {
            throw new IllegalArgumentException("subjectDN == null");
        } else if (serialNumber == null) {
            throw new IllegalArgumentException("serialNumber == null");
        } else if (startDate == null) {
            throw new IllegalArgumentException("startDate == null");
        } else if (endDate == null) {
            throw new IllegalArgumentException("endDate == null");
        } else if (endDate.before(startDate)) {
            throw new IllegalArgumentException("endDate < startDate");
        } else if ((userAuthenticationValidityDurationSeconds < 0)
                && (userAuthenticationValidityDurationSeconds != -1)) {
            throw new IllegalArgumentException(
                    "userAuthenticationValidityDurationSeconds must not be negative");
        }

        mContext = context;
        mKeystoreAlias = keyStoreAlias;
        mKeyType = keyType;
        mKeySize = keySize;
        mSpec = spec;
        mSubjectDN = subjectDN;
        mSerialNumber = serialNumber;
        mStartDate = startDate;
        mEndDate = endDate;
        mFlags = flags;
        mKeyValidityStart = keyValidityStart;
        mKeyValidityForOriginationEnd = keyValidityForOriginationEnd;
        mKeyValidityForConsumptionEnd = keyValidityForConsumptionEnd;
        mPurposes = purposes;
        mDigests = ArrayUtils.cloneIfNotEmpty(ArrayUtils.nullToEmpty(digests));
        mEncryptionPaddings =
                ArrayUtils.cloneIfNotEmpty(ArrayUtils.nullToEmpty(encryptionPaddings));
        mSignaturePaddings = ArrayUtils.cloneIfNotEmpty(ArrayUtils.nullToEmpty(signaturePaddings));
        mBlockModes = ArrayUtils.cloneIfNotEmpty(ArrayUtils.nullToEmpty(blockModes));
        mRandomizedEncryptionRequired = randomizedEncryptionRequired;
        mUserAuthenticators = userAuthenticators;
        mUserAuthenticationValidityDurationSeconds = userAuthenticationValidityDurationSeconds;
        mInvalidatedOnNewFingerprintEnrolled = invalidatedOnNewFingerprintEnrolled;
    }

    /**
     * TODO: Remove this constructor once tests are switched over to the new one above.
     * @hide
     */
    public KeyPairGeneratorSpec(Context context, String keyStoreAlias, String keyType, int keySize,
            AlgorithmParameterSpec spec, X500Principal subjectDN, BigInteger serialNumber,
            Date startDate, Date endDate, int flags) {

        this(context,
                keyStoreAlias,
                keyType,
                keySize,
                spec,
                subjectDN,
                serialNumber,
                startDate,
                endDate,
                flags,
                startDate,
                endDate,
                endDate,
<<<<<<< HEAD
                0,
                0,
                0,
                0,
                true,
                0,
                -1,
                false);
=======
                0, // purposes
                null, // digests
                null, // encryption paddings
                null, // signature paddings
                null, // block modes
                false, // randomized encryption required
                0, // user authenticators
                -1 // user authentication validity duration (seconds)
                );
>>>>>>> a978a3d6
    }

    /**
     * Gets the Android context used for operations with this instance.
     */
    public Context getContext() {
        return mContext;
    }

    /**
     * Returns the alias that will be used in the {@code java.security.KeyStore}
     * in conjunction with the {@code AndroidKeyStore}.
     */
    public String getKeystoreAlias() {
        return mKeystoreAlias;
    }

    /**
     * Returns the key type (e.g., "EC", "RSA") specified by this parameter.
     */
    public String getKeyType() {
        return mKeyType;
    }

    /**
     * Returns the key size specified by this parameter. For instance, for RSA
     * this will return the modulus size and for EC it will return the field
     * size.
     */
    public int getKeySize() {
        return mKeySize;
    }

    /**
     * Returns the {@link AlgorithmParameterSpec} that will be used for creation
     * of the key pair.
     */
    public AlgorithmParameterSpec getAlgorithmParameterSpec() {
        return mSpec;
    }

    /**
     * Gets the subject distinguished name to be used on the X.509 certificate
     * that will be put in the {@link java.security.KeyStore}.
     */
    public X500Principal getSubjectDN() {
        return mSubjectDN;
    }

    /**
     * Gets the serial number to be used on the X.509 certificate that will be
     * put in the {@link java.security.KeyStore}.
     */
    public BigInteger getSerialNumber() {
        return mSerialNumber;
    }

    /**
     * Gets the start date to be used on the X.509 certificate that will be put
     * in the {@link java.security.KeyStore}.
     */
    public Date getStartDate() {
        return mStartDate;
    }

    /**
     * Gets the end date to be used on the X.509 certificate that will be put in
     * the {@link java.security.KeyStore}.
     */
    public Date getEndDate() {
        return mEndDate;
    }

    /**
     * @hide
     */
    int getFlags() {
        return mFlags;
    }

    /**
     * Returns {@code true} if this parameter will require generated keys to be
     * encrypted in the {@link java.security.KeyStore}.
     */
    public boolean isEncryptionRequired() {
        return (mFlags & KeyStore.FLAG_ENCRYPTED) != 0;
    }

    /**
     * Gets the time instant before which the key pair is not yet valid.
     *
     * @return instant or {@code null} if not restricted.
     *
     * @hide
     */
    public Date getKeyValidityStart() {
        return mKeyValidityStart;
    }

    /**
     * Gets the time instant after which the key pair is no longer valid for decryption and
     * verification.
     *
     * @return instant or {@code null} if not restricted.
     *
     * @hide
     */
    public Date getKeyValidityForConsumptionEnd() {
        return mKeyValidityForConsumptionEnd;
    }

    /**
     * Gets the time instant after which the key pair is no longer valid for encryption and signing.
     *
     * @return instant or {@code null} if not restricted.
     *
     * @hide
     */
    public Date getKeyValidityForOriginationEnd() {
        return mKeyValidityForOriginationEnd;
    }

    /**
     * Gets the set of purposes for which the key can be used.
     *
     * @hide
     */
    public @KeyStoreKeyProperties.PurposeEnum int getPurposes() {
        return mPurposes;
    }

    /**
     * Gets the set of digest algorithms with which the key can be used.
     *
     * @hide
     */
    public String[] getDigests() {
        return ArrayUtils.cloneIfNotEmpty(mDigests);
    }

    /**
     * Gets the set of padding schemes with which the key can be used when encrypting/decrypting.
     *
     * @hide
     */
    public String[] getEncryptionPaddings() {
        return ArrayUtils.cloneIfNotEmpty(mEncryptionPaddings);
    }

    /**
     * Gets the set of padding schemes with which the key can be used when signing/verifying.
     *
     * @hide
     */
    public String[] getSignaturePaddings() {
        return ArrayUtils.cloneIfNotEmpty(mSignaturePaddings);
    }

    /**
     * Gets the set of block modes with which the key can be used.
     *
     * @hide
     */
    public String[] getBlockModes() {
        return ArrayUtils.cloneIfNotEmpty(mBlockModes);
    }

    /**
     * Returns {@code true} if encryption using this key must be sufficiently randomized to produce
     * different ciphertexts for the same plaintext every time. The formal cryptographic property
     * being required is <em>indistinguishability under chosen-plaintext attack ({@code
     * IND-CPA})</em>. This property is important because it mitigates several classes of
     * weaknesses due to which ciphertext may leak information about plaintext.  For example, if a
     * given plaintext always produces the same ciphertext, an attacker may see the repeated
     * ciphertexts and be able to deduce something about the plaintext.
     *
     * @hide
     */
    public boolean isRandomizedEncryptionRequired() {
        return mRandomizedEncryptionRequired;
    }

    /**
     * Gets the set of user authenticators which protect access to the private key. The key can only
     * be used iff the user has authenticated to at least one of these user authenticators.
     *
     * <p>This restriction applies only to private key operations. Public key operations are not
     * restricted.
     *
     * @return user authenticators or {@code 0} if the key can be used without user authentication.
     *
     * @hide
     */
    public @KeyStoreKeyProperties.UserAuthenticatorEnum int getUserAuthenticators() {
        return mUserAuthenticators;
    }

    /**
     * Gets the duration of time (seconds) for which the private key can be used after the user
     * successfully authenticates to one of the associated user authenticators.
     *
     * <p>This restriction applies only to private key operations. Public key operations are not
     * restricted.
     *
     * @return duration in seconds or {@code -1} if not restricted. {@code 0} means authentication
     *         is required for every use of the key.
     *
     * @hide
     */
    public int getUserAuthenticationValidityDurationSeconds() {
        return mUserAuthenticationValidityDurationSeconds;
    }

    /**
     * Returns {@code true} if this key must be permanently invalidated once a new fingerprint is
     * enrolled. This constraint only has effect if fingerprint reader is one of the user
     * authenticators protecting access to this key.
     *
     * @see #getUserAuthenticators()
     *
     * @hide
     */
    public boolean isInvalidatedOnNewFingerprintEnrolled() {
        return mInvalidatedOnNewFingerprintEnrolled;
    }

    /**
     * Builder class for {@link KeyPairGeneratorSpec} objects.
     * <p>
     * This will build a parameter spec for use with the <a href="{@docRoot}
     * training/articles/keystore.html">Android KeyStore facility</a>.
     * <p>
     * The required fields must be filled in with the builder.
     * <p>
     * Example:
     *
     * <pre class="prettyprint">
     * Calendar start = new Calendar();
     * Calendar end = new Calendar();
     * end.add(1, Calendar.YEAR);
     *
     * KeyPairGeneratorSpec spec =
     *         new KeyPairGeneratorSpec.Builder(mContext).setAlias(&quot;myKey&quot;)
     *                 .setSubject(new X500Principal(&quot;CN=myKey&quot;)).setSerial(BigInteger.valueOf(1337))
     *                 .setStartDate(start.getTime()).setEndDate(end.getTime()).build();
     * </pre>
     */
    public final static class Builder {
        private final Context mContext;

        private String mKeystoreAlias;

        private String mKeyType;

        private int mKeySize = -1;

        private AlgorithmParameterSpec mSpec;

        private X500Principal mSubjectDN;

        private BigInteger mSerialNumber;

        private Date mStartDate;

        private Date mEndDate;

        private int mFlags;

        private Date mKeyValidityStart;

        private Date mKeyValidityForOriginationEnd;

        private Date mKeyValidityForConsumptionEnd;

        private @KeyStoreKeyProperties.PurposeEnum int mPurposes;

        private String[] mDigests;

        private String[] mEncryptionPaddings;

        private String[] mSignaturePaddings;

        private String[] mBlockModes;

        private boolean mRandomizedEncryptionRequired = true;

        private @KeyStoreKeyProperties.UserAuthenticatorEnum int mUserAuthenticators;

        private int mUserAuthenticationValidityDurationSeconds = -1;

        private boolean mInvalidatedOnNewFingerprintEnrolled;

        /**
         * Creates a new instance of the {@code Builder} with the given
         * {@code context}. The {@code context} passed in may be used to pop up
         * some UI to ask the user to unlock or initialize the Android KeyStore
         * facility.
         */
        public Builder(Context context) {
            if (context == null) {
                throw new NullPointerException("context == null");
            }
            mContext = context;
        }

        /**
         * Sets the alias to be used to retrieve the key later from a
         * {@link java.security.KeyStore} instance using the
         * {@code AndroidKeyStore} provider.
         */
        public Builder setAlias(String alias) {
            if (alias == null) {
                throw new NullPointerException("alias == null");
            }
            mKeystoreAlias = alias;
            return this;
        }

        /**
         * Sets the key type (e.g., EC, RSA) of the keypair to be created.
         */
        public Builder setKeyType(String keyType) throws NoSuchAlgorithmException {
            if (keyType == null) {
                throw new NullPointerException("keyType == null");
            } else {
                if (KeyStore.getKeyTypeForAlgorithm(keyType) == -1) {
                    throw new NoSuchAlgorithmException("Unsupported key type: " + keyType);
                }
            }
            mKeyType = keyType;
            return this;
        }

        /**
         * Sets the key size for the keypair to be created. For instance, for a
         * key type of RSA this will set the modulus size and for a key type of
         * EC it will select a curve with a matching field size.
         */
        public Builder setKeySize(int keySize) {
            if (keySize < 0) {
                throw new IllegalArgumentException("keySize < 0");
            }
            mKeySize = keySize;
            return this;
        }

        /**
         * Sets the algorithm-specific key generation parameters. For example, for RSA keys
         * this may be an instance of {@link java.security.spec.RSAKeyGenParameterSpec}.
         */
        public Builder setAlgorithmParameterSpec(AlgorithmParameterSpec spec) {
            if (spec == null) {
                throw new NullPointerException("spec == null");
            }
            mSpec = spec;
            return this;
        }

        /**
         * Sets the subject used for the self-signed certificate of the
         * generated key pair.
         */
        public Builder setSubject(X500Principal subject) {
            if (subject == null) {
                throw new NullPointerException("subject == null");
            }
            mSubjectDN = subject;
            return this;
        }

        /**
         * Sets the serial number used for the self-signed certificate of the
         * generated key pair.
         */
        public Builder setSerialNumber(BigInteger serialNumber) {
            if (serialNumber == null) {
                throw new NullPointerException("serialNumber == null");
            }
            mSerialNumber = serialNumber;
            return this;
        }

        /**
         * Sets the start of the validity period for the self-signed certificate
         * of the generated key pair.
         */
        public Builder setStartDate(Date startDate) {
            if (startDate == null) {
                throw new NullPointerException("startDate == null");
            }
            mStartDate = startDate;
            return this;
        }

        /**
         * Sets the end of the validity period for the self-signed certificate
         * of the generated key pair.
         */
        public Builder setEndDate(Date endDate) {
            if (endDate == null) {
                throw new NullPointerException("endDate == null");
            }
            mEndDate = endDate;
            return this;
        }

        /**
         * Indicates that this key must be encrypted at rest on storage. Note
         * that enabling this will require that the user enable a strong lock
         * screen (e.g., PIN, password) before creating or using the generated
         * key is successful.
         */
        public Builder setEncryptionRequired() {
            mFlags |= KeyStore.FLAG_ENCRYPTED;
            return this;
        }

        /**
         * Sets the time instant before which the key is not yet valid.
         *
         * <p>By default, the key is valid at any instant.
         *
         * @see #setKeyValidityEnd(Date)
         *
         * @hide
         */
        public Builder setKeyValidityStart(Date startDate) {
            mKeyValidityStart = startDate;
            return this;
        }

        /**
         * Sets the time instant after which the key is no longer valid.
         *
         * <p>By default, the key is valid at any instant.
         *
         * @see #setKeyValidityStart(Date)
         * @see #setKeyValidityForConsumptionEnd(Date)
         * @see #setKeyValidityForOriginationEnd(Date)
         *
         * @hide
         */
        public Builder setKeyValidityEnd(Date endDate) {
            setKeyValidityForOriginationEnd(endDate);
            setKeyValidityForConsumptionEnd(endDate);
            return this;
        }

        /**
         * Sets the time instant after which the key is no longer valid for encryption and signing.
         *
         * <p>By default, the key is valid at any instant.
         *
         * @see #setKeyValidityForConsumptionEnd(Date)
         *
         * @hide
         */
        public Builder setKeyValidityForOriginationEnd(Date endDate) {
            mKeyValidityForOriginationEnd = endDate;
            return this;
        }

        /**
         * Sets the time instant after which the key is no longer valid for decryption and
         * verification.
         *
         * <p>By default, the key is valid at any instant.
         *
         * @see #setKeyValidityForOriginationEnd(Date)
         *
         * @hide
         */
        public Builder setKeyValidityForConsumptionEnd(Date endDate) {
            mKeyValidityForConsumptionEnd = endDate;
            return this;
        }

        /**
         * Sets the set of purposes for which the key can be used.
         *
         * <p>This must be specified for all keys. There is no default.
         *
         * @hide
         */
        public Builder setPurposes(@KeyStoreKeyProperties.PurposeEnum int purposes) {
            mPurposes = purposes;
            return this;
        }

        /**
         * Sets the set of digests with which the key can be used when signing/verifying. Attempts
         * to use the key with any other digest will be rejected.
         *
         * <p>This must be specified for keys which are used for signing/verification.
         *
         * @hide
         */
        public Builder setDigests(String... digests) {
            mDigests = ArrayUtils.cloneIfNotEmpty(digests);
            return this;
        }

        /**
         * Sets the set of padding schemes with which the key can be used when
         * encrypting/decrypting. Attempts to use the key with any other padding scheme will be
         * rejected.
         *
         * <p>This must be specified for keys which are used for encryption/decryption.
         *
         * @hide
         */
        public Builder setEncryptionPaddings(String... paddings) {
            mEncryptionPaddings = ArrayUtils.cloneIfNotEmpty(paddings);
            return this;
        }

        /**
         * Sets the set of padding schemes with which the key can be used when
         * signing/verifying. Attempts to use the key with any other padding scheme will be
         * rejected.
         *
         * <p>This must be specified for RSA keys which are used for signing/verification.
         *
         * @hide
         */
        public Builder setSignaturePaddings(String... paddings) {
            mSignaturePaddings = ArrayUtils.cloneIfNotEmpty(paddings);
            return this;
        }

        /**
         * Sets the set of block modes with which the key can be used when encrypting/decrypting.
         * Attempts to use the key with any other block modes will be rejected.
         *
         * <p>This must be specified for encryption/decryption keys.
         *
         * @hide
         */
        public Builder setBlockModes(String... blockModes) {
            mBlockModes = ArrayUtils.cloneIfNotEmpty(blockModes);
            return this;
        }

        /**
         * Sets whether encryption using this key must be sufficiently randomized to produce
         * different ciphertexts for the same plaintext every time. The formal cryptographic
         * property being required is <em>indistinguishability under chosen-plaintext attack
         * ({@code IND-CPA})</em>. This property is important because it mitigates several classes
         * of weaknesses due to which ciphertext may leak information about plaintext. For example,
         * if a given plaintext always produces the same ciphertext, an attacker may see the
         * repeated ciphertexts and be able to deduce something about the plaintext.
         *
         * <p>By default, {@code IND-CPA} is required.
         *
         * <p>When {@code IND-CPA} is required, encryption/decryption transformations which do not
         * offer {@code IND-CPA}, such as RSA without padding, are prohibited.
         *
         * <p>Before disabling this requirement, consider the following approaches instead:
         * <ul>
         * <li>If you are using RSA encryption without padding, consider switching to padding
         * schemes which offer {@code IND-CPA}, such as PKCS#1 or OAEP.</li>
         * </ul>
         *
         * @hide
         */
        public Builder setRandomizedEncryptionRequired(boolean required) {
            mRandomizedEncryptionRequired = required;
            return this;
        }

        /**
         * Sets the user authenticators which protect access to this key. The key can only be used
         * iff the user has authenticated to at least one of these user authenticators.
         *
         * <p>By default, the key can be used without user authentication.
         *
         * <p>This restriction applies only to private key operations. Public key operations are not
         * restricted.
         *
         * @param userAuthenticators user authenticators or {@code 0} if this key can be accessed
         *        without user authentication.
         *
         * @see #setUserAuthenticationValidityDurationSeconds(int)
         *
         * @hide
         */
        public Builder setUserAuthenticators(
                @KeyStoreKeyProperties.UserAuthenticatorEnum int userAuthenticators) {
            mUserAuthenticators = userAuthenticators;
            return this;
        }

        /**
         * Sets the duration of time (seconds) for which this key can be used after the user
         * successfully authenticates to one of the associated user authenticators.
         *
         * <p>By default, the user needs to authenticate for every use of the key.
         *
         * <p>This restriction applies only to private key operations. Public key operations are not
         * restricted.
         *
         * @param seconds duration in seconds or {@code 0} if the user needs to authenticate for
         *        every use of the key.
         *
         * @see #setUserAuthenticators(int)
         *
         * @hide
         */
        public Builder setUserAuthenticationValidityDurationSeconds(int seconds) {
            mUserAuthenticationValidityDurationSeconds = seconds;
            return this;
        }

        /**
         * Sets whether this key must be invalidated (permanently) once a new fingerprint is
         * enrolled. This only has effect if fingerprint reader is one of the user authenticators
         * protecting access to the key.
         *
         * <p>By default, enrolling a new fingerprint does not invalidate the key.
         *
         * @see #setUserAuthenticators(Set)
         *
         * @hide
         */
        public Builder setInvalidatedOnNewFingerprintEnrolled(boolean invalidated) {
            mInvalidatedOnNewFingerprintEnrolled = invalidated;
            return this;
        }

        /**
         * Builds the instance of the {@code KeyPairGeneratorSpec}.
         *
         * @throws IllegalArgumentException if a required field is missing
         * @return built instance of {@code KeyPairGeneratorSpec}
         */
        public KeyPairGeneratorSpec build() {
            return new KeyPairGeneratorSpec(mContext,
                    mKeystoreAlias,
                    mKeyType,
                    mKeySize,
                    mSpec,
                    mSubjectDN,
                    mSerialNumber,
                    mStartDate,
                    mEndDate,
                    mFlags,
                    mKeyValidityStart,
                    mKeyValidityForOriginationEnd,
                    mKeyValidityForConsumptionEnd,
                    mPurposes,
                    mDigests,
                    mEncryptionPaddings,
                    mSignaturePaddings,
                    mBlockModes,
                    mRandomizedEncryptionRequired,
                    mUserAuthenticators,
                    mUserAuthenticationValidityDurationSeconds,
                    mInvalidatedOnNewFingerprintEnrolled);
        }
    }
}<|MERGE_RESOLUTION|>--- conflicted
+++ resolved
@@ -140,14 +140,9 @@
             String[] signaturePaddings,
             String[] blockModes,
             boolean randomizedEncryptionRequired,
-<<<<<<< HEAD
-            @KeyStoreKeyConstraints.UserAuthenticatorEnum int userAuthenticators,
+            @KeyStoreKeyProperties.UserAuthenticatorEnum int userAuthenticators,
             int userAuthenticationValidityDurationSeconds,
             boolean invalidatedOnNewFingerprintEnrolled) {
-=======
-            @KeyStoreKeyProperties.UserAuthenticatorEnum int userAuthenticators,
-            int userAuthenticationValidityDurationSeconds) {
->>>>>>> a978a3d6
         if (context == null) {
             throw new IllegalArgumentException("context == null");
         } else if (TextUtils.isEmpty(keyStoreAlias)) {
@@ -214,16 +209,6 @@
                 startDate,
                 endDate,
                 endDate,
-<<<<<<< HEAD
-                0,
-                0,
-                0,
-                0,
-                true,
-                0,
-                -1,
-                false);
-=======
                 0, // purposes
                 null, // digests
                 null, // encryption paddings
@@ -231,9 +216,9 @@
                 null, // block modes
                 false, // randomized encryption required
                 0, // user authenticators
-                -1 // user authentication validity duration (seconds)
+                -1, // user authentication validity duration (seconds)
+                false // invalidate on new fingerprint enrolled
                 );
->>>>>>> a978a3d6
     }
 
     /**
