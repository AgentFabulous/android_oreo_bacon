/*
 * Copyright (C) 2013 The Android Open Source Project
 *
 * Licensed under the Apache License, Version 2.0 (the "License");
 * you may not use this file except in compliance with the License.
 * You may obtain a copy of the License at
 *
 *      http://www.apache.org/licenses/LICENSE-2.0
 *
 * Unless required by applicable law or agreed to in writing, software
 * distributed under the License is distributed on an "AS IS" BASIS,
 * WITHOUT WARRANTIES OR CONDITIONS OF ANY KIND, either express or implied.
 * See the License for the specific language governing permissions and
 * limitations under the License.
 */

package android.security;

import android.content.Context;

import java.security.Key;
import java.security.KeyStore.ProtectionParameter;
import java.util.Date;

import javax.crypto.Cipher;

/**
 * Parameters specifying how to secure and restrict the use of a key being
 * imported into the
 * <a href="{@docRoot}training/articles/keystore.html">Android KeyStore
 * facility</a>. The Android KeyStore facility is accessed through a
 * {@link java.security.KeyStore} API using the {@code AndroidKeyStore}
 * provider. The {@code context} passed in may be used to pop up some UI to ask
 * the user to unlock or initialize the Android KeyStore facility.
 * <p>
 * Any entries placed in the {@code KeyStore} may be retrieved later. Note that
 * there is only one logical instance of the {@code KeyStore} per application
 * UID so apps using the {@code sharedUid} facility will also share a
 * {@code KeyStore}.
 */
public final class KeyStoreParameter implements ProtectionParameter {
    private int mFlags;
    private final Date mKeyValidityStart;
    private final Date mKeyValidityForOriginationEnd;
    private final Date mKeyValidityForConsumptionEnd;
    private final @KeyStoreKeyProperties.PurposeEnum int mPurposes;
    private final String[] mEncryptionPaddings;
    private final String[] mSignaturePaddings;
    private final String[] mDigests;
    private final String[] mBlockModes;
    private final boolean mRandomizedEncryptionRequired;
    private final @KeyStoreKeyProperties.UserAuthenticatorEnum int mUserAuthenticators;
    private final int mUserAuthenticationValidityDurationSeconds;
    private final boolean mInvalidatedOnNewFingerprintEnrolled;

    private KeyStoreParameter(int flags,
            Date keyValidityStart,
            Date keyValidityForOriginationEnd,
            Date keyValidityForConsumptionEnd,
            @KeyStoreKeyProperties.PurposeEnum int purposes,
            String[] encryptionPaddings,
            String[] signaturePaddings,
            String[] digests,
            String[] blockModes,
            boolean randomizedEncryptionRequired,
<<<<<<< HEAD
            @KeyStoreKeyConstraints.UserAuthenticatorEnum int userAuthenticators,
            int userAuthenticationValidityDurationSeconds,
            boolean invalidatedOnNewFingerprintEnrolled) {
=======
            @KeyStoreKeyProperties.UserAuthenticatorEnum int userAuthenticators,
            int userAuthenticationValidityDurationSeconds) {
>>>>>>> a978a3d6
        if ((userAuthenticationValidityDurationSeconds < 0)
                && (userAuthenticationValidityDurationSeconds != -1)) {
            throw new IllegalArgumentException(
                    "userAuthenticationValidityDurationSeconds must not be negative");
        }

        mFlags = flags;
        mKeyValidityStart = keyValidityStart;
        mKeyValidityForOriginationEnd = keyValidityForOriginationEnd;
        mKeyValidityForConsumptionEnd = keyValidityForConsumptionEnd;
        mPurposes = purposes;
        mEncryptionPaddings =
                ArrayUtils.cloneIfNotEmpty(ArrayUtils.nullToEmpty(encryptionPaddings));
        mSignaturePaddings =
                ArrayUtils.cloneIfNotEmpty(ArrayUtils.nullToEmpty(signaturePaddings));
        mDigests = ArrayUtils.cloneIfNotEmpty(digests);
        mBlockModes = ArrayUtils.cloneIfNotEmpty(ArrayUtils.nullToEmpty(blockModes));
        mRandomizedEncryptionRequired = randomizedEncryptionRequired;
        mUserAuthenticators = userAuthenticators;
        mUserAuthenticationValidityDurationSeconds = userAuthenticationValidityDurationSeconds;
        mInvalidatedOnNewFingerprintEnrolled = invalidatedOnNewFingerprintEnrolled;
    }

    /**
     * @hide
     */
    public int getFlags() {
        return mFlags;
    }

    /**
     * Returns {@code true} if this parameter requires entries to be encrypted
     * on the disk.
     */
    public boolean isEncryptionRequired() {
        return (mFlags & KeyStore.FLAG_ENCRYPTED) != 0;
    }

    /**
     * Gets the time instant before which the key is not yet valid.
     *
     * @return instant or {@code null} if not restricted.
     * @hide
     */
    public Date getKeyValidityStart() {
        return mKeyValidityStart;
    }

    /**
     * Gets the time instant after which the key is no long valid for decryption and verification.
     *
     * @return instant or {@code null} if not restricted.
     *
     * @hide
     */
    public Date getKeyValidityForConsumptionEnd() {
        return mKeyValidityForConsumptionEnd;
    }

    /**
     * Gets the time instant after which the key is no long valid for encryption and signing.
     *
     * @return instant or {@code null} if not restricted.
     *
     * @hide
     */
    public Date getKeyValidityForOriginationEnd() {
        return mKeyValidityForOriginationEnd;
    }

    /**
     * Gets the set of purposes for which the key can be used.
     *
     * @hide
     */
    public @KeyStoreKeyProperties.PurposeEnum int getPurposes() {
        return mPurposes;
    }

    /**
     * Gets the set of padding schemes with which the key can be used when encrypting/decrypting.
     *
     * @hide
     */
    public String[] getEncryptionPaddings() {
        return ArrayUtils.cloneIfNotEmpty(mEncryptionPaddings);
    }

    /**
     * Gets the set of padding schemes with which the key can be used when signing or verifying
     * signatures.
     *
     * @hide
     */
    public String[] getSignaturePaddings() {
        return ArrayUtils.cloneIfNotEmpty(mSignaturePaddings);
    }

    /**
     * Gets the set of digest algorithms with which the key can be used.
     *
     * @throws IllegalStateException if this set has not been specified.
     *
     * @see #isDigestsSpecified()
     *
     * @hide
     */
    public String[] getDigests() {
        if (mDigests == null) {
            throw new IllegalStateException("Digests not specified");
        }
        return ArrayUtils.cloneIfNotEmpty(mDigests);
    }

    /**
     * Returns {@code true} if the set of digest algorithms with which the key can be used has been
     * specified.
     *
     * @see #getDigests()
     *
     * @hide
     */
    public boolean isDigestsSpecified() {
        return mDigests != null;
    }

    /**
     * Gets the set of block modes with which the key can be used.
     *
     * @hide
     */
    public String[] getBlockModes() {
        return ArrayUtils.cloneIfNotEmpty(mBlockModes);
    }

    /**
     * Returns {@code true} if encryption using this key must be sufficiently randomized to produce
     * different ciphertexts for the same plaintext every time. The formal cryptographic property
     * being required is <em>indistinguishability under chosen-plaintext attack ({@code
     * IND-CPA})</em>. This property is important because it mitigates several classes of
     * weaknesses due to which ciphertext may leak information about plaintext. For example, if a
     * given plaintext always produces the same ciphertext, an attacker may see the repeated
     * ciphertexts and be able to deduce something about the plaintext.
     *
     * @hide
     */
    public boolean isRandomizedEncryptionRequired() {
        return mRandomizedEncryptionRequired;
    }

    /**
     * Gets the set of user authenticators which protect access to this key. The key can only be
     * used iff the user has authenticated to at least one of these user authenticators.
     *
     * @return user authenticators or {@code 0} if the key can be used without user authentication.
     *
     * @hide
     */
    public @KeyStoreKeyProperties.UserAuthenticatorEnum int getUserAuthenticators() {
        return mUserAuthenticators;
    }

    /**
     * Gets the duration of time (seconds) for which this key can be used after the user
     * successfully authenticates to one of the associated user authenticators.
     *
     * @return duration in seconds or {@code -1} if not restricted. {@code 0} means authentication
     *         is required for every use of the key.
     *
     * @hide
     */
    public int getUserAuthenticationValidityDurationSeconds() {
        return mUserAuthenticationValidityDurationSeconds;
    }

    /**
     * Returns {@code true} if this key must be permanently invalidated once a new fingerprint is
     * enrolled. This constraint only has effect if fingerprint reader is one of the user
     * authenticators protecting access to this key.
     *
     * @see #getUserAuthenticators()
     *
     * @hide
     */
    public boolean isInvalidatedOnNewFingerprintEnrolled() {
        return mInvalidatedOnNewFingerprintEnrolled;
    }

    /**
     * Builder class for {@link KeyStoreParameter} objects.
     * <p>
     * This will build protection parameters for use with the
     * <a href="{@docRoot}training/articles/keystore.html">Android KeyStore
     * facility</a>.
     * <p>
     * This can be used to require that KeyStore entries be stored encrypted.
     * <p>
     * Example:
     *
     * <pre class="prettyprint">
     * KeyStoreParameter params = new KeyStoreParameter.Builder(mContext)
     *         .setEncryptionRequired()
     *         .build();
     * </pre>
     */
    public final static class Builder {
        private int mFlags;
        private Date mKeyValidityStart;
        private Date mKeyValidityForOriginationEnd;
        private Date mKeyValidityForConsumptionEnd;
        private @KeyStoreKeyProperties.PurposeEnum int mPurposes;
        private String[] mEncryptionPaddings;
        private String[] mSignaturePaddings;
        private String[] mDigests;
        private String[] mBlockModes;
        private boolean mRandomizedEncryptionRequired = true;
        private @KeyStoreKeyProperties.UserAuthenticatorEnum int mUserAuthenticators;
        private int mUserAuthenticationValidityDurationSeconds = -1;
        private boolean mInvalidatedOnNewFingerprintEnrolled;

        /**
         * Creates a new instance of the {@code Builder} with the given
         * {@code context}. The {@code context} passed in may be used to pop up
         * some UI to ask the user to unlock or initialize the Android KeyStore
         * facility.
         */
        public Builder(Context context) {
            if (context == null) {
                throw new NullPointerException("context == null");
            }

            // Context is currently not used, but will be in the future.
        }

        /**
         * Indicates that this key must be encrypted at rest on storage. Note
         * that enabling this will require that the user enable a strong lock
         * screen (e.g., PIN, password) before creating or using the generated
         * key is successful.
         */
        public Builder setEncryptionRequired(boolean required) {
            if (required) {
                mFlags |= KeyStore.FLAG_ENCRYPTED;
            } else {
                mFlags &= ~KeyStore.FLAG_ENCRYPTED;
            }
            return this;
        }

        /**
         * Sets the time instant before which the key is not yet valid.
         *
         * <p>By default, the key is valid at any instant.
         *
         * @see #setKeyValidityEnd(Date)
         *
         * @hide
         */
        public Builder setKeyValidityStart(Date startDate) {
            mKeyValidityStart = startDate;
            return this;
        }

        /**
         * Sets the time instant after which the key is no longer valid.
         *
         * <p>By default, the key is valid at any instant.
         *
         * @see #setKeyValidityStart(Date)
         * @see #setKeyValidityForConsumptionEnd(Date)
         * @see #setKeyValidityForOriginationEnd(Date)
         *
         * @hide
         */
        public Builder setKeyValidityEnd(Date endDate) {
            setKeyValidityForOriginationEnd(endDate);
            setKeyValidityForConsumptionEnd(endDate);
            return this;
        }

        /**
         * Sets the time instant after which the key is no longer valid for encryption and signing.
         *
         * <p>By default, the key is valid at any instant.
         *
         * @see #setKeyValidityForConsumptionEnd(Date)
         *
         * @hide
         */
        public Builder setKeyValidityForOriginationEnd(Date endDate) {
            mKeyValidityForOriginationEnd = endDate;
            return this;
        }

        /**
         * Sets the time instant after which the key is no longer valid for decryption and
         * verification.
         *
         * <p>By default, the key is valid at any instant.
         *
         * @see #setKeyValidityForOriginationEnd(Date)
         *
         * @hide
         */
        public Builder setKeyValidityForConsumptionEnd(Date endDate) {
            mKeyValidityForConsumptionEnd = endDate;
            return this;
        }

        /**
         * Sets the set of purposes for which the key can be used.
         *
         * <p>This must be specified for all keys. There is no default.
         *
         * @hide
         */
        public Builder setPurposes(@KeyStoreKeyProperties.PurposeEnum int purposes) {
            mPurposes = purposes;
            return this;
        }

        /**
         * Sets the set of padding schemes with which the key can be used when
         * encrypting/decrypting. Attempts to use the key with any other padding scheme will be
         * rejected.
         *
         * <p>This must be specified for keys which are used for encryption/decryption.
         *
         * @hide
         */
        public Builder setEncryptionPaddings(String... paddings) {
            mEncryptionPaddings = ArrayUtils.cloneIfNotEmpty(paddings);
            return this;
        }

        /**
         * Sets the set of padding schemes with which the key can be used when
         * signing/verifying. Attempts to use the key with any other padding scheme will be
         * rejected.
         *
         * <p>This must be specified for RSA keys which are used for signing/verification.
         *
         * @hide
         */
        public Builder setSignaturePaddings(String... paddings) {
            mSignaturePaddings = ArrayUtils.cloneIfNotEmpty(paddings);
            return this;
        }


        /**
         * Sets the set of digests with which the key can be used when signing/verifying or
         * generating MACs. Attempts to use the key with any other digest will be rejected.
         *
         * <p>For HMAC keys, the default is the digest specified in {@link Key#getAlgorithm()}. For
         * asymmetric signing keys this constraint must be specified.
         *
         * @hide
         */
        public Builder setDigests(String... digests) {
            mDigests = ArrayUtils.cloneIfNotEmpty(digests);
            return this;
        }

        /**
         * Sets the set of block modes with which the key can be used when encrypting/decrypting.
         * Attempts to use the key with any other block modes will be rejected.
         *
         * <p>This must be specified for encryption/decryption keys.
         *
         * @hide
         */
        public Builder setBlockModes(String... blockModes) {
            mBlockModes = ArrayUtils.cloneIfNotEmpty(blockModes);
            return this;
        }

        /**
         * Sets whether encryption using this key must be sufficiently randomized to produce
         * different ciphertexts for the same plaintext every time. The formal cryptographic
         * property being required is <em>indistinguishability under chosen-plaintext attack
         * ({@code IND-CPA})</em>. This property is important because it mitigates several classes
         * of weaknesses due to which ciphertext may leak information about plaintext. For example,
         * if a given plaintext always produces the same ciphertext, an attacker may see the
         * repeated ciphertexts and be able to deduce something about the plaintext.
         *
         * <p>By default, {@code IND-CPA} is required.
         *
         * <p>When {@code IND-CPA} is required:
         * <ul>
         * <li>transformation which do not offer {@code IND-CPA}, such as symmetric ciphers using
         * {@code ECB} mode or RSA encryption without padding, are prohibited;</li>
         * <li>in transformations which use an IV, such as symmetric ciphers in {@code CBC},
         * {@code CTR}, and {@code GCM} block modes, caller-provided IVs are rejected when
         * encrypting, to ensure that only random IVs are used.</li>
         *
         * <p>Before disabling this requirement, consider the following approaches instead:
         * <ul>
         * <li>If you are generating a random IV for encryption and then initializing a {@code}
         * Cipher using the IV, the solution is to let the {@code Cipher} generate a random IV
         * instead. This will occur if the {@code Cipher} is initialized for encryption without an
         * IV. The IV can then be queried via {@link Cipher#getIV()}.</li>
         * <li>If you are generating a non-random IV (e.g., an IV derived from something not fully
         * random, such as the name of the file being encrypted, or transaction ID, or password,
         * or a device identifier), consider changing your design to use a random IV which will then
         * be provided in addition to the ciphertext to the entities which need to decrypt the
         * ciphertext.</li>
         * <li>If you are using RSA encryption without padding, consider switching to padding
         * schemes which offer {@code IND-CPA}, such as PKCS#1 or OAEP.</li>
         * </ul>
         *
         * @hide
         */
        public Builder setRandomizedEncryptionRequired(boolean required) {
            mRandomizedEncryptionRequired = required;
            return this;
        }

        /**
         * Sets the user authenticators which protect access to this key. The key can only be used
         * iff the user has authenticated to at least one of these user authenticators.
         *
         * <p>By default, the key can be used without user authentication.
         *
         * @param userAuthenticators user authenticators or {@code 0} if this key can be accessed
         *        without user authentication.
         *
         * @see #setUserAuthenticationValidityDurationSeconds(int)
         *
         * @hide
         */
        public Builder setUserAuthenticators(
                @KeyStoreKeyProperties.UserAuthenticatorEnum int userAuthenticators) {
            mUserAuthenticators = userAuthenticators;
            return this;
        }

        /**
         * Sets the duration of time (seconds) for which this key can be used after the user
         * successfully authenticates to one of the associated user authenticators.
         *
         * <p>By default, the user needs to authenticate for every use of the key.
         *
         * @param seconds duration in seconds or {@code 0} if the user needs to authenticate for
         *        every use of the key.
         *
         * @see #setUserAuthenticators(int)
         *
         * @hide
         */
        public Builder setUserAuthenticationValidityDurationSeconds(int seconds) {
            mUserAuthenticationValidityDurationSeconds = seconds;
            return this;
        }

        /**
         * Sets whether this key must be invalidated (permanently) whenever a new fingerprint is
         * enrolled. This only has effect if fingerprint reader is one of the user authenticators
         * protecting access to the key.
         *
         * <p>By default, enrolling a new fingerprint does not invalidate the key.
         *
         * @see #setUserAuthenticators(Set)
         *
         * @hide
         */
        public Builder setInvalidatedOnNewFingerprintEnrolled(boolean invalidated) {
            mInvalidatedOnNewFingerprintEnrolled = invalidated;
            return this;
        }

        /**
         * Builds the instance of the {@code KeyStoreParameter}.
         *
         * @throws IllegalArgumentException if a required field is missing
         * @return built instance of {@code KeyStoreParameter}
         */
        public KeyStoreParameter build() {
            return new KeyStoreParameter(mFlags,
                    mKeyValidityStart,
                    mKeyValidityForOriginationEnd,
                    mKeyValidityForConsumptionEnd,
                    mPurposes,
                    mEncryptionPaddings,
                    mSignaturePaddings,
                    mDigests,
                    mBlockModes,
                    mRandomizedEncryptionRequired,
                    mUserAuthenticators,
                    mUserAuthenticationValidityDurationSeconds,
                    mInvalidatedOnNewFingerprintEnrolled);
        }
    }
}<|MERGE_RESOLUTION|>--- conflicted
+++ resolved
@@ -63,14 +63,9 @@
             String[] digests,
             String[] blockModes,
             boolean randomizedEncryptionRequired,
-<<<<<<< HEAD
-            @KeyStoreKeyConstraints.UserAuthenticatorEnum int userAuthenticators,
+            @KeyStoreKeyProperties.UserAuthenticatorEnum int userAuthenticators,
             int userAuthenticationValidityDurationSeconds,
             boolean invalidatedOnNewFingerprintEnrolled) {
-=======
-            @KeyStoreKeyProperties.UserAuthenticatorEnum int userAuthenticators,
-            int userAuthenticationValidityDurationSeconds) {
->>>>>>> a978a3d6
         if ((userAuthenticationValidityDurationSeconds < 0)
                 && (userAuthenticationValidityDurationSeconds != -1)) {
             throw new IllegalArgumentException(
